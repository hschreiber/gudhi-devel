--- conflicted
+++ resolved
@@ -970,8 +970,6 @@
 author={Wagner, Hubert and Chen, Chao and Vucini, Erald},
 pages={91-106},
 language={English}
-<<<<<<< HEAD
-=======
 }
 
 @article{de2004topological,
@@ -980,5 +978,4 @@
   journal={Proc. Sympos. Point-Based Graphics},
   pages={157--166},
   year={2004}
->>>>>>> effc4723
 }
%-----------------------------
% A
%-----------------------------

@inproceedings{cavanna15geometric,
  author    = {Nicholas J. Cavanna and Mahmoodreza Jahanseir and Donald R. Sheehy},
  booktitle = {Proceedings of the Canadian Conference on Computational Geometry},
  title     = {A Geometric Perspective on Sparse Filtrations},
  url       = {https://arxiv.org/abs/1506.03797},
  year      = {2015}
}

@article{DBLP:journals/corr/BoissonnatS16,
  author        = {Jean{-}Daniel Boissonnat and
                   {Karthik {C. S.}}},
  title         = {An Efficient Representation for Filtrations of Simplicial Complexes},
  journal       = {CoRR},
  volume        = {abs/1607.08449},
  year          = {2016},
  url           = {https://arxiv.org/abs/1607.08449},
  archiveprefix = {arXiv},
  eprint        = {1607.08449},
  timestamp     = {Mon, 13 Aug 2018 16:46:26 +0200},
  biburl        = {https://dblp.org/rec/bib/journals/corr/BoissonnatS16},
  bibsource     = {dblp computer science bibliography, https://dblp.org}
}

@article{bubenik_dlotko_landscapes_2016,
  author  = {P. Bubenik and P. Dlotko},
  title   = {A persistence landscapes toolbox for topological statistics.},
  journal = {Journal of Symbolic Computation.},
  year    = {2016},
  url     = {https://doi.org/10.1016/j.jsc.2016.03.009}
}

@article{Reininghaus_Huber_ALL_PSSK,
  author  = {J. Reininghaus and S. Huber and U. Bauer and R. Kwitt},
  title   = {A Stable Multi-Scale Kernel for Topological Machine Learning.},
  journal = {Proc. 2015 IEEE Conf. Comp. Vision \& Pat. Rec. (CVPR '15)},
  year    = {2015},
  url     = {https://doi.org/10.1109/CVPR.2015.7299106}
}

@misc{royer2019atol,
  title         = {ATOL: Measure Vectorisation for Automatic Topologically-Oriented Learning},
  author        = {Martin Royer and Frédéric Chazal and Clément Levrard and Yuichi Ike and Yuhei Umeda},
  year          = {2019},
  eprint        = {1909.13472},
  archiveprefix = {arXiv},
  primaryclass  = {cs.CG}
}

@article{dtmdensity,
  author    = {Biau, Gérard and Chazal, Frédéric and Cohen-Steiner, David and Devroye, Luc and Rodríguez, Carlos},
  doi       = {10.1214/11-EJS606},
  fjournal  = {Electronic Journal of Statistics},
  journal   = {Electron. J. Statist.},
  pages     = {204--237},
  publisher = {The Institute of Mathematical Statistics and the Bernoulli Society},
  title     = {A weighted k-nearest neighbor density estimate for geometric inference},
  url       = {https://doi.org/10.1214/11-EJS606},
  volume    = {5},
  year      = {2011}
}

%-----------------------------
% B
%-----------------------------

@inproceedings{boissonnat_et_al:LIPIcs:2015:5098,
  author    = {Jean-Daniel Boissonnat and Karthik C. S. and S{\'e}bastien Tavenas},
  title     = {{Building Efficient and Compact Data Structures for Simplicial Complexes}},
  booktitle = {31st International Symposium on Computational Geometry (SoCG 2015)},
  pages     = {642--656},
  series    = {Leibniz International Proceedings in Informatics (LIPIcs)},
  isbn      = {978-3-939897-83-5},
  issn      = {1868-8969},
  year      = {2015},
  volume    = {34},
  editor    = {Lars Arge and J{\'a}nos Pach},
  publisher = {Schloss Dagstuhl--Leibniz-Zentrum fuer Informatik},
  address   = {Dagstuhl, Germany},
  url       = {https://drops.dagstuhl.de/opus/volltexte/2015/5098/},
  urn       = {urn:nbn:de:0030-drops-50981},
  doi       = {10.4230/LIPIcs.SOCG.2015.642},
  annote    = {Keywords: Simplicial complex, Compact data structures, Automaton, NP-hard}
}

%-----------------------------
% C
%-----------------------------

@book{kaczynski2004computational,
  title     = {Computational Homology},
  author    = {Kaczynski, T. and Mischaikow, K. and Mrozek, M.},
  isbn      = {9780387408538},
  lccn      = {03061109},
  series    = {Applied Mathematical Sciences},
  url       = {https://books.google.fr/books?id=AShKtpi3GecC},
  year      = {2004},
  publisher = {Springer New York}
}

@book{DBLP:books/daglib/0025666,
  author    = {Herbert Edelsbrunner and
               John Harer},
  title     = {Computational Topology - an Introduction},
  publisher = {American Mathematical Society},
  year      = {2010},
  isbn      = {978-0-8218-4925-5},
  pages     = {I-XII, 1-241},
  ee        = {http://www.ams.org/bookstore-getitem/item=MBK-69},
  bibsource = {DBLP, http://dblp.uni-trier.de},
  url       = {http://www.ams.org/bookstore-getitem/item=MBK-69}
}

@article{DBLP:journals/dcg/ZomorodianC05,
  author    = {Afra Zomorodian and
               Gunnar E. Carlsson},
  title     = {Computing Persistent Homology},
  journal   = {Discrete {\&} Computational Geometry},
  volume    = {33},
  number    = {2},
  year      = {2005},
  pages     = {249-274},
  ee        = {http://www.springerlink.com/index/10.1007/s00454-004-1146-y},
  bibsource = {DBLP, http://dblp.uni-trier.de},
  url       = {https://doi.org/10.1007/s00454-004-1146-y}
}

@techreport{boissonnat:hal-00922572,
  hal_id      = {hal-00922572},
  url         = {https://hal.inria.fr/hal-00922572},
  title       = {Computing Persistent Homology with Various Coefficient Fields in a Single Pass},
  author      = {Boissonnat, Jean-Daniel and Maria, Cl{\'e}ment},
  keywords    = {Computational Topology, Persistent homology, Modular reconstruction},
  language    = {Anglais},
  affiliation = {GEOMETRICA - INRIA Sophia Antipolis / INRIA Saclay - Ile de France},
  pages       = {19},
  type        = {Rapport de recherche},
  institution = {INRIA},
  number      = {RR-8436},
  year        = {2013},
  month       = Dec,
  pdf         = {https://hal.inria.fr/hal-00922572v5/document}
}

@inproceedings{DBLP:conf/compgeom/DeyFW14,
  author    = {Tamal K. Dey and
               Fengtao Fan and
               Yusu Wang},
  title     = {Computing Topological Persistence for Simplicial Maps},
  booktitle = {Symposium on Computational Geometry},
  year      = {2014},
  pages     = {345},
  doi       = {10.1145/2582112.2582165},
  ee        = {http://doi.acm.org/10.1145/2582112.2582165},
  bibsource = {DBLP, http://dblp.uni-trier.de},
  url       = {https://doi.org/10.1145/2582112.2582165}
}

%-----------------------------
% D
%-----------------------------

@inproceedings{dtmfiltrations,
  author    = {Anai, Hirokazu
               and Chazal, Fr{\'e}d{\'e}ric
               and Glisse, Marc
               and Ike, Yuichi
               and Inakoshi, Hiroya
               and Tinarrage, Rapha{\"e}l
               and Umeda, Yuhei},
  editor    = {Baas, Nils A.
               and Carlsson, Gunnar E.
               and Quick, Gereon
               and Szymik, Markus
               and Thaule, Marius},
  title     = {DTM-Based Filtrations},
  booktitle = {Topological Data Analysis},
  year      = {2020},
  publisher = {Springer International Publishing},
  address   = {Cham},
  pages     = {33--66},
  isbn      = {978-3-030-43408-3},
  doi       = {10.1007/978-3-030-43408-3_2},
  url       = {https://doi.org/10.4230/LIPIcs.SoCG.2019.58}
}

%-----------------------------
% E
%-----------------------------

@article{buchet16efficient,
  title   = {Efficient and Robust Persistent Homology for Measures},
  author  = {Micka\"{e}l Buchet and Fr\'{e}d\'{e}ric Chazal and Steve Y. Oudot and Donald Sheehy},
  journal = {Computational Geometry: Theory and Applications},
  volume  = {58},
  pages   = {70--96},
  doi     = {10.1016/j.comgeo.2016.07.001},
  year    = {2016},
  url     = {https://doi.org/10.1016/j.comgeo.2016.07.001}
}

@inbook{peikert2012topological,
  year      = {2012},
  isbn      = {978-3-642-23174-2},
  booktitle = {Topological Methods in Data Analysis and Visualization II},
  series    = {Mathematics and Visualization},
  editor    = {Peikert, Ronald and Hauser, Helwig and Carr, Hamish and Fuchs, Raphael},
  doi       = {10.1007/978-3-642-23175-9_7},
  title     = {Efficient Computation of Persistent Homology for Cubical Data},
  url       = {http://dx.doi.org/10.1007/978-3-642-23175-9_7},
  publisher = {Springer Berlin Heidelberg},
  author    = {Wagner, Hubert and Chen, Chao and Vucini, Erald},
  pages     = {91-106},
  language  = {English}
}

@article{blockers2012,
  author    = {Dominique Attali and
               Andr{\'e} Lieutier and
               David Salinas},
  title     = {Efficient Data Structure for Representing and Simplifying
               Simplicial complexes in High Dimensions},
  journal   = {Int. J. Comput. Geometry Appl.},
  volume    = {22},
  number    = {4},
  year      = {2012},
  pages     = {279-304},
  ee        = {http://dx.doi.org/10.1142/S0218195912600060},
  bibsource = {DBLP, http://dblp.uni-trier.de},
  url       = {https://doi.org/10.1142/S0218195912600060}
}

@inproceedings{socg_blockers_2011,
  author    = {Attali, Dominique and Lieutier, Andr{\'e} and Salinas, David},
  title     = {Efficient data structure for representing and simplifying simplicial complexes in high dimensions},
  booktitle = {Proceedings of the 27th annual ACM symposium on Computational geometry},
  series    = {SoCG '11},
  year      = {2011},
  location  = {Paris, France},
  pages     = {501--509},
  numpages  = {9},
  keywords  = {clique complexes, data structure, edge contraction, flag complexes, high dimensions, homotopy equivalence, shape reconstruction, shape simplification, simplicial complexes, vietoris-rips complexes},
  url       = {https://doi.org/10.1145/1998196.1998277}
}

@book{Munkres-elementsalgtop1984,
  author    = {James R. Munkres},
  title     = {Elements of algebraic topology},
  publisher = {Addison-Wesley},
  year      = {1984},
  isbn      = {978-0-201-04586-4},
  pages     = {I-IX, 1-454},
  bibsource = {DBLP, http://dblp.uni-trier.de}
}

@article{Cohen-Steiner2009,
  author    = {Cohen-Steiner, David and Edelsbrunner, Herbert and Harer, John},
  journal   = {Foundations of Computational Mathematics},
  number    = {1},
  pages     = {79--103},
  publisher = {Springer-Verlag},
  doi       = {10.1007/s10208-008-9027-z},
  title     = {{Extending persistence using Poincar{\'{e}} and Lefschetz duality}},
  volume    = {9},
  year      = {2009},
  url       = {https://doi.org/10.1007/s10208-008-9027-z}
}

%-----------------------------
% F
%-----------------------------

@inproceedings{Lindstrom,
  author    = {Lindstrom, Peter and Turk, Greg},
  title     = {Fast and Memory Efficient Polygonal Simplification},
  booktitle = {Proceedings of the Conference on Visualization '98},
  series    = {VIS '98},
  year      = {1998},
  isbn      = {1-58113-106-2},
  location  = {Research Triangle Park, North Carolina, USA},
  pages     = {279--286},
  numpages  = {8},
  publisher = {IEEE Computer Society Press},
  address   = {Los Alamitos, CA, USA},
  url       = {https://doi.org/10.1109/VISUAL.1998.745314}
}

@misc{arxivpers1d,
  doi       = {10.48550/ARXIV.2301.04745},
  url       = {https://arxiv.org/abs/2301.04745},
  author    = {Glisse, Marc},
  keywords  = {Computational Geometry (cs.CG), Algebraic Topology (math.AT), FOS: Computer and information sciences, FOS: Computer and information sciences, FOS: Mathematics, FOS: Mathematics},
  title     = {Fast persistent homology computation for functions on $\mathbb{R}$},
  publisher = {arXiv},
  year      = {2023},
  copyright = {arXiv.org perpetual, non-exclusive license}
}

@article{turner2014frechet,
  title     = {Fr{\'e}chet means for distributions of persistence diagrams},
  author    = {Turner, Katharine and Mileyko, Yuriy and Mukherjee, Sayan and Harer, John},
  journal   = {Discrete \& Computational Geometry},
  doi       = {10.1007/s00454-014-9604-7},
  volume    = {52},
  number    = {1},
  pages     = {44--70},
  year      = {2014},
  publisher = {Springer},
  url       = {https://doi.org/10.1007/s00454-014-9604-7}
}

%-----------------------------
% G
%-----------------------------

@article{dtmgeoinference2011,
  author   = {Chazal, Fr{\'e}d{\'e}ric
              and Cohen-Steiner, David
              and M{\'e}rigot, Quentin},
  title    = {Geometric Inference for Probability Measures},
  journal  = {Foundations of Computational Mathematics},
  year     = {2011},
  volume   = {11},
  number   = {6},
  pages    = {733-751},
  issn     = {1615-3383},
  doi      = {10.1007/s10208-011-9098-0},
  url      = {https://doi.org/10.1007/s10208-011-9098-0}
}

@article{DBLP:journals/algorithmica/EfratIK01,
  author    = {Alon Efrat and
               Alon Itai and
               Matthew J. Katz},
  title     = {Geometry Helps in Bottleneck Matching and Related Problems},
  journal   = {Algorithmica},
  volume    = {31},
  number    = {1},
  year      = {2001},
  pages     = {1-28},
  ee        = {http://dx.doi.org/10.1007/s00453-001-0016-8},
  bibsource = {DBLP, http://dblp.uni-trier.de},
  url       = {https://doi.org/10.1007/s00453-001-0016-8}
}

@article{Kerber:2017:GHC:3047249.3064175,
  author     = {Kerber, Michael and Morozov, Dmitriy and Nigmetov, Arnur},
  title      = {Geometry Helps to Compare Persistence Diagrams},
  journal    = {J. Exp. Algorithmics},
  issue_date = {2017},
  volume     = {22},
  month      = sep,
  year       = {2017},
  issn       = {1084-6654},
  pages      = {1.4:1--1.4:20},
  articleno  = {1.4},
  numpages   = {20},
  url        = {http://doi.acm.org/10.1145/3064175},
  doi        = {10.1145/3064175},
  acmid      = {3064175},
  publisher  = {ACM},
  address    = {New York, NY, USA},
  keywords   = {Assignment problems, bipartite matching, k-d tree, persistent homology}
}

@inproceedings{Dey13,
  author    = {Dey, Tamal and Fan, Fengtao and Wang, Yusu},
  title     = {Graph Induced Complex on Point Data},
  booktitle = {Proceedings of the Twenty-ninth Annual Symposium on Computational Geometry},
  year      = {2013},
  pages     = {107--116},
  doi       = {10.1145/2462356.2462387},
  url       = {https://doi.org/10.1016/j.comgeo.2015.04.003}
}

@inproceedings{chubet_et_al:LIPIcs.SoCG.2023.64,
  author    = {Chubet, Oliver A. and Macnichol, Paul and Parikh, Parth and Sheehy, Donald R. and Sheth, Siddharth S.},
  title     = {{Greedy Permutations and Finite Voronoi Diagrams}},
  booktitle = {39th International Symposium on Computational Geometry (SoCG 2023)},
  pages     = {64:1--64:5},
  series    = {Leibniz International Proceedings in Informatics (LIPIcs)},
  isbn      = {978-3-95977-273-0},
  issn      = {1868-8969},
  year      = {2023},
  volume    = {258},
  editor    = {Chambers, Erin W. and Gudmundsson, Joachim},
  publisher = {Schloss Dagstuhl -- Leibniz-Zentrum f{\"u}r Informatik},
  address   = {Dagstuhl, Germany},
  url       = {https://drops.dagstuhl.de/opus/volltexte/2023/17914},
  urn       = {urn:nbn:de:0030-drops-179146},
  doi       = {10.4230/LIPIcs.SoCG.2023.64},
  annote    = {Keywords: greedy permutation, Voronoi diagrams}
}

%-----------------------------
% H
%-----------------------------



%-----------------------------
% I
%-----------------------------

@article{Fasy_Kim_Lecci_Maria_tda,
  author  = {B. Fasy and J. Kim and F. Lecci and C. Maria},
  title   = {Introduction to the R package TDA.},
  journal = {arXiv:1411.1830.},
  year    = {2016},
  url     = {http://arxiv.org/abs/1411.1830}
}

%-----------------------------
% J
%-----------------------------



%-----------------------------
% K
%-----------------------------



%-----------------------------
% L
%-----------------------------

@inproceedings{10.5555/3327546.3327645,
  author    = {Lacombe, Th\'{e}o and Cuturi, Marco and Oudot, Steve},
  title     = {Large Scale Computation of Means and Clusters for Persistence Diagrams Using Optimal Transport},
  year      = {2018},
  publisher = {Curran Associates Inc.},
  address   = {Red Hook, NY, USA},
  booktitle = {Proceedings of the 32nd International Conference on Neural Information Processing Systems},
  pages     = {9792–9802},
  numpages  = {11},
  location  = {Montr\'{e}al, Canada},
  series    = {NIPS’18},
  url       = {https://proceedings.neurips.cc/paper/2018/hash/b58f7d184743106a8a66028b7a28937c-Abstract.html}
}

@article{sheehy13linear,
  title   = {Linear-Size Approximations to the {V}ietoris-{R}ips Filtration},
  author  = {Donald R. Sheehy},
  journal = {Discrete \& Computational Geometry},
  volume  = {49},
  number  = {4},
  pages   = {778--796},
  doi     = {10.1007/s00454-013-9513-1},
  year    = {2013},
  url     = {https://doi.org/10.1007/s00454-013-9513-1}
}

%-----------------------------
% M
%-----------------------------

@article{tangentialcomplex2014,
  author   = {Boissonnat, Jean-Daniel and Ghosh, Arijit},
  title    = {Manifold Reconstruction Using Tangential Delaunay Complexes},
  journal  = {Discrete {\&} Computational Geometry},
  year     = {2014},
  volume   = {51},
  number   = {1},
  pages    = {221--267},
  issn     = {1432-0444},
  doi      = {10.1007/s00454-013-9557-2},
  url      = {http://dx.doi.org/10.1007/s00454-013-9557-2}
}

@phdthesis{KachanovichThesis,
  title       = {{Meshing submanifolds using Coxeter triangulations}},
  author      = {Kachanovich, Siargey},
  url         = {https://hal.inria.fr/tel-02419148},
  number      = {2019AZUR4072},
  school      = {{COMUE Universit{\'e} C{\^o}te d'Azur (2015 - 2019)}},
  year        = {2019},
  month       = Oct,
  keywords    = {Mesh generation ; Coxeter triangulations ; Simplex quality ; Triangulations of the Euclidean space ; Freudenthal-Kuhn triangulations ; G{\'e}n{\'e}ration de maillages ; Triangulations de Coxeter ; Qualit{\'e} des simplexes ; Triangulations de l'espace euclidien ; Triangulations de Freudenthal-Kuhn},
  type        = {Theses},
  pdf         = {https://hal.inria.fr/tel-02419148v2/file/2019AZUR4072.pdf},
  hal_id      = {tel-02419148},
  hal_version = {v2}
}

%-----------------------------
% N
%-----------------------------



%-----------------------------
% O
%-----------------------------



%-----------------------------
% P
%-----------------------------

@article{tomato2013,
  author     = {Chazal, Fr\'{e}d\'{e}ric and Guibas, Leonidas J. and Oudot, Steve Y. and Skraba, Primoz},
  title      = {Persistence-Based Clustering in Riemannian Manifolds},
  year       = {2013},
  issue_date = {November 2013},
  publisher  = {Association for Computing Machinery},
  address    = {New York, NY, USA},
  volume     = {60},
  number     = {6},
  issn       = {0004-5411},
  url        = {https://doi.org/10.1145/2535927},
  doi        = {10.1145/2535927},
  journal    = {J. ACM},
  month      = nov,
  articleno  = {Article 41},
  numpages   = {38},
  keywords   = {mode seeking, Unsupervised learning, computational topology, clustering, Morse theory, topological persistence}
}

@article{Persistence_Images_2017,
  author  = {H. Adams and S. Chepushtanova and T. Emerson and E. Hanson and M. Kirby and F. Motta and R. Neville and C. Peterson and P. Shipman and L. Ziegelmeier},
  title   = {Persistence Images: A Stable Vector Representation of Persistent Homology.},
  journal = {Journal of Machine Learning Research},
  year    = {2017},
  url     = {http://jmlr.org/papers/v18/16-337.html}
}

@article{Kusano_Fukumizu_Hiraoka_PWGK,
  author  = {G. Kusano and K. Fukumizu and Y. Hiraoka},
  title   = {Persistence weighted Gaussian kernel for topological data analysis.},
  journal = {ICML'16 Proceedings of the 33rd International Conference on International Conference on Machine Learning - Volume 48},
  year    = {2016},
  url     = {http://proceedings.mlr.press/v48/kusano16.html}
}

@article{DBLP:journals/dcg/SilvaMV11,
  author    = {Vin de Silva and
               Dmitriy Morozov and
               Mikael Vejdemo-Johansson},
  title     = {Persistent Cohomology and Circular Coordinates},
  journal   = {Discrete {\&} Computational Geometry},
  volume    = {45},
  number    = {4},
  year      = {2011},
  pages     = {737-759},
  ee        = {http://dx.doi.org/10.1007/s00454-011-9344-x},
  bibsource = {DBLP, http://dblp.uni-trier.de},
  url       = {https://doi.org/10.1007/s00454-011-9344-x}
}

@article{Ferri_Frosini_comparision_sheme_2,
  author  = {M. Ferri and P. Frosini and A. Lovato and C. Zambelli},
  title   = {Point selection: A new comparison scheme for size functions (With an application to monogram recognition).},
  journal = {Proceedings Third Asian Conference on Computer Vision, Lecture Notes in Computer Science 1351.},
  year    = {1998},
  url     = {https://doi.org/10.1007/3-540-63930-6\_138}
}

%-----------------------------
% Q
%-----------------------------



%-----------------------------
% R
%-----------------------------



%-----------------------------
% S
%-----------------------------

@article{Ferri_Frosini_comparision_sheme_1,
  author  = {P. Donatini and P. Frosini and A. Lovato},
  title   = {Size functions for signature recognition.},
  journal = {Proceedings of SPIE, Vision Geometry VII, vol. 3454},
  year    = {1998},
  url     = {https://doi.org/10.1117/12.323253}
}

@inproceedings{pmlr-v70-carriere17a,
  title     = {Sliced {W}asserstein Kernel for Persistence Diagrams},
  author    = {Mathieu Carri{\`e}re and Marco Cuturi and Steve Oudot},
  booktitle = {Proceedings of the 34th International Conference on Machine Learning},
  pages     = {664--673},
  year      = {2017},
  editor    = {Doina Precup and Yee Whye Teh},
  volume    = {70},
  series    = {Proceedings of Machine Learning Research},
  address   = {International Convention Centre, Sydney, Australia},
  month     = {06--11 Aug},
  publisher = {PMLR},
  url       = {http://proceedings.mlr.press/v70/carriere17a.html}
}

@article{Carriere_Oudot_Ovsjanikov_top_signatures_3d,
  author  = {M. Carri\`ere and S. Oudot and M. Ovsjanikov},
  title   = {Stable Topological Signatures for Points on 3D Shapes.},
  journal = {Proc. Sympos. on Geometry Processing},
  year    = {2015},
  url     = {https://doi.org/10.1111/cgf.12692}
}

@article{Carriere17c,
  author    = {Carri{\`{e}}re, Mathieu and Michel, Bertrand and Oudot, Steve},
  journal   = {Journal of Machine Learning Research},
  pages     = {1--39},
  publisher = {JMLR.org},
  title     = {{Statistical analysis and parameter selection for Mapper}},
  volume    = {19},
  year      = {2018},
  url       = {https://jmlr.org/papers/v19/17-291.html}
}

@article{bubenik_landscapes_2015,
  author  = {P. Bubenik},
  title   = {Statistical topological data analysis using persistence landscapes.},
  journal = {Journal of Machine Learning Research},
  year    = {2015},
  url     = {https://dl.acm.org/doi/10.5555/2789272.2789275}
}

@article{Carriere16,
  author    = {Carri{\`{e}}re, Mathieu and Oudot, Steve},
  journal   = {Foundations of Computational Mathematics},
  number    = {6},
  pages     = {1333--1396},
  publisher = {Springer-Verlag},
  doi       = {10.1007/s10208-017-9370-z},
  title     = {{Structure and stability of the one-dimensional Mapper}},
  volume    = {18},
  year      = {2017},
  url       = {https://doi.org/10.1007/s10208-017-9370-z}
}

@misc{icml2014,
  doi       = {10.48550/ARXIV.1406.1901},
  url       = {https://arxiv.org/abs/1406.1901},
  author    = {Chazal, Frédéric and Fasy, Brittany Terese and Lecci, Fabrizio and Michel, Bertrand and Rinaldo, Alessandro and Wasserman, Larry},
  keywords  = {Algebraic Topology (math.AT), Computational Geometry (cs.CG), Applications (stat.AP), FOS: Mathematics, FOS: Mathematics, FOS: Computer and information sciences, FOS: Computer and information sciences},
  title     = {Subsampling Methods for Persistent Homology},
  publisher = {arXiv},
  year      = {2014},
  copyright = {arXiv.org perpetual, non-exclusive license}
}

@inproceedings{Garland,
  author    = {Garland, Michael and Heckbert, Paul S.},
  title     = {Surface simplification using quadric error metrics},
  booktitle = {Proceedings of the 24th annual conference on Computer graphics and interactive techniques},
  series    = {SIGGRAPH '97},
  year      = {1997},
  isbn      = {0-89791-896-7},
  pages     = {209--216},
  numpages  = {8},
  publisher = {ACM Press/Addison-Wesley Publishing Co.},
  address   = {New York, NY, USA},
  keywords  = {level of detail, mutiresolution modeling, non-manifold, pair contraction, surface simplification},
  url       = {https://doi.org/10.1145/258734.258849}
}

@misc{edgecollapsearxiv,
  author = {Marc Glisse and Siddharth Pritam},
  title  = {{Swap, Shift and Trim to Edge Collapse a Filtration}},
  url    = {https://arxiv.org/abs/2203.07022}
}

%-----------------------------
% T
%-----------------------------

@inproceedings{DBLP:conf/esa/BoissonnatDM13,
  author    = {Jean-Daniel Boissonnat and
               Tamal K. Dey and
               Cl{\'e}ment Maria},
  title     = {The Compressed Annotation Matrix: An Efficient Data Structure for Computing Persistent Cohomology},
  url       = {http://dx.doi.org/10.1007/978-3-642-40450-4_59},
  doi       = {10.1007/978-3-642-40450-4_59},
  booktitle = {ESA},
  year      = {2013},
  pages     = {695-706},
  bibsource = {DBLP, http://dblp.uni-trier.de}
}

@article{boissonnatmariasimplextreealgorithmica,
  year      = {2014},
  issn      = {0178-4617},
  journal   = {Algorithmica},
  doi       = {10.1007/s00453-014-9887-3},
  title     = {The Simplex Tree: An Efficient Data Structure for General Simplicial Complexes},
  url       = {http://dx.doi.org/10.1007/s00453-014-9887-3},
  publisher = {Springer US},
  keywords  = {Simplicial complexes; Data structure; Computational topology; Flag complexes; Witness complexes},
  author    = {Boissonnat, Jean-Daniel and Maria, Cl\'ement},
  pages     = {1-22},
  language  = {English}
}

@article{de2004topological,
  title   = {Topological estimation using witness complexes},
  author  = {De Silva, Vin and Carlsson, Gunnar},
  journal = {Proc. Sympos. Point-Based Graphics},
  pages   = {157-166},
  year    = {2004},
  url     = {https://doi.org/10.2312/SPBG/SPBG04/157-166}
}

%-----------------------------
% U
%-----------------------------



%-----------------------------
% V
%-----------------------------

@inproceedings{vineyards,
  author    = {David Cohen-Steiner and
               Herbert Edelsbrunner and
               Dmitriy Morozov},
  title     = {Vines and vineyards by updating persistence in linear time},
  booktitle = {Symposium on Computational Geometry},
  year      = {2006},
  pages     = {119-126},
  ee        = {http://doi.acm.org/10.1145/1137856.1137877},
  bibsource = {DBLP, http://dblp.uni-trier.de},
  url       = {https://doi.org/10.1145/1137856.1137877}
}

@inproceedings{cavanna15visualizing,
  author    = {Nicholas J. Cavanna and Mahmoodreza Jahanseir and Donald R. Sheehy},
  booktitle = {Proceedings of the 31st International Symposium on Computational Geometry},
  title     = {Visualizing Sparse Filtrations},
  year      = {2015},
  doi       = {10.4230/LIPIcs.SOCG.2015.23},
  url       = {https://doi.org/10.4230/LIPIcs.SOCG.2015.23}
}

%-----------------------------
% W
%-----------------------------



%-----------------------------
% X
%-----------------------------



%-----------------------------
% Y
%-----------------------------



%-----------------------------
% Z
%-----------------------------

@article{DBLP:journals/focm/CarlssonS10,
  author    = {Gunnar E. Carlsson and
               Vin de Silva},
  title     = {Zigzag Persistence},
  journal   = {Foundations of Computational Mathematics},
  volume    = {10},
  number    = {4},
  year      = {2010},
  pages     = {367-405},
  doi       = {10.1007/s10208-010-9066-0},
  ee        = {http://dx.doi.org/10.1007/s10208-010-9066-0},
  bibsource = {DBLP, http://dblp.uni-trier.de},
  url       = {https://doi.org/10.1007/s10208-010-9066-0}
}

@inproceedings{zigzag,
<<<<<<< HEAD
  author       = {Cl{\'{e}}ment Maria and
                  Steve Y. Oudot},
  title        = {Zigzag Persistence via Reflections and Transpositions},
  booktitle    = {Proceedings of the Twenty-Sixth Annual {ACM-SIAM} Symposium on Discrete
                  Algorithms, {SODA} 2015, San Diego, CA, USA, January 4-6, 2015},
  pages        = {181--199},
  publisher    = {{SIAM}},
  year         = {2015},
  url          = {https://doi.org/10.1137/1.9781611973730.14},
  doi          = {10.1137/1.9781611973730.14}
=======
  author    = {Cl{\'{e}}ment Maria and
               Steve Y. Oudot},
  title     = {Zigzag Persistence via Reflections and Transpositions},
  booktitle = {Proceedings of the Twenty-Sixth Annual {ACM-SIAM} Symposium on Discrete
               Algorithms, {SODA} 2015, San Diego, CA, USA, January 4-6, 2015},
  pages     = {181--199},
  publisher = {{SIAM}},
  year      = {2015},
  url       = {https://doi.org/10.1137/1.9781611973730.14},
  doi       = {10.1137/1.9781611973730.14}
>>>>>>> 3773d2c6
}

%-----------------------------
% UNUSED
%-----------------------------

@book{Hatcher-algebraictopology2001,
  author       = {Hatcher, Allen},
  day          = {03},
  edition      = {1},
  howpublished = {Paperback},
  isbn         = {0521795400},
  keywords     = {topology},
  month        = dec,
  posted-at    = {2008-06-25 09:53:39},
  priority     = {2},
  publisher    = {Cambridge University Press},
  title        = {{Algebraic Topology}},
  url          = {http://www.math.cornell.edu/\~{}hatcher/AT/AT.pdf},
  year         = {2001}
}

@article{DBLP:journals/cagd/DelfinadoE95,
  author    = {Cecil Jose A. Delfinado and
               Herbert Edelsbrunner},
  title     = {An incremental algorithm for {B}etti numbers of simplicial
               complexes on the 3-sphere},
  journal   = {Computer Aided Geometric Design},
  volume    = {12},
  number    = {7},
  year      = {1995},
  pages     = {771-784},
  ee        = {http://dx.doi.org/10.1016/0167-8396(95)00016-Y},
  bibsource = {DBLP, http://dblp.uni-trier.de}
}

@article{DBLP:journals/siamcomp/HopcroftK73,
  author    = {John E. Hopcroft and
               Richard M. Karp},
  title     = {An n$^{\mbox{5/2}}$ Algorithm for Maximum Matchings in Bipartite
               Graphs},
  journal   = {SIAM J. Comput.},
  volume    = {2},
  number    = {4},
  year      = {1973},
  pages     = {225-231},
  ee        = {http://dx.doi.org/10.1137/0202019},
  bibsource = {DBLP, http://dblp.uni-trier.de}
}

@misc{ann_mount,
  author = {David M. Mount
            and Sunil Arya},
  title  = {\textsc{ANN}, {A}pproximate {N}earest {N}eighbors {L}ibrary},
  note   = {http://www.cs.sunysb.edu/~algorith/implement/ANN/implement.shtml}
}

@article{DBLP:journals/comgeo/ChenK13,
  author    = {Chao Chen and
               Michael Kerber},
  title     = {An output-sensitive algorithm for persistent homology},
  journal   = {Comput. Geom.},
  volume    = {46},
  number    = {4},
  year      = {2013},
  pages     = {435-447},
  ee        = {http://dx.doi.org/10.1016/j.comgeo.2012.02.010},
  bibsource = {DBLP, http://dblp.uni-trier.de}
}

@article{RS62,
  author   = {J. B. Rosser and L. Schoenfeld},
  title    = {Approximate Formulas for some Functions of Prime Numbers},
  journal  = {ijm},
  volume   = 6,
  year     = 1962,
  pages    = {64-94},
  mrnumber = {25 \#1139}
}

@inproceedings{DBLP:conf/issac/StorjohannL96,
  author    = {Arne Storjohann and
               George Labahn},
  title     = {Asymptotically Fast Computation of {H}ermite Normal Forms
               of Integer Matrices},
  booktitle = {ISSAC},
  year      = {1996},
  pages     = {259-266},
  ee        = {http://doi.acm.org/10.1145/236869.237083},
  bibsource = {DBLP, http://dblp.uni-trier.de}
}

@article{DBLP:journals/siamcomp/HafnerM91,
  author    = {James L. Hafner and
               Kevin S. McCurley},
  title     = {Asymptotically Fast Triangularization of Matrices Over Rings},
  journal   = {SIAM J. Comput.},
  volume    = {20},
  number    = {6},
  year      = {1991},
  pages     = {1068-1083},
  ee        = {http://dx.doi.org/10.1137/0220067},
  bibsource = {DBLP, http://dblp.uni-trier.de}
}

@book{DBLP:tibkat_237559129,
  author = {Saunders Mac Lane},
  title  = {Categories for the working mathematician},
  year   = {1998},
  ee     = {http://www.zentralblatt-math.org/zmath/en/search/?an}
}

@article{DBLP:journals/corr/abs-1205-3669,
  author    = {Peter Bubenik and
               Jonathan A. Scott},
  title     = {Categorification of persistent homology},
  journal   = {CoRR},
  volume    = {abs/1205.3669},
  year      = {2012},
  ee        = {http://arxiv.org/abs/1205.3669},
  bibsource = {DBLP, http://dblp.uni-trier.de}
}

@incollection{Bauer:arXiv1303.0477,
  year      = {2014},
  isbn      = {978-3-319-04098-1},
  booktitle = {Topological Methods in Data Analysis and Visualization III},
  doi       = {10.1007/978-3-319-04099-8_7},
  title     = {Clear and Compress: Computing Persistent Homology in Chunks},
  url       = {http://dx.doi.org/10.1007/978-3-319-04099-8_7},
  author    = {Bauer, Ulrich and Kerber, Michael and Reininghaus, Jan},
  pages     = {103-117},
  language  = {English}
}

@article{DBLP:journals/corr/abs-1210-1429,
  author    = {Pawel Dlotko and
               Hubert Wagner},
  title     = {Computing homology and persistent homology using iterated
               Morse decomposition},
  journal   = {CoRR},
  volume    = {abs/1210.1429},
  year      = {2012},
  ee        = {http://arxiv.org/abs/1210.1429},
  bibsource = {DBLP, http://dblp.uni-trier.de}
}

@article{ghrist_coverage,
  author  = {V. de Silva and R. Ghrist},
  title   = {Coverage in sensor network via persistent homology},
  journal = {Algebraic {\&} Geometric Topology},
  volume  = {7},
  year    = {2007},
  pages   = {339-358}
}

@misc{dionysus_morozov,
  author = {Dmitriy Morozov},
  title  = {\textsc{Dionysus}},
  note   = {http://www.mrzv.org/software/dionysus/}
}

@inproceedings{DBLP:conf/alenex/BauerKR14,
  author    = {Ulrich Bauer and
               Michael Kerber and
               Jan Reininghaus},
  title     = {Distributed Computation of Persistent Homology},
  booktitle = {ALENEX},
  year      = {2014},
  pages     = {31-38},
  ee        = {http://dx.doi.org/10.1137/1.9781611973198.4},
  bibsource = {DBLP, http://dblp.uni-trier.de}
}

@article{SMV211,
  author  = {V. de Silva and
             D. Morozov and
             M. Vejdemo-Johansson},
  title   = {Dualities in persistent (co)homology},
  journal = {Inverse Problems},
  volume  = {27},
  year    = {2011},
  pages   = {124003},
  url     = {http://arxiv.org/abs/1107.5665}
}  

@inproceedings{edgecollapsesocg2020,
  author    = {Jean-Daniel Boissonnat and Siddharth Pritam},
  title     = {{Edge Collapse and Persistence of Flag Complexes}},
  booktitle = {36th International Symposium on Computational Geometry (SoCG 2020)},
  pages     = {19:1--19:15},
  series    = {Leibniz International Proceedings in Informatics (LIPIcs)},
  isbn      = {978-3-95977-143-6},
  issn      = {1868-8969},
  year      = {2020},
  volume    = {164},
  editor    = {Sergio Cabello and Danny Z. Chen},
  publisher = {Schloss Dagstuhl--Leibniz-Zentrum f{\"u}r Informatik},
  address   = {Dagstuhl, Germany},
  url       = {https://drops.dagstuhl.de/opus/volltexte/2020/12177/},
  urn       = {urn:nbn:de:0030-drops-121777},
  doi       = {10.4230/LIPIcs.SoCG.2020.19},
  annote    = {Keywords: Computational Topology, Topological Data Analysis, Edge Collapse, Simple Collapse, Persistent homology}
}

@inproceedings{DBLP:conf/soda/BentleyS97,
  author    = {Jon Louis Bentley and
               Robert Sedgewick},
  title     = {Fast Algorithms for Sorting and Searching Strings},
  booktitle = {SODA},
  year      = {1997},
  pages     = {360-369},
  ee        = {http://doi.acm.org/10.1145/314161.314321},
  bibsource = {DBLP, http://dblp.uni-trier.de}
}

@article{DBLP:journals/siamcomp/Furer09,
  author    = {Martin F{\"u}rer},
  title     = {Faster Integer Multiplication},
  journal   = {SIAM J. Comput.},
  volume    = {39},
  number    = {3},
  year      = {2009},
  pages     = {979-1005},
  ee        = {http://dx.doi.org/10.1137/070711761},
  bibsource = {DBLP, http://dblp.uni-trier.de}
}

@inproceedings{deSilva:2013:GSP:2493132.2462402,
  author    = {de Silva, Vin and Nanda, Vidit},
  title     = {Geometry in the space of persistence modules},
  booktitle = {Proceedings of the twenty-ninth annual symposium on Computational geometry},
  series    = {SoCG '13},
  year      = {2013},
  isbn      = {978-1-4503-2031-3},
  location  = {Rio de Janeiro, Brazil},
  pages     = {397--404},
  numpages  = {8},
  url       = {http://doi.acm.org/10.1145/2462356.2462402},
  doi       = {10.1145/2462356.2462402},
  acmid     = {2462402},
  publisher = {ACM},
  address   = {New York, NY, USA},
  keywords  = {discrete and computational geometry, embedding theorem, persistent homology}
}

@misc{gmplib_cite,
  title = {GMP, The GNU Multiple Precision Arithmetic Library},
  note  = {http://gmplib.org/}
}

@book{Cormen:2001:IA:580470,
  author    = {Cormen, Thomas H. and Stein, Clifford and Rivest, Ronald L. and Leiserson, Charles E.},
  title     = {Introduction to Algorithms},
  year      = {2001},
  isbn      = {0070131511},
  edition   = {2nd},
  publisher = {McGraw-Hill Higher Education}
}

@misc{jplex_cite,
  author = {Sexton, Harlan and Johansson, Mikael Vejdemo},
  title  = {\textsc{JPlex}},
  year   = {2009},
  note   = {http://comptop.stanford.edu/programs/jplex/}
}

@book{Gathen:2003:MCA:945759,
  author    = {Gathen, Joachim Von Zur and Gerhard, Jurgen},
  title     = {Modern Computer Algebra},
  year      = {2003},
  isbn      = {0521826462},
  edition   = {2},
  publisher = {Cambridge University Press},
  address   = {New York, NY, USA}
}

@article{mischaikow_nanda_morse,
  year      = {2013},
  issn      = {0179-5376},
  journal   = {Discrete {\&} Computational Geometry},
  volume    = {50},
  number    = {2},
  doi       = {10.1007/s00454-013-9529-6},
  title     = {Morse Theory for Filtrations and Efficient Computation of Persistent Homology},
  url       = {http://dx.doi.org/10.1007/s00454-013-9529-6},
  publisher = {Springer US},
  keywords  = {Computational topology; Discrete Morse theory; Persistent homology},
  author    = {Mischaikow, Konstantin and Nanda, Vidit},
  pages     = {330-353},
  language  = {English}
}

@inproceedings{DBLP:conf/issac/Storjohann96,
  author    = {Arne Storjohann},
  title     = {Near Optimal Algorithms for Computing Smith Normal Forms
               of Integer Matrices},
  booktitle = {ISSAC},
  year      = {1996},
  pages     = {267-274},
  ee        = {http://doi.acm.org/10.1145/236869.237084},
  bibsource = {DBLP, http://dblp.uni-trier.de}
}

@inproceedings{sheehy20onehop,
  title     = {One Hop Greedy Permutations},
  author    = {Donald R. Sheehy},
  booktitle = {Proceedings of the 32nd Canadian Conference on Computational Geometry},
  pages     = {221--225},
  year      = {2020},
  url       = {https://par.nsf.gov/biblio/10211951}
}

@article{journals/moc/Moller08,
  added-at  = {2011-04-10T00:00:00.000+0200},
  author    = {M\"oller, Niels},
  biburl    = {http://www.bibsonomy.org/bibtex/2a40c83ae0a723c978ff29ccaec7ff7ee/dblp},
  ee        = {http://dx.doi.org/10.1090/S0025-5718-07-02017-0},
  interhash = {d2f425fef08e9b3ea347b12cbcf9792f},
  intrahash = {a40c83ae0a723c978ff29ccaec7ff7ee},
  journal   = {Math. Comput.},
  keywords  = {dblp},
  number    = 261,
  pages     = {589-607},
  timestamp = {2011-04-10T00:00:00.000+0200},
  title     = {On Sch\"onhage's algorithm and subquadratic integer gcd computation.},
  url       = {http://dblp.uni-trier.de/db/journals/moc/moc77.html#Moller08},
  volume    = 77,
  year      = 2008
}

@article{Carlsson:2008:LBS:1325290.1325300,
  author    = {Carlsson, Gunnar and Ishkhanov, Tigran and Silva, Vin and Zomorodian, Afra},
  title     = {On the Local Behavior of Spaces of Natural Images},
  journal   = {Int. J. Comput. Vision},
  volume    = {76},
  issue     = {1},
  month     = {January},
  year      = {2008},
  issn      = {0920-5691},
  pages     = {1--12},
  numpages  = {12},
  url       = {http://portal.acm.org/citation.cfm?id=1325290.1325300},
  doi       = {10.1007/s11263-007-0056-x},
  acmid     = {1325300},
  publisher = {Kluwer Academic Publishers},
  address   = {Hingham, MA, USA},
  keywords  = {Filtration, Klein bottle, Manifold, Natural images, Persistent homology, Topology}
}

@article{Morozov05persistencealgorithm,
  author  = {Dmitriy Morozov},
  title   = {Persistence algorithm takes cubic time in worst case},
  journal = {BioGeometry News, Dept. Comput. Sci., Duke Univ},
  year    = {2005}
}

@inproceedings{Chen11persistenthomology,
  author    = {Chao Chen and Michael Kerber},
  title     = {Persistent homology computation with a twist},
  booktitle = {Proceedings 27th European Workshop on Computational Geometry},
  year      = {2011}
}

@misc{phat_lib,
  author = {Bauer, Ulrich and Kerber, Michael and Reininghaus, Jan},
  title  = {\textsc{Phat}},
  note   = {https://code.google.com/p/phat/}
}

@article{quiverrepresentations_derksenweyman,
  author  = {Harm Derksen and Jerzy Weyman},
  title   = {Quiver Representations},
  journal = {Notices of the AMS},
  volume  = {52},
  number  = {2},
  year    = {2005},
  pages   = {200-206}
}

@inproceedings{Rahimi07randomfeatures,
  author    = {Ali Rahimi and Ben Recht},
  title     = {Random features for large-scale kernel machines},
  booktitle = {In Neural Information Processing Systems},
  year      = {2007}
}

@article{DBLP:journals/dcg/Cohen-SteinerEH07,
  author    = {David Cohen-Steiner and
               Herbert Edelsbrunner and
               John Harer},
  title     = {Stability of Persistence Diagrams},
  journal   = {Discrete {\&} Computational Geometry},
  volume    = {37},
  number    = {1},
  year      = {2007},
  pages     = {103-120},
  ee        = {http://dx.doi.org/10.1007/s00454-006-1276-5},
  bibsource = {DBLP, http://dblp.uni-trier.de}
}

@article{Fredman:1984:SST:828.1884,
  author     = {Fredman, Michael L. and Koml\'{o}s, J\'{a}nos and Szemer{\'e}di, Endre},
  title      = {Storing a Sparse Table with {O}(1) Worst Case Access Time},
  journal    = {J. ACM},
  issue_date = {July 1984},
  volume     = {31},
  number     = {3},
  month      = jun,
  year       = {1984},
  issn       = {0004-5411},
  pages      = {538--544},
  numpages   = {7},
  url        = {http://doi.acm.org/10.1145/828.1884},
  doi        = {10.1145/828.1884},
  acmid      = {1884},
  publisher  = {ACM},
  address    = {New York, NY, USA}
}

@book{DBLP:books/aw/Knuth81,
  author    = {Donald E. Knuth},
  title     = {The Art of Computer Programming, Volume II: Seminumerical
               Algorithms, 2nd Edition},
  publisher = {Addison-Wesley},
  year      = {1981},
  isbn      = {0-201-03822-6},
  bibsource = {DBLP, http://dblp.uni-trier.de}
}

@book{DBLP:books/aw/AhoHU74,
  author    = {Alfred V. Aho and
               John E. Hopcroft and
               Jeffrey D. Ullman},
  title     = {The Design and Analysis of Computer Algorithms},
  publisher = {Addison-Wesley},
  year      = {1974},
  isbn      = {0-201-00029-6},
  bibsource = {DBLP, http://dblp.uni-trier.de}
}

@article{DBLP:journals/ijcv/LeePM03,
  author    = {Ann B. Lee and
               Kim Steenstrup Pedersen and
               David Mumford},
  title     = {The Nonlinear Statistics of High-Contrast Patches in Natural
               Images},
  journal   = {International Journal of Computer Vision},
  volume    = {54},
  number    = {1-3},
  year      = {2003},
  pages     = {83-103},
  ee        = {http://dx.doi.org/10.1023/A:1023705401078},
  bibsource = {DBLP, http://dblp.uni-trier.de}
}

@misc{buddha_stanford_scan,
  author = {},
  title  = {The Stanford 3D Scanning Repository},
  note   = {http://graphics.stanford.edu/data/3Dscanrep/}
}

@article{DBLP:journals/dcg/EdelsbrunnerLZ02,
  author    = {Herbert Edelsbrunner and
               David Letscher and
               Afra Zomorodian},
  title     = {Topological Persistence and Simplification},
  journal   = {Discrete Comput. Geom.},
  volume    = {28},
  number    = {4},
  year      = {2002},
  pages     = {511-533},
  ee        = {http://dx.doi.org/10.1007/s00454-002-2885-2},
  bibsource = {DBLP, http://dblp.uni-trier.de}
}

@article{martin2010top,
  title    = {Topology of cyclo-octane energy landscape.},
  author   = {Martin, S. and Thompson, A. and Coutsias, E.A. and Watson, J.},
  journal  = {J Chem Phys},
  volume   = {132},
  number   = {23},
  pages    = {234115},
  year     = {2010},
  abstract = {Understanding energy landscapes is a major challenge in chemistry and biology. Although a wide variety of methods have been invented and applied to this problem, very little is understood about the actual mathematical structures underlying such landscapes. Perhaps the most general assumption is the idea that energy landscapes are low-dimensional manifolds embedded in high-dimensional Euclidean space. While this is a very mild assumption, we have discovered an example of an energy landscape which is nonmanifold, demonstrating previously unknown mathematical complexity. The example occurs in the energy landscape of cyclo-octane, which was found to have the structure of a reducible algebraic variety, composed of the union of a sphere and a Klein bottle, intersecting in two rings.}
}

@inproceedings{CO08,
  author    = {F. Chazal and S. Oudot},
  title     = {Towards persistence-based reconstruction in Euclidean spaces},
  booktitle = {Proc. 24th. Annu. Sympos. Comput. Geom.},
  year      = {2008},
  pages     = {231-241}
}

@article{rips2012,
  hal_id      = {hal-00785072},
  url         = {https://hal.archives-ouvertes.fr/hal-00785072},
  title       = {{Vietoris-Rips Complexes also Provide Topologically Correct Reconstructions of Sampled Shapes}},
  author      = {Attali, Dominique and Lieutier, Andr{\'e} and Salinas, David},
  keywords    = {Shape reconstruction \sep Rips complexes \sep clique complexes \sep \v Cech complexes ; homotopy equivalence ; collapses ; high dimensions},
  language    = {Anglais},
  affiliation = {Grenoble Images Parole Signal Automatique - GIPSA-lab , Laboratoire Jean Kuntzmann - LJK},
  pages       = {448-465},
  journal     = {Computational Geometry},
  volume      = {46},
  number      = {4, special issue },
  audience    = {internationale },
  doi         = {10.1016/j.comgeo.2012.02.009 },
  year        = {2012},
  pdf         = {http://hal.archives-ouvertes.fr/hal-00785072/PDF/2012-cgta-Rips.pdf}
}

@inproceedings{DBLP:conf/compgeom/CarlssonSM09,
  author    = {Gunnar E. Carlsson and
               Vin de Silva and
               Dmitriy Morozov},
  title     = {Zigzag persistent homology and real-valued functions},
  booktitle = {Symposium on Computational Geometry},
  year      = {2009},
  pages     = {247-256},
  ee        = {http://doi.acm.org/10.1145/1542362.1542408},
  bibsource = {DBLP, http://dblp.uni-trier.de}
}

@inproceedings{DBLP:conf/compgeom/MilosavljevicMS11,
  author    = {Nikola Milosavljevic and
               Dmitriy Morozov and
               Primoz Skraba},
  title     = {Zigzag persistent homology in matrix multiplication time},
  booktitle = {Symposium on Comp. Geom.},
  year      = {2011},
  ee        = {http://doi.acm.org/10.1145/1998196.1998229},
  bibsource = {DBLP, http://dblp.uni-trier.de}
}






<|MERGE_RESOLUTION|>--- conflicted
+++ resolved
@@ -782,18 +782,6 @@
 }
 
 @inproceedings{zigzag,
-<<<<<<< HEAD
-  author       = {Cl{\'{e}}ment Maria and
-                  Steve Y. Oudot},
-  title        = {Zigzag Persistence via Reflections and Transpositions},
-  booktitle    = {Proceedings of the Twenty-Sixth Annual {ACM-SIAM} Symposium on Discrete
-                  Algorithms, {SODA} 2015, San Diego, CA, USA, January 4-6, 2015},
-  pages        = {181--199},
-  publisher    = {{SIAM}},
-  year         = {2015},
-  url          = {https://doi.org/10.1137/1.9781611973730.14},
-  doi          = {10.1137/1.9781611973730.14}
-=======
   author    = {Cl{\'{e}}ment Maria and
                Steve Y. Oudot},
   title     = {Zigzag Persistence via Reflections and Transpositions},
@@ -804,7 +792,6 @@
   year      = {2015},
   url       = {https://doi.org/10.1137/1.9781611973730.14},
   doi       = {10.1137/1.9781611973730.14}
->>>>>>> 3773d2c6
 }
 
 %-----------------------------

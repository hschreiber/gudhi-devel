--- conflicted
+++ resolved
@@ -1368,7 +1368,26 @@
   HAL_VERSION = {v2},
 }
 
-<<<<<<< HEAD
+@inproceedings{sheehy20onehop,
+  title = {One Hop Greedy Permutations},
+  author = {Donald R. Sheehy},
+  booktitle = {Proceedings of the 32nd Canadian Conference on Computational Geometry},
+  pages = {221--225},
+  year = {2020},
+  url = {https://par.nsf.gov/biblio/10211951}
+}
+
+@misc{arxivpers1d,
+  doi = {10.48550/ARXIV.2301.04745},
+  url = {https://arxiv.org/abs/2301.04745},
+  author = {Glisse, Marc},
+  keywords = {Computational Geometry (cs.CG), Algebraic Topology (math.AT), FOS: Computer and information sciences, FOS: Computer and information sciences, FOS: Mathematics, FOS: Mathematics},
+  title = {Fast persistent homology computation for functions on $\mathbb{R}$},
+  publisher = {arXiv},
+  year = {2023},
+  copyright = {arXiv.org perpetual, non-exclusive license}
+}
+
 @misc{icml2014,
   doi = {10.48550/ARXIV.1406.1901},
   url = {https://arxiv.org/abs/1406.1901},
@@ -1377,24 +1396,5 @@
   title = {Subsampling Methods for Persistent Homology},
   publisher = {arXiv},
   year = {2014},
-=======
-@inproceedings{sheehy20onehop,
-  title = {One Hop Greedy Permutations},
-  author = {Donald R. Sheehy},
-  booktitle = {Proceedings of the 32nd Canadian Conference on Computational Geometry},
-  pages = {221--225},
-  year = {2020},
-  url = {https://par.nsf.gov/biblio/10211951}
-}
-
-@misc{arxivpers1d,
-  doi = {10.48550/ARXIV.2301.04745},
-  url = {https://arxiv.org/abs/2301.04745},
-  author = {Glisse, Marc},
-  keywords = {Computational Geometry (cs.CG), Algebraic Topology (math.AT), FOS: Computer and information sciences, FOS: Computer and information sciences, FOS: Mathematics, FOS: Mathematics},
-  title = {Fast persistent homology computation for functions on $\mathbb{R}$},
-  publisher = {arXiv},
-  year = {2023},
->>>>>>> 98de60d6
   copyright = {arXiv.org perpetual, non-exclusive license}
 }
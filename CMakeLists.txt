cmake_minimum_required(VERSION 2.6)
project(GUDHIdev)

include(CMakeGUDHIVersion.txt)

list(APPEND CMAKE_MODULE_PATH "${CMAKE_SOURCE_DIR}/src/cmake/modules/")

enable_testing()

# This variable is used by Cython CMakeLists.txt to know its path
set(GUDHI_CYTHON_PATH "src/cython")
# For third parties libraries management - To be done last as CGAL updates CMAKE_MODULE_PATH
include(GUDHI_third_party_libraries)

if(MSVC)
  # Turn off some VC++ warnings
  set(CMAKE_CXX_FLAGS "${CMAKE_CXX_FLAGS} /wd4267 /wd4668 /wd4311 /wd4800 /wd4820 /wd4503 /wd4244 /wd4345 /wd4996 /wd4396 /wd4018")
else()
  set(CMAKE_CXX_FLAGS "${CMAKE_CXX_FLAGS} -std=c++11 -Wall -pedantic")
endif()

if(CMAKE_BUILD_TYPE MATCHES Debug)
  message("++ Debug compilation flags are: ${CMAKE_CXX_FLAGS} ${CMAKE_CXX_FLAGS_DEBUG}")
else()
  message("++ Release compilation flags are: ${CMAKE_CXX_FLAGS} ${CMAKE_CXX_FLAGS_RELEASE}")
endif()

if (DEBUG_TRACES)
  # For programs to be more verbose
  message(STATUS "DEBUG_TRACES are activated")
  add_definitions(-DDEBUG_TRACES)
endif()

# Add your new module in the list, order is not important
include(GUDHI_modules)

add_gudhi_module(common)
add_gudhi_module(Alpha_complex)
add_gudhi_module(Bitmap_cubical_complex)
add_gudhi_module(Bottleneck_distance)
add_gudhi_module(Contraction)
add_gudhi_module(Hasse_complex)
add_gudhi_module(Persistent_cohomology)
add_gudhi_module(Rips_complex)
add_gudhi_module(Simplex_tree)
add_gudhi_module(Skeleton_blocker)
add_gudhi_module(Spatial_searching)
add_gudhi_module(Subsampling)
add_gudhi_module(Tangential_complex)
add_gudhi_module(Witness_complex)

message("++ GUDHI_MODULES list is:\"${GUDHI_MODULES}\"")

# Include module CMake subdirectories
# GUDHI_SUB_DIRECTORIES is managed in CMAKE_MODULE_PATH/GUDHI_modules.cmake
foreach(GUDHI_MODULE ${GUDHI_MODULES})
  foreach(GUDHI_SUB_DIRECTORY ${GUDHI_SUB_DIRECTORIES})
    if(EXISTS ${CMAKE_SOURCE_DIR}/src/${GUDHI_MODULE}/${GUDHI_SUB_DIRECTORY}/CMakeLists.txt)
      add_subdirectory(src/${GUDHI_MODULE}/${GUDHI_SUB_DIRECTORY}/)
    endif()
<<<<<<< HEAD
  endif()
  
  if(MSVC)
    # Turn off some VC++ warnings
    set(CMAKE_CXX_FLAGS "${CMAKE_CXX_FLAGS} /wd4267 /wd4668 /wd4311 /wd4800 /wd4820 /wd4503 /wd4244 /wd4345 /wd4996 /wd4396 /wd4018")
  else()
    set(CMAKE_CXX_FLAGS "${CMAKE_CXX_FLAGS} -std=c++11 -Wall -pedantic")
  endif()

  if(CMAKE_BUILD_TYPE MATCHES Debug)
    message("++ Debug compilation flags are: ${CMAKE_CXX_FLAGS} ${CMAKE_CXX_FLAGS_DEBUG}")
  else()
    message("++ Release compilation flags are: ${CMAKE_CXX_FLAGS} ${CMAKE_CXX_FLAGS_RELEASE}")
  endif()

  set(Boost_USE_STATIC_LIBS        ON)
  set(Boost_USE_MULTITHREADED      ON)
  set(Boost_USE_STATIC_RUNTIME    OFF)

  # Find TBB package for parallel sort - not mandatory, just optional.
  set(TBB_FIND_QUIETLY ON)
  find_package(TBB)
  if (TBB_FOUND)
    include(${TBB_USE_FILE})
    message("TBB found in ${TBB_LIBRARY_DIRS}")
    add_definitions(-DGUDHI_USE_TBB)
  endif()

  find_package(Eigen3 3.1.0)
  if (EIGEN3_FOUND)
    message(STATUS "Eigen3 version: ${EIGEN3_VERSION}.")
    include( ${EIGEN3_USE_FILE} )
    #include_directories (BEFORE "../../include")
  endif (EIGEN3_FOUND)

  # Required programs for unitary tests purpose
  FIND_PROGRAM( GCOVR_PATH gcovr )
  if (GCOVR_PATH)
    message("gcovr found in ${GCOVR_PATH}")
  endif()
  # Required programs for unitary tests purpose
  FIND_PROGRAM( GPROF_PATH gprof )
  if (GPROF_PATH)
    message("gprof found in ${GPROF_PATH}")
  endif()
  FIND_PROGRAM( DIFF_PATH diff )
  if (DIFF_PATH)
    message("diff found in ${DIFF_PATH}")
  endif()

  # BOOST ISSUE result_of vs C++11
  add_definitions(-DBOOST_RESULT_OF_USE_DECLTYPE)
  # BOOST ISSUE with Libraries name resolution under Windows
  add_definitions(-DBOOST_ALL_NO_LIB)
  # problem with Visual Studio link on Boost program_options
  add_definitions( -DBOOST_ALL_DYN_LINK )

  INCLUDE_DIRECTORIES(${Boost_INCLUDE_DIRS})
  LINK_DIRECTORIES(${Boost_LIBRARY_DIRS})                      

  message(STATUS "boost include dirs:" ${Boost_INCLUDE_DIRS})
  message(STATUS "boost library dirs:" ${Boost_LIBRARY_DIRS})

  if (DEBUG_TRACES)
    # For programs to be more verbose
    message(STATUS "DEBUG_TRACES are activated")
    add_definitions(-DDEBUG_TRACES)
  endif()

  include_directories(src/common/include/)
  include_directories(src/Alpha_complex/include/)
  include_directories(src/Bitmap_cubical_complex/include/)
  include_directories(src/Bottleneck_distance/include/)
  include_directories(src/Contraction/include/)
  include_directories(src/Hasse_complex/include/)
  include_directories(src/Persistent_cohomology/include/)
  include_directories(src/Rips_complex/include/)
  include_directories(src/Simplex_tree/include/)
  include_directories(src/Simplex_array_list/include/)
  include_directories(src/Skeleton_blocker/include/)
  include_directories(src/Spatial_searching/include/)
  include_directories(src/Subsampling/include/)
  include_directories(src/Tangential_complex/include/)
  include_directories(src/Witness_complex/include/)

  add_subdirectory(src/common/example)
  add_subdirectory(src/common/test)
  add_subdirectory(src/Simplex_tree/test)
  add_subdirectory(src/Simplex_tree/example)
  add_subdirectory(src/Simplex_array_list/test)
  add_subdirectory(src/Simplex_array_list/example)
  add_subdirectory(src/Persistent_cohomology/test)
  add_subdirectory(src/Persistent_cohomology/example)
  add_subdirectory(src/Persistent_cohomology/benchmark)
  add_subdirectory(src/Skeleton_blocker/test) 
  add_subdirectory(src/Skeleton_blocker/example) 
  add_subdirectory(src/Contraction/example)
  add_subdirectory(src/Witness_complex/test)
  add_subdirectory(src/Witness_complex/example)
  add_subdirectory(src/Bitmap_cubical_complex/test)
  add_subdirectory(src/Bitmap_cubical_complex/example)
  add_subdirectory(src/Alpha_complex/example)
  add_subdirectory(src/Alpha_complex/test)
  add_subdirectory(src/Spatial_searching/example)
  add_subdirectory(src/Spatial_searching/test)
  add_subdirectory(src/Subsampling/example)
  add_subdirectory(src/Subsampling/test)
  add_subdirectory(src/Tangential_complex/example)
  add_subdirectory(src/Tangential_complex/test)
  add_subdirectory(src/Tangential_complex/benchmark)
  add_subdirectory(src/Bottleneck_distance/example)
  add_subdirectory(src/Bottleneck_distance/test)
  add_subdirectory(src/Bottleneck_distance/benchmark)
  add_subdirectory(src/Rips_complex/example)
  add_subdirectory(src/Rips_complex/test)

  # data points generator
  add_subdirectory(data/points/generator)
=======
  endforeach()
endforeach()
>>>>>>> ff75dab4

add_subdirectory(src/GudhUI)

if (WITH_GUDHI_PYTHON)
  # specific for cython module
  add_subdirectory(${GUDHI_CYTHON_PATH})
endif()

# For "make user_version" - Requires GUDHI_modules to be performed
include(GUDHI_user_version_target)
# For "make doxygen" - Requires GUDHI_USER_VERSION_DIR to be set - Done in GUDHI_user_version_target for dev version
include(GUDHI_doxygen_target)<|MERGE_RESOLUTION|>--- conflicted
+++ resolved
@@ -58,25 +58,15 @@
     if(EXISTS ${CMAKE_SOURCE_DIR}/src/${GUDHI_MODULE}/${GUDHI_SUB_DIRECTORY}/CMakeLists.txt)
       add_subdirectory(src/${GUDHI_MODULE}/${GUDHI_SUB_DIRECTORY}/)
     endif()
-<<<<<<< HEAD
-  endif()
-  
-  if(MSVC)
-    # Turn off some VC++ warnings
-    set(CMAKE_CXX_FLAGS "${CMAKE_CXX_FLAGS} /wd4267 /wd4668 /wd4311 /wd4800 /wd4820 /wd4503 /wd4244 /wd4345 /wd4996 /wd4396 /wd4018")
-  else()
-    set(CMAKE_CXX_FLAGS "${CMAKE_CXX_FLAGS} -std=c++11 -Wall -pedantic")
-  endif()
+  endforeach()
+endforeach()
 
-  if(CMAKE_BUILD_TYPE MATCHES Debug)
-    message("++ Debug compilation flags are: ${CMAKE_CXX_FLAGS} ${CMAKE_CXX_FLAGS_DEBUG}")
-  else()
-    message("++ Release compilation flags are: ${CMAKE_CXX_FLAGS} ${CMAKE_CXX_FLAGS_RELEASE}")
-  endif()
+add_subdirectory(src/GudhUI)
 
-  set(Boost_USE_STATIC_LIBS        ON)
-  set(Boost_USE_MULTITHREADED      ON)
-  set(Boost_USE_STATIC_RUNTIME    OFF)
+if (WITH_GUDHI_PYTHON)
+  # specific for cython module
+  add_subdirectory(${GUDHI_CYTHON_PATH})
+endif()
 
   # Find TBB package for parallel sort - not mandatory, just optional.
   set(TBB_FIND_QUIETLY ON)
@@ -177,19 +167,10 @@
 
   # data points generator
   add_subdirectory(data/points/generator)
-=======
-  endforeach()
-endforeach()
->>>>>>> ff75dab4
 
-add_subdirectory(src/GudhUI)
+  # Please let GudhUI in last compilation position as QT is known to modify CMAKE_CXX_FLAGS
+  # GudhUI
+  add_subdirectory(src/GudhUI)
 
-if (WITH_GUDHI_PYTHON)
-  # specific for cython module
-  add_subdirectory(${GUDHI_CYTHON_PATH})
-endif()
+endif()  
 
-# For "make user_version" - Requires GUDHI_modules to be performed
-include(GUDHI_user_version_target)
-# For "make doxygen" - Requires GUDHI_USER_VERSION_DIR to be set - Done in GUDHI_user_version_target for dev version
-include(GUDHI_doxygen_target)
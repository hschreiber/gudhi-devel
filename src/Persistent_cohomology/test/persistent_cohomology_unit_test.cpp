--- conflicted
+++ resolved
@@ -176,11 +176,7 @@
   static const bool store_filtration = false;
   static const bool contiguous_vertices = false;
   static const bool link_nodes_by_label = false;
-<<<<<<< HEAD
-  static const bool simplex_handle_strong_validity = false;
-=======
   static const bool stable_simplex_handles = false;
->>>>>>> 2f76d941
 };
 
 using Mini_simplex_tree = Gudhi::Simplex_tree<MiniSTOptions>;

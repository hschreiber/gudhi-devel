 /*    This file is part of the Gudhi Library. The Gudhi library 
  *    (Geometric Understanding in Higher Dimensions) is a generic C++ 
  *    library for computational topology.
  *
  *    Author(s):       Clément Maria
  *
  *    Copyright (C) 2014 Inria
  *
  *    This program is free software: you can redistribute it and/or modify
  *    it under the terms of the GNU General Public License as published by
  *    the Free Software Foundation, either version 3 of the License, or
  *    (at your option) any later version.
  *
  *    This program is distributed in the hope that it will be useful,
  *    but WITHOUT ANY WARRANTY; without even the implied warranty of
  *    MERCHANTABILITY or FITNESS FOR A PARTICULAR PURPOSE.  See the
  *    GNU General Public License for more details.
  *
  *    You should have received a copy of the GNU General Public License
  *    along with this program.  If not, see <http://www.gnu.org/licenses/>.
  */

/** \brief The concept FilteredComplex describes the requirements 
  * for a type to implement a filtered cell complex, from which 
  * one can compute persistent homology via a model of the concept 
  * PersistentHomology. 
  */
struct FilteredComplex
{
/** Handle to specify a simplex. */
  typedef unspecified      Simplex_handle;
/** \brief Type for the value of the filtration function.
  *
  * Must be comparable with <. */
  typedef unspecified      Filtration_value;

/** \brief Specifies the nature of the indexing scheme. 
  * 
  * is model of IndexingTag. */
  typedef unspecified      Indexing_tag;

/** Returns a Simplex_handle that is different from all simplex handles 
  * of the simplices. */
  Simplex_handle           null_simplex();
/** \brief Returns the number of simplices in the complex.
  *
  * Does not count the empty simplex. */
  size_t                   num_simplices();
/** \brief Returns the dimension of a simplex. */
  int                      dimension(Simplex_handle sh);
/** \brief Returns the filtration value of a simplex. 
  * 
  * If sh is null_simplex(), returns the maximal value of the
  * filtration function on the complex. */
  Filtration_value         filtration(Simplex_handle sh);

/** \brief Returns the simplex that has index idx in the filtration.
 *
 * This is only called on valid indices. */
  Simplex_handle           simplex  ( size_t idx );
<<<<<<< HEAD
/** \brief Assign a key to a simplex. */
  void                     assign_key(Simplex_handle sh, Simplex_key key);
 
=======
/** \brief Iterator on the simplices belonging to the
  * boundary of a simplex.
  *
  * <CODE>value_type</CODE> must be 'Simplex_handle'.
  */
typedef unspecified Boundary_simplex_iterator;
>>>>>>> a4cc98d5
/** \brief Range giving access to the simplices in the boundary of 
  * a simplex, with their coefficients. See
  * `boundary_oriented_simplex_range(Simplex_handle)` for details.
  */
typedef unspecified Boundary_oriented_simplex_range;

/** \brief Returns a range giving access to all simplices of the 
  * boundary of a simplex, i.e.
  * the set of codimension 1 subsimplices of the Simplex, together with their
  * coefficient. The `value_type` is `std::pair<Simplex_handle, int>`.
  *
  * If the simplex is \f$[v_0, \cdots ,v_d]\f$, with canonical orientation
  * induced by \f$ v_0 < \cdots < v_d \f$, the iterator enumerates the 
  * simplices of the boundary in the order: 
  * \f$[v_0,\cdots,\widehat{v_i},\cdots,v_d]\f$ for \f$i\f$ from 0 to d, with
  * alternating signs +1, -1, +1, ...
  *
  * We note that the alternate sum of the simplices given by the iterator
  * gives the chains corresponding to the boundary of the simplex.
  *
  * For complexes that are not simplicial, coefficients are not limited to ±1
  * and can be arbitrary integers.
  */
Boundary_oriented_simplex_range boundary_oriented_simplex_range(Simplex_handle sh);

/** Returns the two Simplex_handle corresponding to the endpoints of an edge.
 * sh must point to a 1-dimensional simplex. This is expected to be an
 * optimized version of the boundary computation. It assumes that the boundary
 * of an edge is always the difference of 2 vertices (possibly 0 if both
 * vertices are the same).*/
std::pair<Simplex_handle, Simplex_handle> endpoints(Simplex_handle sh);

/** \brief Iterator over all simplices of the complex 
  * in the order of the indexing scheme.
  *
  * 'value_type' must be 'Simplex_handle'.
  */
typedef unspecified Filtration_simplex_iterator;
/** \brief Range over the simplices of the complex
  * in the order of the filtration.
  *
  * .begin() and .end() return type Filtration_simplex_iterator.*/
typedef unspecified Filtration_simplex_range;
/** \brief Returns a range over the simplices of the complex
  * in the order of the filtration.
  *
  * .begin() and .end() return type Filtration_simplex_iterator.*/
Filtration_simplex_range filtration_simplex_range();

/** \name Map interface
  * Conceptually a `std::unordered_map<Simplex_handle,std::size_t>`.
  *  @{ */
/** \brief Data stored for each simplex. 
  *
  * Must be an integer type. */
  typedef unspecified      Simplex_key;
/** \brief Returns a constant dummy number that is either negative,
  * or at least as large as `num_simplices()`.  Suggested value: -1.  */
  Simplex_key              null_key ();
/** \brief Returns the number stored for a simplex by `assign_key`.
  *
  * This is never called on null_simplex(). */
  Simplex_key              key      ( Simplex_handle sh );
/** \brief Store a number for a simplex, which can later be retrieved with `key(sh)`.
  *
  * This is never called on null_simplex(). */
  void                     assign_key(Simplex_handle sh, Simplex_key n);
/** @} */
 

/* \brief Iterator over the simplices of the complex,
  * in an arbitrary order.
  *
  * 'value_type' must be 'Simplex_handle'.*/
//typedef unspecified Complex_simplex_iterator;
//typedef unspecified Complex_simplex_range;

/*
* Returns a range over all the simplices of a
* complex.
*/
//Complex_simplex_range complex_simplex_range();

/*************************************************/     /**
* @details Compares the filtration values of simplices s and t
*
* @return -1 if s comes before t in the filtration, +1
* if it comes later, and 0 if they come at the same time
*
* @note OPTIONAL
* @todo use an enum? Just a bool?
*/
//int is_before_in_filtration(Simplex_handle s, Simplex_handle t);
/*************************************************/

};<|MERGE_RESOLUTION|>--- conflicted
+++ resolved
@@ -58,18 +58,6 @@
  *
  * This is only called on valid indices. */
   Simplex_handle           simplex  ( size_t idx );
-<<<<<<< HEAD
-/** \brief Assign a key to a simplex. */
-  void                     assign_key(Simplex_handle sh, Simplex_key key);
- 
-=======
-/** \brief Iterator on the simplices belonging to the
-  * boundary of a simplex.
-  *
-  * <CODE>value_type</CODE> must be 'Simplex_handle'.
-  */
-typedef unspecified Boundary_simplex_iterator;
->>>>>>> a4cc98d5
 /** \brief Range giving access to the simplices in the boundary of 
   * a simplex, with their coefficients. See
   * `boundary_oriented_simplex_range(Simplex_handle)` for details.

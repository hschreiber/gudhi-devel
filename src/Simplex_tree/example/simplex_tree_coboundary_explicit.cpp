--- conflicted
+++ resolved
@@ -4,11 +4,7 @@
  *
  *    Author(s):       Clément Maria
  *
-<<<<<<< HEAD
- *    Copyright (C) 2014  INRIA Sophia Antipolis-Méditerranée (France)
-=======
  *    Copyright (C) 2018 Inria
->>>>>>> b9c46b9d
  *
  *    This program is free software: you can redistribute it and/or modify
  *    it under the terms of the GNU General Public License as published by

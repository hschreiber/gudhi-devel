--- conflicted
+++ resolved
@@ -33,20 +33,6 @@
 
 /**
  * @ingroup simplex_tree
-<<<<<<< HEAD
- * @brief Returns a filtration value at infinity such that it would be equal to the given value if the given value
- * is also at infinity.
- * This is the overload for when @ref FiltrationValue is an arithmetic type, like double, int etc.
- * and simply returns either `std::numeric_limits<Arithmetic_filtration_value>::infinity()` or
- * `std::numeric_limits<Arithmetic_filtration_value>::max()`.
- */
-template <typename Arithmetic_filtration_value>
-constexpr Arithmetic_filtration_value get_infinity_value([[maybe_unused]] const Arithmetic_filtration_value& f)
-{
-  return std::numeric_limits<Arithmetic_filtration_value>::has_infinity
-             ? std::numeric_limits<Arithmetic_filtration_value>::infinity()
-             : std::numeric_limits<Arithmetic_filtration_value>::max();
-=======
  * @brief Returns true if and only if the given filtration value is at infinity.
  * This is the overload for when @ref FiltrationValue is an arithmetic type, like double, int etc. It simply
  * tests equality with `std::numeric_limits<FiltrationValue>::infinity()` if defined or with
@@ -61,7 +47,6 @@
   } else {
     return f == std::numeric_limits<Arithmetic_filtration_value>::max();
   }
->>>>>>> d09306a5
 }
 
 /**

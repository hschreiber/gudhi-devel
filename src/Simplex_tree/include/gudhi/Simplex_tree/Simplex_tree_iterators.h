--- conflicted
+++ resolved
@@ -105,23 +105,11 @@
     next_ = sib->parent();
     sib_ = sib->oncles();
     if (sib_ != nullptr) {
-<<<<<<< HEAD
-      if (SimplexTree::Options::contiguous_vertices && sib_->oncles() == nullptr){
-        // Only relevant for edges
-          sh_ = sib_->members_.begin();
-          for (int i = 0; i < next_; i++){
-              sh_++;
-          }
-      }
-      else
-        sh_ = sib_->find(next_);
-=======
       // Only relevant for edges
       if constexpr (SimplexTree::Options::contiguous_vertices) {
         if(sib_->oncles() == nullptr) { sh_ = sib_->members_.begin() + next_; }
         else { sh_ = sib_->find(next_); }
       } else { sh_ = sib_->find(next_); }
->>>>>>> 28f59f60
     } else {
       sh_ = st->null_simplex();
       }  // vertex: == end()
@@ -146,28 +134,6 @@
     Siblings* for_sib = sib_;
     Siblings* new_sib = sib_->oncles();
     auto rit = suffix_.rbegin();
-<<<<<<< HEAD
-    if (SimplexTree::Options::contiguous_vertices && new_sib == nullptr) {
-      // We reached the root, use a short-cut to find a vertex.
-      if (rit == suffix_.rend()) {
-        // Segment, this vertex is the last boundary simplex
-          sh_ = for_sib->members_.begin();
-          for (int i = 0; i < last_; i++){
-              sh_++;
-          }
-        //sh_ = for_sib->members_.begin() + last_;
-        sib_ = nullptr;
-        return;
-      } else {
-        // Dim >= 2, initial step of the descent
-          sh_ = for_sib->members_.begin();
-          for (int i = 0; i < *rit; i++){
-              sh_++;
-          }
-        //sh_ = for_sib->members_.begin() + *rit;
-        for_sib = sh_->second.children();
-        ++rit;
-=======
     if constexpr (SimplexTree::Options::contiguous_vertices) {
       if(new_sib == nullptr) {
         // We reached the root, use a short-cut to find a vertex.
@@ -182,7 +148,6 @@
           for_sib = sh_->second.children();
           ++rit;
         }
->>>>>>> 28f59f60
       }
     }
     for (; rit != suffix_.rend(); ++rit) {

--- conflicted
+++ resolved
@@ -14,11 +14,8 @@
  *      - 2024/08 Hannah Schreiber: Addition of customizable copy constructor.
  *      - 2024/08 Marc Glisse: Allow storing custom data in simplices.
  *      - 2024/10 Hannah Schreiber: Const version of the Simplex_tree
-<<<<<<< HEAD
- *      - 2025/03 Hannah Schreiber (& David Loiseaux): add number_of_parameters_ member
-=======
  *      - 2025/02 Hannah Schreiber (& David Loiseaux): Insertion strategies for `insert_simplex_and_subfaces`
->>>>>>> d09306a5
+ *      - 2025/03 Hannah Schreiber (& David Loiseaux): Add number_of_parameters_ member
  *      - YYYY/MM Author: Description of the modification
  */
 
@@ -176,9 +173,6 @@
     const Filtration_value& filtration() const { return filt_; }
     Filtration_value& filtration() { return filt_; }
 
-<<<<<<< HEAD
-    static const Filtration_value& get_simple_infinity() { return inf_; }
-=======
     static const Filtration_value& get_infinity() { return inf_; }
     static Filtration_value get_minus_infinity() {
       if constexpr (std::numeric_limits<Filtration_value>::has_infinity) {
@@ -187,12 +181,13 @@
         return std::numeric_limits<Filtration_value>::lowest();
       }
     }
->>>>>>> d09306a5
 
    private:
     Filtration_value filt_;
-    inline static const Filtration_value inf_ =
-        get_infinity_value(Filtration_value(simplex_tree::empty_filtration_value));
+
+    inline static const Filtration_value inf_ = std::numeric_limits<Filtration_value>::has_infinity
+                                                    ? std::numeric_limits<Filtration_value>::infinity()
+                                                    : std::numeric_limits<Filtration_value>::max();
   };
 
   struct Filtration_simplex_base_dummy {
@@ -464,16 +459,10 @@
   Simplex_tree()
       : null_vertex_(-1),
         root_(nullptr, null_vertex_),
-<<<<<<< HEAD
         number_of_parameters_(1),
-        filtration_vect_(),
-        dimension_(-1)
-  {}
-=======
         filtration_vect_(),
         dimension_(-1),
         dimension_to_be_lowered_(false) {}
->>>>>>> d09306a5
 
   /**
    * @brief Construct the simplex tree as the copy of a given simplex tree with eventually different template
@@ -565,12 +554,9 @@
   void copy_from(const Simplex_tree& complex_source) {
     null_vertex_ = complex_source.null_vertex_;
     filtration_vect_.clear();
+    number_of_parameters_ = complex_source.number_of_parameters_;
     dimension_ = complex_source.dimension_;
-<<<<<<< HEAD
-    number_of_parameters_ = complex_source.number_of_parameters_;
-=======
     dimension_to_be_lowered_ = complex_source.dimension_to_be_lowered_;
->>>>>>> d09306a5
     auto root_source = complex_source.root_;
 
     // root members copy
@@ -603,12 +589,9 @@
   void copy_from(const Simplex_tree<OtherSimplexTreeOptions>& complex_source, F&& translate_filtration_value) {
     null_vertex_ = complex_source.null_vertex_;
     filtration_vect_.clear();
+    number_of_parameters_ = complex_source.number_of_parameters_;
     dimension_ = complex_source.dimension_;
-<<<<<<< HEAD
-    number_of_parameters_ = complex_source.number_of_parameters_;
-=======
     dimension_to_be_lowered_ = complex_source.dimension_to_be_lowered_;
->>>>>>> d09306a5
     auto root_source = complex_source.root_;
 
     // root members copy
@@ -665,13 +648,8 @@
     null_vertex_ = std::move(complex_source.null_vertex_);
     root_ = std::move(complex_source.root_);
     filtration_vect_ = std::move(complex_source.filtration_vect_);
-<<<<<<< HEAD
-    dimension_ = complex_source.dimension_;
-    number_of_parameters_ = std::exchange(complex_source.number_of_parameters_, 1);
-=======
     dimension_ = std::exchange(complex_source.dimension_, -1);
     dimension_to_be_lowered_ = std::exchange(complex_source.dimension_to_be_lowered_, false);
->>>>>>> d09306a5
     if constexpr (Options::link_nodes_by_label) {
       nodes_label_to_list_.swap(complex_source.nodes_label_to_list_);
     }
@@ -796,7 +774,7 @@
     if (sh != null_simplex()) {
       return sh->second.filtration();
     } else {
-      return Filtration_simplex_base_real::get_simple_infinity();
+      return Filtration_simplex_base_real::get_infinity();
     }
   }
 
@@ -1456,11 +1434,7 @@
   void initialize_filtration(bool ignore_infinite_values = false) const {
     if (ignore_infinite_values){
       initialize_filtration(is_before_in_totally_ordered_filtration(this), [&](Simplex_handle sh) -> bool {
-<<<<<<< HEAD
-        return filtration(sh) == get_infinity_value(filtration(sh));
-=======
         return is_positive_infinity(filtration(sh));
->>>>>>> d09306a5
       });
     } else {
       initialize_filtration(is_before_in_totally_ordered_filtration(this), [](Simplex_handle) -> bool {
@@ -2342,11 +2316,7 @@
    * bound. If you care, you can call `dimension()` to recompute the exact dimension.
    */
   bool prune_above_filtration(const Filtration_value& filtration) {
-<<<<<<< HEAD
-    if (filtration == get_infinity_value(filtration))
-=======
     if (is_positive_infinity(filtration))
->>>>>>> d09306a5
       return false;  // ---->>
     bool modified = rec_prune_above_filtration(root(), filtration);
     if(modified)
@@ -2578,8 +2548,8 @@
 
     // Compute maximum and minimum of filtration values
     Vertex_handle maxvert = std::numeric_limits<Vertex_handle>::min();
-    Filtration_value minval = Filtration_simplex_base_real::get_simple_infinity();
-    Filtration_value maxval = -minval;
+    Filtration_value minval = Filtration_simplex_base_real::get_infinity();
+    Filtration_value maxval = Filtration_simplex_base_real::get_minus_infinity();
     for (auto sh = root_.members().begin(); sh != root_.members().end(); ++sh) {
       const Filtration_value& f = this->filtration(sh);
       minval = std::min(minval, f);
@@ -3045,6 +3015,7 @@
 
  private:
   Vertex_handle null_vertex_;
+  /** \brief Total number of simplices in the complex, without the empty simplex.*/
   /** \brief Set of simplex tree Nodes representing the vertices.*/
   Siblings root_;
   int number_of_parameters_;

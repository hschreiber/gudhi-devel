/*    This file is part of the Gudhi Library. The Gudhi library
 *    (Geometric Understanding in Higher Dimensions) is a generic C++
 *    library for computational topology.
 *
 *    Author(s):       Clément Maria
 *
 *    Copyright (C) 2014 Inria
 *
 *    This program is free software: you can redistribute it and/or modify
 *    it under the terms of the GNU General Public License as published by
 *    the Free Software Foundation, either version 3 of the License, or
 *    (at your option) any later version.
 *
 *    This program is distributed in the hope that it will be useful,
 *    but WITHOUT ANY WARRANTY; without even the implied warranty of
 *    MERCHANTABILITY or FITNESS FOR A PARTICULAR PURPOSE.  See the
 *    GNU General Public License for more details.
 *
 *    You should have received a copy of the GNU General Public License
 *    along with this program.  If not, see <http://www.gnu.org/licenses/>.
 */

#ifndef SIMPLEX_TREE_H_
#define SIMPLEX_TREE_H_

#include <gudhi/Simplex_tree/Simplex_tree_node_explicit_storage.h>
#include <gudhi/Simplex_tree/Simplex_tree_siblings.h>
#include <gudhi/Simplex_tree/Simplex_tree_iterators.h>
#include <gudhi/Simplex_tree/Simplex_tree_zigzag_iterators.h>
#include <gudhi/Simplex_tree/indexing_tag.h>

#include <gudhi/reader_utils.h>
#include <gudhi/graph_simplicial_complex.h>
#include <gudhi/Debug_utils.h>

#include <boost/container/flat_map.hpp>
#include <boost/container/map.hpp>
#include <boost/iterator/transform_iterator.hpp>
#include <boost/graph/adjacency_list.hpp>
#include <boost/range/adaptor/reversed.hpp>
#include <boost/intrusive/list.hpp>

#ifdef GUDHI_USE_TBB
#include <tbb/parallel_sort.h>
#endif

#include <utility>
#include <vector>
#include <functional>  // for greater<>
#include <stdexcept>
#include <limits>  // Inf
#include <initializer_list>
#include <algorithm>    // for std::max
#include <cstdint>      // for std::uint32_t
#include <iterator>     // for std::distance
#include <type_traits>  // for std::enable_if

namespace Gudhi {

struct Simplex_tree_options_full_featured;

/**
 * \class Simplex_tree Simplex_tree.h gudhi/Simplex_tree.h
 * \brief Simplex Tree data structure for representing simplicial complexes.
 *
 * \details Every simplex \f$[v_0, \cdots ,v_d]\f$ admits a canonical orientation
 * induced by the order relation on vertices \f$ v_0 < \cdots < v_d \f$.
 *
 * Details may be found in \cite boissonnatmariasimplextreealgorithmica.
 *
 * \implements FilteredComplex
 *
 */

template <typename SimplexTreeOptions = Simplex_tree_options_full_featured>
class Simplex_tree {
public:
    typedef SimplexTreeOptions Options;
    typedef typename Options::Indexing_tag Indexing_tag;
    /** \brief Type for the value of the filtration function.
   *
   * Must be comparable with <. */
    typedef typename Options::Filtration_value Filtration_value;
    /** \brief Key associated to each simplex.
   *
   * Must be an integer type. */
    typedef typename Options::Simplex_key Simplex_key;
    /** \brief Type for the vertex handle.
   *
   * Must be a signed integer type. It admits a total order <. */
    typedef typename Options::Vertex_handle Vertex_handle;

    /* Type of node in the simplex tree. Must be called by reference only. */
    typedef Simplex_tree_node_explicit_storage<Simplex_tree> Node;
    /* Type of dictionary Vertex_handle -> Node for traversing the simplex tree. */
    // Note: this wastes space when Vertex_handle is 32 bits and Node is aligned on 64 bits. It would be better to use a
    // flat_set (with our own comparator) where we can control the layout of the struct (put Vertex_handle and
    // Simplex_key next to each other).
    typedef typename boost::container::flat_map<Vertex_handle, Node> flat_map;
    //Dictionary::iterator remain valid under insertions and deletions
    typedef typename boost::container::map<Vertex_handle, Node> map;
    // typedef typename std::map<Vertex_handle, Node> map;

    typedef typename std::conditional<Options::simplex_handle_strong_validity, map, flat_map>::type Dictionary;

    // typedef typename std::conditional<Options::simplex_handle_strong_validity, typename map::iterator, typename flat_map::iterator>::type Simplex_handle;


    /* \brief Set of nodes sharing a same parent in the simplex tree. */
    /* \brief Set of nodes sharing a same parent in the simplex tree. */
    typedef Simplex_tree_siblings<Simplex_tree, Dictionary> Siblings;

    struct Key_simplex_base_real {
        Key_simplex_base_real() : key_(-1) {}
        void assign_key(Simplex_key k) { key_ = k; }
        Simplex_key key() const { return key_; }

    private:
        Simplex_key key_;
    };
    struct Key_simplex_base_dummy {
        Key_simplex_base_dummy() {}
        // Undefined so it will not link
        void assign_key(Simplex_key);
        Simplex_key key() const;
    };
    typedef typename std::conditional<Options::store_key, Key_simplex_base_real, Key_simplex_base_dummy>::type
    Key_simplex_base;

    struct Filtration_simplex_base_real {
        Filtration_simplex_base_real() : filt_(0) {}
        void assign_filtration(Filtration_value f) { filt_ = f; }
        Filtration_value filtration() const { return filt_; }

    private:
        Filtration_value filt_;
    };
    struct Filtration_simplex_base_dummy {
        Filtration_simplex_base_dummy() {}
        void assign_filtration(Filtration_value GUDHI_CHECK_code(f)) {
            GUDHI_CHECK(f == 0, "filtration value specified for a complex that does not store them");
        }
        Filtration_value filtration() const { return 0; }
    };
    typedef typename std::conditional<Options::store_filtration, Filtration_simplex_base_real,
    Filtration_simplex_base_dummy>::type Filtration_simplex_base;

    /* If SimplexTreeOptions::link_simplices_through_max_vertex is true,
   * store members hooks in Node class in order to maintain them
   * in a list of Nodes representing vertices with same maximal Vertex_handle.
   * This allows to implement fast cofaces search.
   *
   * If SimplexTreeOptions::link_simplices_through_max_vertex is false,
   * store nothing.
   */
    typedef boost::intrusive::list_member_hook<  // allows .unlink()
    boost::intrusive::link_mode<boost::intrusive::auto_unlink>>
    Member_hook_t;
    struct Hooks_simplex_base_dummy {};
    // todo on Hooks_simplex_base_cofaces:
    // make the class movable but not copiable
    // translate the boost macros into C++11 syntax (boost independent)
    // update the Node concept and the doc
    struct Hooks_simplex_base_cofaces {
    private:
        BOOST_COPYABLE_AND_MOVABLE(Hooks_simplex_base_cofaces)
        public:
            Hooks_simplex_base_cofaces() {}
        // the copy constructor, inherited by the Node class, exchanges hooks,
        // and make the ones of this invalid.
        // this is used when stored in a map like DS, using copies when
        // performing insertions and rebalancing of the rbtree
        Hooks_simplex_base_cofaces(const Hooks_simplex_base_cofaces& other) {
            list_max_vertex_hook_.swap_nodes(other.list_max_vertex_hook_);
        }
        // copy assignment
        Hooks_simplex_base_cofaces& operator=(BOOST_COPY_ASSIGN_REF(Hooks_simplex_base_cofaces) other) {
            list_max_vertex_hook_.swap_nodes(other.list_max_vertex_hook_);
            return *this;
        }
        // move constructor
        Hooks_simplex_base_cofaces(BOOST_RV_REF(Hooks_simplex_base_cofaces) other) {
            list_max_vertex_hook_.swap_nodes(other.list_max_vertex_hook_);
        }
        // move assignment
        Hooks_simplex_base_cofaces& operator=(BOOST_RV_REF(Hooks_simplex_base_cofaces) other) {
            list_max_vertex_hook_.swap_nodes(other.list_max_vertex_hook_);
            return *this;
        }
        void unlink_hooks() { list_max_vertex_hook_.unlink(); }
        mutable Member_hook_t list_max_vertex_hook_;
    };
    // intrusive list of Nodes using the hooks
    typedef boost::intrusive::member_hook<Hooks_simplex_base_cofaces, Member_hook_t,
    &Hooks_simplex_base_cofaces::list_max_vertex_hook_>
    List_member_hook_t;
    typedef boost::intrusive::list<Hooks_simplex_base_cofaces, List_member_hook_t,
    boost::intrusive::constant_time_size<false>>
    List_max_vertex;
    // type of hooks stored in each Node
    typedef typename std::conditional<Options::link_simplices_through_max_vertex, Hooks_simplex_base_cofaces,
    Hooks_simplex_base_dummy>::type Hooks_simplex_base;

public:
    /** \brief Handle type to a simplex contained in the simplicial complex represented
   * by the simplex tree. */
<<<<<<< HEAD
    typedef typename Dictionary::iterator Simplex_handle;

    template <typename SimplexTree>
    struct cofaces_data_structure_dummy {
        cofaces_data_structure_dummy(){};
        void insert(typename SimplexTree::Simplex_handle sh) {}
    };

    // todo: accelerate by using intrusive::map interface, storing the vertex directly in the Node. Issue with
    // Simplex_handle type: create a fake type with ->first and ->second methods.
    template <typename SimplexTree>
    struct cofaces_data_structure_optimized {
        cofaces_data_structure_optimized(){};
        // insert a Node in the hook list corresponding to its label
        void insert(typename SimplexTree::Simplex_handle sh) {
            auto it = nodes_per_max_vertex_.find(sh->first);
            if (it == nodes_per_max_vertex_.end()) {
                it = (nodes_per_max_vertex_.emplace(std::make_pair(sh->first, new typename SimplexTree::List_max_vertex())))
                        .first;
            }
            it->second->push_back(sh->second);
        }
        typename SimplexTree::List_max_vertex* access(Vertex_handle v) { return nodes_per_max_vertex_[v]; }

        // map Vertex_handle v -> list of Nodes labeled v.
        std::map<typename SimplexTree::Vertex_handle, typename SimplexTree::List_max_vertex*> nodes_per_max_vertex_;
    };

    typedef typename std::conditional<Options::link_simplices_through_max_vertex,
    cofaces_data_structure_optimized<Simplex_tree>,
    cofaces_data_structure_dummy<Simplex_tree>>::type Cofaces_data_structure;

    Cofaces_data_structure cofaces_data_structure_;

    // the zigzag persistence cohomology algorithm requires to store a
    // void * in each simplex.
    struct Annotation_simplex_base_zzpersistence {
        Annotation_simplex_base_zzpersistence() : ann_(NULL) {}
        Annotation_simplex_base_zzpersistence(void* ann) : ann_(ann) {}
        void* annotation() { return ann_; }
        void assign_annotation(void* ann) { ann_ = ann; }

        void* ann_;
    };
    struct Annotation_simplex_base_dummy {
        Annotation_simplex_base_dummy() {}
        Annotation_simplex_base_dummy(void* ann) {}
        void* annotation() { return NULL; }
        void assign_annotation(void* ann) {}
    };


public:
    typedef typename std::conditional<Options::store_annotation_vector, Annotation_simplex_base_zzpersistence,
    Annotation_simplex_base_dummy>::type Annotation_simplex_base;

    /** \brief Returns a void * stored in each simplex if the
=======
  typedef typename Dictionary::iterator Simplex_handle;

  template <typename SimplexTree>
  struct cofaces_data_structure_dummy {
    cofaces_data_structure_dummy(){};
    void insert(typename SimplexTree::Simplex_handle sh) {}
  };

  // todo: accelerate by using intrusive::map interface, storing the vertex directly in the Node. Issue with
  // Simplex_handle type: create a fake type with ->first and ->second methods.
  template <typename SimplexTree>
  struct cofaces_data_structure_optimized {
    cofaces_data_structure_optimized(){};
    // insert a Node in the hook list corresponding to its label
    void insert(typename SimplexTree::Simplex_handle sh) {
      auto it = nodes_per_max_vertex_.find(sh->first);
      if (it == nodes_per_max_vertex_.end()) {
        it = (nodes_per_max_vertex_.emplace(std::make_pair(sh->first, new typename SimplexTree::List_max_vertex())))
                 .first;
      }
      it->second->push_back(sh->second);
    }
    typename SimplexTree::List_max_vertex* access(Vertex_handle v) { return nodes_per_max_vertex_[v]; }

    // map Vertex_handle v -> list of Nodes labeled v.
    std::map<typename SimplexTree::Vertex_handle, typename SimplexTree::List_max_vertex*> nodes_per_max_vertex_;
  };

  typedef typename std::conditional<Options::link_simplices_through_max_vertex,
                                    cofaces_data_structure_optimized<Simplex_tree>,
                                    cofaces_data_structure_dummy<Simplex_tree>>::type Cofaces_data_structure;

  Cofaces_data_structure cofaces_data_structure_;


  struct cmp_sh_by_vh {
    bool operator()(Simplex_handle sh1, Simplex_handle sh2) {
      return sh1->first < sh2->first;
    } 
  };

//to precompute coboundary, store a map of cofaces in each node
  struct Store_coboundary_in_nodes {
    Store_coboundary_in_nodes() { coboundary_ = new std::set< Simplex_handle, cmp_sh_by_vh >(); }
    ~Store_coboundary_in_nodes() {coboundary_->clear(); delete coboundary_;}

    void insert_coboundary(Simplex_handle sh) { coboundary_->insert(sh); }
    void erase_coboundary(Simplex_handle sh) { coboundary_->erase(sh); }
    std::set< Simplex_handle, cmp_sh_by_vh > * coboundary() { return coboundary_; }

    std::set< Simplex_handle, cmp_sh_by_vh > * coboundary_;
  };
  struct Store_coboundary_in_nodes_dummy {
    Store_coboundary_in_nodes_dummy() {}
    void insert_coboundary(Simplex_handle sh) { }
    void erase_coboundary(Simplex_handle sh) { }
    std::set<Simplex_handle, cmp_sh_by_vh> * coboundary() { return &std::set<Simplex_handle>(); }
  };

 public:
  typedef typename std::conditional<Options::precompute_cofaces, 
                                    Store_coboundary_in_nodes,
                                    Store_coboundary_in_nodes_dummy>::type 
                                                 Precompute_coboundary_simplex_base;

  std::set<Simplex_handle, cmp_sh_by_vh> * coboundary_simplex_range_precomputed(Simplex_handle sh)
  {
    return (sh->second.coboundary());
  }

private:
  // the zigzag persistence cohomology algorithm requires to store a
  // void * in each simplex.
  struct Annotation_simplex_base_zzpersistence {
    Annotation_simplex_base_zzpersistence() : ann_(NULL) {}
    Annotation_simplex_base_zzpersistence(void* ann) : ann_(ann) {}
    void* annotation() { return ann_; }
    void assign_annotation(void* ann) { ann_ = ann; }

    void* ann_;
  };
  struct Annotation_simplex_base_dummy {
    Annotation_simplex_base_dummy() {}
    Annotation_simplex_base_dummy(void* ann) {}
    void* annotation() { return NULL; }
    void assign_annotation(void* ann) {}
  };


 public:
  typedef typename std::conditional<Options::store_annotation_vector, Annotation_simplex_base_zzpersistence,
                                    Annotation_simplex_base_dummy>::type Annotation_simplex_base;

  /** \brief Returns a void * stored in each simplex if the
>>>>>>> 28f59f60
   * SimplexTreeOptions store_annotation_vector is true.
   */
    void* simplex_annotation(Simplex_handle sh) { return sh->second.annotation(); }
    /** \brief Assign the value ann to the void * pointer
   * stored in each simplex if the
   * SimplexTreeOptions store_annotation_vector is true.
   */
    void assign_simplex_annotation(Simplex_handle sh, void* ann) { sh->second.assign_annotation(ann); }

private:
<<<<<<< HEAD
    /* Allows to pair simplices, in particular in a Morse matching.*/
    struct Pairing_simplex_base_dummy {
        Pairing_simplex_base_dummy() {}
        Pairing_simplex_base_dummy(Simplex_handle sh) {}
        // Simplex_handle morse_pairing() {return this->null_simplex();}
        void assign_morse_pairing(Simplex_handle sh) {}
        bool is_critical() { return true; }
    };
    struct Pairing_simplex_base_morse {
        Pairing_simplex_base_morse() {}
        Pairing_simplex_base_morse(Simplex_handle sh) : sh_(sh) {}
        Simplex_handle morse_pairing() {return sh_;}
        void assign_morse_pairing(Simplex_handle sh) {sh_ = sh;}
        bool is_critical() { return &(sh_.second) == &(static_cast<Node&>(*this)); }//true iff critical
        //sh_ points to itself if critical, paired simplex otherwise
        Simplex_handle sh_;
    };
=======
  /* Allows to pair simplices, in particular in a Morse matching.*/
  struct Pairing_simplex_base_dummy {
    Pairing_simplex_base_dummy() {}
    Pairing_simplex_base_dummy(Simplex_handle sh) {}
    // Simplex_handle morse_pairing() {return this->null_simplex();}
    void assign_morse_pairing(Simplex_handle sh) {}
    bool is_critical() { return true; }
    bool is_paired_with(Simplex_handle sh) { return false; }
  };
  struct Pairing_simplex_base_morse {
    Pairing_simplex_base_morse() {}
    Pairing_simplex_base_morse(Simplex_handle sh) : sh_(sh) {}
    Simplex_handle morse_pairing() {return sh_;}
    void assign_morse_pairing(Simplex_handle sh) {sh_ = sh;}
    bool is_critical() { return &(sh_->second) == &(static_cast<Node&>(*this)); }//true iff critical
    //true iff the simplex is paired with sh
    bool is_paired_with(Simplex_handle sh) {
      return &(sh_->second) == &(sh->second);
    }
    //sh_ points to itself if critical, paired simplex otherwise
    Simplex_handle sh_;
  };
>>>>>>> 28f59f60
public:
    typedef typename std::conditional<Options::store_morse_matching,
    Pairing_simplex_base_morse, Pairing_simplex_base_dummy>::type
    Pairing_simplex_base;
    /**
  * Return the Simplex_handle to the simplex with which sh is paired.
  * Return null_ptr() if sh is critical.
  * sh must be distinct from null_simplex()
  */
    Simplex_handle morse_pair(Simplex_handle sh) {
        return sh->second.morse_pairing();
    }
    /**
  * Return true iff the simplex is critical.
  */
    bool critical(Simplex_handle sh) { return sh->second.is_critical(); }
    /**
  * Pair sh_t with sh_s and sh_s with sh_t.
  * Both Simplex_handles must be valid, distinct from null_simplex() handles.
  */
    void assign_morse_pairing(Simplex_handle sh_t, Simplex_handle sh_s) {
        sh_t->second.assign_morse_pairing(sh_s);
        sh_s->second.assign_morse_pairing(sh_t);
    }
    /**
  * Assign its own Simplex_handle as paired simplex to sh, making sh critical.
  */
<<<<<<< HEAD
    void assign_morse_pairing(Simplex_handle sh) {
        sh->second.assign_morse_pairing(sh);
    }


private:
    // update all extra data structures in the Simplex_tree, include fast
    // cofaces locator, after the successful insertion of a simplex.
    void update_simplex_tree_after_node_insertion(Simplex_handle sh) { cofaces_data_structure_.insert(sh); }
=======
  void assign_morse_pairing(Simplex_handle sh) {
    sh->second.assign_morse_pairing(sh);
  }
/**
  */
  bool is_pair(Simplex_handle sh_t, Simplex_handle sh_s) {
    return (sh_t->second.is_paired_with(sh_s) && sh_s->second.is_paired_with(sh_t));
  }


 private:
  // update all extra data structures in the Simplex_tree, include fast
  // cofaces locator, after the successful insertion of a simplex.
  void update_simplex_tree_after_node_insertion(Simplex_handle sh) { cofaces_data_structure_.insert(sh); 
    // for(auto b_sh : boundary_simplex_range(sh)) {
    //   b_sh->second.insert_coboundary(sh);
    // }
  }

  // update all extra data structures in the Simplex_tree, include fast
  // cofaces locator, after the successful insertion of a simplex.
  void update_simplex_tree_after_node_removal(Simplex_handle sh) { 
    // cofaces_data_structure_.insert(sh); 
    // for(auto b_sh : boundary_simplex_range(sh)) {
    //   b_sh->second.erase_coboundary(sh);
    // }
  }
>>>>>>> 28f59f60

    typedef typename Dictionary::iterator Dictionary_it;
    typedef typename Dictionary_it::value_type Dit_value_t;

    struct return_first {
        Vertex_handle operator()(const Dit_value_t& p_sh) const { return p_sh.first; }
    };

public:
    /** \name Range and iterator types
   *
   * The naming convention is Container_content_(iterator/range). A Container_content_range is
   * essentially an object on which the methods begin() and end() can be called. They both return
   * an object of type Container_content_iterator, and allow the traversal of the range
   * [ begin();end() ).
   * @{ */

    /** \brief Iterator over the vertices of the simplicial complex.
   *
   * 'value_type' is Vertex_handle. */
    typedef boost::transform_iterator<return_first, Dictionary_it> Complex_vertex_iterator;
    /** \brief Range over the vertices of the simplicial complex. */
    typedef boost::iterator_range<Complex_vertex_iterator> Complex_vertex_range;
    /** \brief Iterator over the vertices of a simplex.
   *
   * 'value_type' is Vertex_handle. */
    typedef Simplex_tree_simplex_vertex_iterator<Simplex_tree> Simplex_vertex_iterator;
    /** \brief Range over the vertices of a simplex. */
    typedef boost::iterator_range<Simplex_vertex_iterator> Simplex_vertex_range;
    /** \brief Iterator over the simplices of the boundary of a simplex.
   *
   * 'value_type' is Simplex_handle. */
    typedef Simplex_tree_boundary_simplex_iterator<Simplex_tree> Boundary_simplex_iterator;
    /** \brief Range over the simplices of the boundary of a simplex. */
    typedef boost::iterator_range<Boundary_simplex_iterator> Boundary_simplex_range;
    /** \brief Iterator over the simplices of the simplicial complex.
   *
   * 'value_type' is Simplex_handle. */
    typedef Simplex_tree_complex_simplex_iterator<Simplex_tree> Complex_simplex_iterator;
    /** \brief Range over the simplices of the simplicial complex. */
    typedef boost::iterator_range<Complex_simplex_iterator> Complex_simplex_range;
    /** \brief Iterator over the simplices of the skeleton of the simplicial complex, for a given
   * dimension.
   *
   * 'value_type' is Simplex_handle. */
    typedef Simplex_tree_skeleton_simplex_iterator<Simplex_tree> Skeleton_simplex_iterator;
    /** \brief Range over the simplices of the skeleton of the simplicial complex, for a given
   * dimension. */
    typedef boost::iterator_range<Skeleton_simplex_iterator> Skeleton_simplex_range;
    /** Forward iterator on the simplices (insertion and deletion) of a zigzag
  * filtration.
  *
  * 'value_type' is Simplex_handle.
  */
    typedef Flagzigzag_simplex_iterator< Simplex_tree >
    Zigzag_simplex_iterator;
    /** Range for the flag zigzag filtration.*/
    typedef boost::iterator_range< Zigzag_simplex_iterator >
    Zigzag_simplex_range;
    /** \brief Range over the simplices of the simplicial complex, ordered by the filtration. */
    typedef typename std::conditional< Options::is_zigzag,
    Zigzag_simplex_range,
    std::vector<Simplex_handle> >::type  Filtration_simplex_range;
    /** \brief Iterator over the simplices of the simplicial complex, ordered by the filtration.
   *
   * 'value_type' is Simplex_handle. */
    typedef typename std::conditional< Options::is_zigzag,
    Zigzag_simplex_iterator,
    typename std::vector<Simplex_handle>::const_iterator >::type
    Filtration_simplex_iterator;


    /* @} */  // end name range and iterator types
    /** \name Range and iterator methods
   * @{ */

    /** \brief Returns a range over the vertices of the simplicial complex.
   * The order is increasing according to < on Vertex_handles.*/
    Complex_vertex_range complex_vertex_range() {
        return Complex_vertex_range(boost::make_transform_iterator(root_.members_.begin(), return_first()),
                                    boost::make_transform_iterator(root_.members_.end(), return_first()));
    }

    /** \brief Returns a range over the simplices of the simplicial complex.
   *
   * In the Simplex_tree, the tree is traverse in a depth-first fashion.
   * Consequently, simplices are ordered according to lexicographic order on the list of
   * Vertex_handles of a simplex, read in increasing < order for Vertex_handles. */
    Complex_simplex_range complex_simplex_range() {
        return Complex_simplex_range(Complex_simplex_iterator(this), Complex_simplex_iterator());
    }

    /** \brief Returns a range over the simplices of the dim-skeleton of the simplicial complex.
   *
   * The \f$d\f$-skeleton of a simplicial complex \f$\mathbf{K}\f$ is the simplicial complex containing the
   * simplices of \f$\mathbf{K}\f$ of dimension at most \f$d\f$.
   *
   * @param[in] dim The maximal dimension of the simplices in the skeleton.
   *
   * The simplices are ordered according to lexicographic order on the list of
   * Vertex_handles of a simplex, read in increasing < order for Vertex_handles. */
    Skeleton_simplex_range skeleton_simplex_range(int dim) {
        return Skeleton_simplex_range(Skeleton_simplex_iterator(this, dim), Skeleton_simplex_iterator());
    }

    /** \brief Returns a range over the simplices of the simplicial complex,
   * in the order of the filtration.
   *
   * The filtration is a monotonic function \f$ f: \mathbf{K} \rightarrow \mathbb{R} \f$, i.e. if two simplices
   * \f$\tau\f$ and \f$\sigma\f$ satisfy \f$\tau \subseteq \sigma\f$ then
   * \f$f(\tau) \leq f(\sigma)\f$.
   *
   * The method returns simplices ordered according to increasing filtration values. Ties are
   * resolved by considering inclusion relation (subsimplices appear before their cofaces). If two
   * simplices have same filtration value but are not comparable w.r.t. inclusion, lexicographic
   * order is used.
   *
   * The filtration must be valid. If the filtration has not been initialized yet, the
   * method initializes it (i.e. order the simplices). If the complex has changed since the last time the filtration
   * was initialized, please call `initialize_filtration()` to recompute it. */
    Filtration_simplex_range & filtration_simplex_range(linear_indexing_tag) {
        if (filtration_vect_.empty()) {
            initialize_filtration();
        }
        return filtration_vect_;
    }

    /** \brief Returns a range over the vertices of a simplex.
   *
   * The order in which the vertices are visited is the decreasing order for < on Vertex_handles,
   * which is consequenlty
   * equal to \f$(-1)^{\text{dim} \sigma}\f$ the canonical orientation on the simplex.
   */
    Simplex_vertex_range simplex_vertex_range(Simplex_handle sh) {
        assert(!is_null(sh));  // Empty simplex
        return Simplex_vertex_range(Simplex_vertex_iterator(this, sh), Simplex_vertex_iterator(this));
    }

    /** \brief Returns a range over the simplices of the boundary of a simplex.
   *
   * The boundary of a simplex is the set of codimension \f$1\f$ subsimplices of the simplex.
   * If the simplex is \f$[v_0, \cdots ,v_d]\f$, with canonical orientation
   * induced by \f$ v_0 < \cdots < v_d \f$, the iterator enumerates the
   * simplices of the boundary in the order:
   * \f$[v_0,\cdots,\widehat{v_i},\cdots,v_d]\f$ for \f$i\f$ from \f$0\f$ to \f$d\f$,
   * where \f$\widehat{v_i}\f$ means that the vertex \f$v_i\f$ is omitted.
   *
   * We note that the alternate sum of the simplices given by the iterator
   * gives \f$(-1)^{\text{dim} \sigma}\f$ the chains corresponding to the boundary
   * of the simplex.
   *
   * @param[in] sh Simplex for which the boundary is computed. */
    template <class SimplexHandle>
    Boundary_simplex_range boundary_simplex_range(SimplexHandle sh) {
        return Boundary_simplex_range(Boundary_simplex_iterator(this, sh), Boundary_simplex_iterator(this));
    }

    /** @} */  // end range and iterator methods
    /** \name Constructor/Destructor
   * @{ */

    /** \brief Constructs an empty simplex tree. */
    Simplex_tree() : zigzag_simplex_range_initialized_(false), null_vertex_(-1), root_(nullptr, null_vertex_), filtration_vect_(), dimension_(-1) {//explicit value for null_simplex_;
        null_simplex_ = null_dictionary_.emplace(null_vertex(),Node()).first;
    }

    /** \brief User-defined copy constructor reproduces the whole tree structure. */
    Simplex_tree(const Simplex_tree& simplex_source)
        : null_vertex_(simplex_source.null_vertex_),
          root_(nullptr, null_vertex_, simplex_source.root_.members_),
          filtration_vect_(),
          dimension_(simplex_source.dimension_),
          null_dictionary_(simplex_source.null_dictionary_),
          null_simplex_(simplex_source.null_simplex_) {
        auto root_source = simplex_source.root_;
        rec_copy(&root_, &root_source);
    }

    /** \brief depth first search, inserts simplices when reaching a leaf. */
    void rec_copy(Siblings* sib, Siblings* sib_source) {
        for (auto sh = sib->members().begin(), sh_source = sib_source->members().begin(); sh != sib->members().end();
             ++sh, ++sh_source) {
            if (has_children(sh_source)) {
                Siblings* newsib = new Siblings(sib, sh_source->first);
                newsib->members_.reserve(sh_source->second.children()->members().size());
                for (auto& child : sh_source->second.children()->members()) {
                    Simplex_handle new_sh = newsib->members_.emplace_hint(newsib->members_.end(), child.first,
                                                                          Node(newsib, child.second.filtration()));
                    update_simplex_tree_after_node_insertion(new_sh);
                }
                rec_copy(newsib, sh_source->second.children());
                sh->second.assign_children(newsib);
            }
        }
    }

    /** \brief User-defined move constructor moves the whole tree structure. */
    Simplex_tree(Simplex_tree&& old)
        : null_vertex_(std::move(old.null_vertex_)),
          root_(std::move(old.root_)),
          filtration_vect_(std::move(old.filtration_vect_)),
          dimension_(std::move(old.dimension_)),
          null_dictionary_(std::move(old.null_dictionary_)),
          null_simplex_(std::move(old.null_simplex_)) {
        old.dimension_ = -1;
        old.root_ = Siblings(nullptr, null_vertex_);
    }

    /** \brief Destructor; deallocates the whole tree structure. */
    ~Simplex_tree() {
        for (auto sh = root_.members().begin(); sh != root_.members().end(); ++sh) {
            if (has_children(sh)) {
                rec_delete(sh->second.children());
            }
        }
    }
    /** @} */  // end constructor/destructor
private:
    // Recursive deletion
    void rec_delete(Siblings* sib) {
        for (auto sh = sib->members().begin(); sh != sib->members().end(); ++sh) {
            if (has_children(sh)) {
                rec_delete(sh->second.children());
            }
        }
        delete sib;
    }

public:
    /** \brief Checks if two simplex trees are equal. */
    bool operator==(Simplex_tree& st2) {
        if ((null_vertex_ != st2.null_vertex_) || (dimension_ != st2.dimension_)) return false;
        return rec_equal(&root_, &st2.root_);
    }

    /** \brief Checks if two simplex trees are different. */
    bool operator!=(Simplex_tree& st2) { return (!(*this == st2)); }

private:
    /** rec_equal: Checks recursively whether or not two simplex trees are equal, using depth first search. */
    bool rec_equal(Siblings* s1, Siblings* s2) {
        if (s1->members().size() != s2->members().size()) return false;
        for (auto sh1 = s1->members().begin(), sh2 = s2->members().begin();
             (sh1 != s1->members().end() && sh2 != s2->members().end()); ++sh1, ++sh2) {
            if (sh1->first != sh2->first || sh1->second.filtration() != sh2->second.filtration()) return false;
            if (has_children(sh1) != has_children(sh2)) return false;
            // Recursivity on children only if both have children
            else if (has_children(sh1))
                if (!rec_equal(sh1->second.children(), sh2->second.children())) return false;
        }
        return true;
    }

public:
    /** \brief Returns the key associated to a simplex.
   *
   * The filtration must be initialized.
   * \pre SimplexTreeOptions::store_key
   */
    static Simplex_key key(Simplex_handle sh) { return sh->second.key(); }

    /** \brief Returns the simplex that has index idx in the filtration.
   *
   * The filtration must be initialized.
   * \pre SimplexTreeOptions::store_key
   */
    Simplex_handle simplex(Simplex_key idx) const { return filtration_vect_[idx]; }

    /** \brief Returns the filtration value of a simplex.
   *
   * Called on the null_simplex, it returns infinity.
   * If SimplexTreeOptions::store_filtration is false, returns 0.
   */
    Filtration_value filtration(Simplex_handle sh) {
        if (!is_null(sh)) {
            return sh->second.filtration();
        } else {
            return std::numeric_limits<Filtration_value>::infinity();
        }
    }

    /** \brief Sets the filtration value of a simplex.
   * \exception std::invalid_argument In debug mode, if sh is a null_simplex.
   */
    void assign_filtration(Simplex_handle sh, Filtration_value fv) {
        GUDHI_CHECK(!is_null(sh),
                    std::invalid_argument("Simplex_tree::assign_filtration - cannot assign filtration on null_simplex"));
        sh->second.assign_filtration(fv);
    }

    /** \brief Returns a Simplex_handle different from all Simplex_handles
   * associated to the simplices in the simplicial complex.
   *
   * One can call filtration(null_simplex()). */
    Simplex_handle null_simplex() const//{ return Dictionary_it(nullptr); }
    { return null_simplex_; }

    /** \brief Returns true iff the Simplex_handle is null.
    *
    * The Simplex_handle must either point at a simplex in the Simplex_tree
    * from which null_simplex is called, or be the null_simplex of this
    * Simplex_tree.*/
    bool is_null(Simplex_handle sh) {
        if(sh->first == null_vertex()) return true;
        return false;
    }


    /** \brief Returns a key different for all keys associated to the
   * simplices of the simplicial complex. */
    static Simplex_key null_key() { return -1; }

    /** \brief Returns a Vertex_handle different from all Vertex_handles associated
   * to the vertices of the simplicial complex. */
    Vertex_handle null_vertex() const { return null_vertex_; }

    /** \brief Returns the number of vertices in the complex. */
    size_t num_vertices() const { return root_.members_.size(); }

public:
    /** \brief returns the number of simplices in the simplex_tree. */
    size_t num_simplices() { return num_simplices(&root_); }

private:
    /** \brief returns the number of simplices in the simplex_tree. */
    size_t num_simplices(Siblings* sib) {
        auto sib_begin = sib->members().begin();
        auto sib_end = sib->members().end();
        // size_t simplices_number = sib_end - sib_begin;
        size_t simplices_number = sib->members().size();
        for (auto sh = sib_begin; sh != sib_end; ++sh) {
            if (has_children(sh)) {
                simplices_number += num_simplices(sh->second.children());
            }
        }
        return simplices_number;
    }

public:
    /** \brief Returns the dimension of a simplex.
   *
   * Must be different from null_simplex().*/
    int dimension(Simplex_handle sh) {
        Siblings* curr_sib = self_siblings(sh);
        int dim = 0;
        while (curr_sib != nullptr) {
            ++dim;
            curr_sib = curr_sib->oncles();
        }
        return dim - 1;
    }

    /** \brief Returns an upper bound on the dimension of the simplicial complex. */
    int upper_bound_dimension() const { return dimension_; }

    /** \brief Returns the dimension of the simplicial complex.
      \details This function is not constant time because it can recompute dimension if required (can be triggered by
      `remove_maximal_simplex()` or `prune_above_filtration()`).
  */
    int dimension() {
        if (dimension_to_be_lowered_) lower_upper_bound_dimension();
        return dimension_;
    }

    /** \brief Returns true if the node in the simplex tree pointed by
   * sh has children.*/
    template <class SimplexHandle>
    bool has_children(SimplexHandle sh) const {
        // Here we rely on the root using null_vertex(), which cannot match any real vertex.
        return (sh->second.children()->parent() == sh->first);
    }

    /** \brief Given a range of Vertex_handles, returns the Simplex_handle
   * of the simplex in the simplicial complex containing the corresponding
   * vertices. Return null_simplex() if the simplex is not in the complex.
   *
   * The type InputVertexRange must be a range of <CODE>Vertex_handle</CODE>
   * on which we can call std::begin() function
   */
    template <class InputVertexRange = std::initializer_list<Vertex_handle>>
    Simplex_handle find(const InputVertexRange& s) {
        auto first = std::begin(s);
        auto last = std::end(s);

        if (first == last) return null_simplex();  // ----->>

        // Copy before sorting
        std::vector<Vertex_handle> copy(first, last);
        std::sort(std::begin(copy), std::end(copy));
        return find_simplex(copy);
    }

private:
    /** Find function, with a sorted range of vertices. */
    Simplex_handle find_simplex(const std::vector<Vertex_handle>& simplex) {
        Siblings* tmp_sib = &root_;
        Dictionary_it tmp_dit;
        auto vi = simplex.begin();
        if constexpr(Options::contiguous_vertices) {
            // Equivalent to the first iteration of the normal loop
            GUDHI_CHECK(contiguous_vertices(), "non-contiguous vertices");
            Vertex_handle v = *vi++;
            if (v < 0 || v >= static_cast<Vertex_handle>(root_.members_.size())) return null_simplex();
            tmp_dit = root_.members_.begin() + v;
            if (vi == simplex.end()) return tmp_dit;
            if (!has_children(tmp_dit)) return null_simplex();
            tmp_sib = tmp_dit->second.children();
        }
        for (;;) {
            tmp_dit = tmp_sib->members_.find(*vi++);
            if (tmp_dit == tmp_sib->members_.end()) return null_simplex();
            if (vi == simplex.end()) return tmp_dit;
            if (!has_children(tmp_dit)) return null_simplex();
            tmp_sib = tmp_dit->second.children();
        }
    }

    /** \brief Returns the Simplex_handle corresponding to the 0-simplex
   * representing the vertex with Vertex_handle v. */
    Simplex_handle find_vertex(Vertex_handle v) {
        if constexpr(Options::contiguous_vertices) {
            assert(contiguous_vertices());
            return root_.members_.begin() + v;
        } else {
            return root_.members_.find(v);
        }
    }

public:
    /** \private \brief Test if the vertices have contiguous numbering: 0, 1, etc.  */
    bool contiguous_vertices() const {
        if (root_.members_.empty()) return true;
        if (root_.members_.begin()->first != 0) return false;
        if (std::prev(root_.members_.end())->first != static_cast<Vertex_handle>(root_.members_.size() - 1)) return false;
        return true;
    }

private:
    /** \brief Inserts a simplex represented by a vector of vertex.
   * @param[in]  simplex    vector of Vertex_handles, representing the vertices of the new simplex. The vector must be
   * sorted by increasing vertex handle order.
   * @param[in]  filtration the filtration value assigned to the new simplex.
   * @return If the new simplex is inserted successfully (i.e. it was not in the
   * simplicial complex yet) the bool is set to true and the Simplex_handle is the handle assigned
   * to the new simplex.
   * If the insertion fails (the simplex is already there), the bool is set to false. If the insertion
   * fails and the simplex already in the complex has a filtration value strictly bigger than 'filtration',
   * we assign this simplex with the new value 'filtration', and set the Simplex_handle field of the
   * output pair to the Simplex_handle of the simplex. Otherwise, we set the Simplex_handle part to
   * null_simplex.
   *
   */
    std::pair<Simplex_handle, bool> insert_vertex_vector(const std::vector<Vertex_handle>& simplex,
                                                         Filtration_value filtration) {
        Siblings* curr_sib = &root_;
        std::pair<Simplex_handle, bool> res_insert;
        auto vi = simplex.begin();
        for (; vi != simplex.end() - 1; ++vi) {
            GUDHI_CHECK(*vi != null_vertex(), "cannot use the dummy null_vertex() as a real vertex");
            res_insert = curr_sib->members_.emplace(*vi, Node(curr_sib, filtration));
            if (res_insert.second) {
                update_simplex_tree_after_node_insertion(res_insert.first);
            }
            if (!(has_children(res_insert.first))) {
                res_insert.first->second.assign_children(new Siblings(curr_sib, *vi));
            }
            curr_sib = res_insert.first->second.children();
        }
        GUDHI_CHECK(*vi != null_vertex(), "cannot use the dummy null_vertex() as a real vertex");
        res_insert = curr_sib->members_.emplace(*vi, Node(curr_sib, filtration));
        if (res_insert.second) {
            update_simplex_tree_after_node_insertion(res_insert.first);
        }
        if (!res_insert.second) {
            // if already in the complex
            if (res_insert.first->second.filtration() > filtration) {
                // if filtration value modified
                res_insert.first->second.assign_filtration(filtration);
                return res_insert;
            }
            // if filtration value unchanged
            return std::pair<Simplex_handle, bool>(null_simplex(), false);
        }
        // otherwise the insertion has succeeded - size is a size_type
        if (static_cast<int>(simplex.size()) - 1 > dimension_) {
            // Update dimension if needed
            dimension_ = static_cast<int>(simplex.size()) - 1;
        }
        return res_insert;
    }

public:
    /** \brief Insert a simplex, represented by a range of Vertex_handles, in the simplicial complex.
   *
   * @param[in]  simplex    range of Vertex_handles, representing the vertices of the new simplex
   * @param[in]  filtration the filtration value assigned to the new simplex.
   * @return If the new simplex is inserted successfully (i.e. it was not in the
   * simplicial complex yet) the bool is set to true and the Simplex_handle is the handle assigned
   * to the new simplex.
   * If the insertion fails (the simplex is already there), the bool is set to false. If the insertion
   * fails and the simplex already in the complex has a filtration value strictly bigger than 'filtration',
   * we assign this simplex with the new value 'filtration', and set the Simplex_handle field of the
   * output pair to the Simplex_handle of the simplex. Otherwise, we set the Simplex_handle part to
   * null_simplex.
   *
   * All subsimplices do not necessary need to be already in the simplex tree to proceed to an
   * insertion. However, the property of being a simplicial complex will be violated. This allows
   * us to insert a stream of simplices contained in a simplicial complex without considering any
   * order on them.
   *
   * The filtration value
   * assigned to the new simplex must preserve the monotonicity of the filtration.
   *
   * The type InputVertexRange must be a range for which .begin() and
   * .end() return input iterators, with 'value_type' Vertex_handle. */
    template <class InputVertexRange = std::initializer_list<Vertex_handle>>
    std::pair<Simplex_handle, bool> insert_simplex(const InputVertexRange& simplex, Filtration_value filtration = 0) {
        auto first = std::begin(simplex);
        auto last = std::end(simplex);

        if (first == last) return std::pair<Simplex_handle, bool>(null_simplex(), true);  // ----->>

        // Copy before sorting
        std::vector<Vertex_handle> copy(first, last);
        std::sort(std::begin(copy), std::end(copy));
        return insert_vertex_vector(copy, filtration);
    }

    /** \brief Insert a N-simplex and all his subfaces, from a N-simplex represented by a range of
   * Vertex_handles, in the simplicial complex.
   *
   * @param[in]  Nsimplex   range of Vertex_handles, representing the vertices of the new N-simplex
   * @param[in]  filtration the filtration value assigned to the new N-simplex.
   * @return If the new simplex is inserted successfully (i.e. it was not in the
   * simplicial complex yet) the bool is set to true and the Simplex_handle is the handle assigned
   * to the new simplex.
   * If the insertion fails (the simplex is already there), the bool is set to false. If the insertion
   * fails and the simplex already in the complex has a filtration value strictly bigger than 'filtration',
   * we assign this simplex with the new value 'filtration', and set the Simplex_handle field of the
   * output pair to the Simplex_handle of the simplex. Otherwise, we set the Simplex_handle part to
   * null_simplex.
   */
    template <class InputVertexRange = std::initializer_list<Vertex_handle>>
    std::pair<Simplex_handle, bool> insert_simplex_and_subfaces(const InputVertexRange& Nsimplex,
                                                                Filtration_value filtration = 0) {
        auto first = std::begin(Nsimplex);
        auto last = std::end(Nsimplex);

        if (first == last) return {null_simplex(), true};  // ----->>

        // Copy before sorting
        thread_local std::vector<Vertex_handle> copy;
        copy.clear();
        copy.insert(copy.end(), first, last);
        std::sort(std::begin(copy), std::end(copy));
        GUDHI_CHECK_code(for (Vertex_handle v
                              : copy)
                         GUDHI_CHECK(v != null_vertex(), "cannot use the dummy null_vertex() as a real vertex");)

                return insert_simplex_and_subfaces_sorted(copy, filtration);
    }

private:
    /// Same as insert_simplex_and_subfaces but assumes that the range of vertices is sorted
    template <class ForwardVertexRange = std::initializer_list<Vertex_handle>>
    std::pair<Simplex_handle, bool> insert_simplex_and_subfaces_sorted(const ForwardVertexRange& Nsimplex,
                                                                       Filtration_value filt = 0) {
        auto first = std::begin(Nsimplex);
        auto last = std::end(Nsimplex);
        if (first == last) return {null_simplex(), true};  // FIXME: false would make more sense to me.
        GUDHI_CHECK(std::is_sorted(first, last), "simplex vertices listed in unsorted order");
        // Update dimension if needed. We could wait to see if the insertion succeeds, but I doubt there is much to gain.
        dimension_ = (std::max)(dimension_, static_cast<int>(std::distance(first, last)) - 1);
        return rec_insert_simplex_and_subfaces_sorted(root(), first, last, filt);
    }
    // To insert {1,2,3,4}, we insert {2,3,4} twice, once at the root, and once below 1.
    template <class ForwardVertexIterator>
    std::pair<Simplex_handle, bool> rec_insert_simplex_and_subfaces_sorted(Siblings* sib, ForwardVertexIterator first, ForwardVertexIterator last,
                                                                           Filtration_value filt) {
        // An alternative strategy would be:
        // - try to find the complete simplex, if found (and low filtration) exit
        // - insert all the vertices at once in sib
        // - loop over those (new or not) simplices, with a recursive call(++first, last)
        Vertex_handle vertex_one = *first;
        auto&& dict = sib->members();
        auto insertion_result = dict.emplace(vertex_one, Node(sib, filt));

        if (insertion_result.second) {
            update_simplex_tree_after_node_insertion(insertion_result.first);
        }

        Simplex_handle simplex_one = insertion_result.first;
        bool one_is_new = insertion_result.second;
        if (!one_is_new) {
            if (filtration(simplex_one) > filt) {
                assign_filtration(simplex_one, filt);
            } else {
                // FIXME: this interface makes no sense, and it doesn't seem to be tested.
                insertion_result.first = null_simplex();
            }
        }
        if (++first == last) return insertion_result;
        if (!has_children(simplex_one))
            // TODO: have special code here, we know we are building the whole subtree from scratch.
            simplex_one->second.assign_children(new Siblings(sib, vertex_one));
        auto res = rec_insert_simplex_and_subfaces_sorted(simplex_one->second.children(), first, last, filt);
        // No need to continue if the full simplex was already there with a low enough filtration value.
        if (!is_null(res.first)) rec_insert_simplex_and_subfaces_sorted(sib, first, last, filt);
        return res;
    }

public:
    /** \brief Assign a value 'key' to the key of the simplex
   * represented by the Simplex_handle 'sh'. */
    void assign_key(Simplex_handle sh, Simplex_key key) { sh->second.assign_key(key); }

    /** Returns the two Simplex_handle corresponding to the endpoints of
   * and edge. sh must point to a 1-dimensional simplex. This is an
   * optimized version of the boundary computation. */
    std::pair<Simplex_handle, Simplex_handle> endpoints(Simplex_handle sh) {
        assert(dimension(sh) == 1);
        return {find_vertex(sh->first), find_vertex(self_siblings(sh)->parent())};
    }

    /** Returns the Siblings containing a simplex.*/
    template <class SimplexHandle>
    Siblings* self_siblings(SimplexHandle sh) {
        if (sh->second.children()->parent() == sh->first){
            return sh->second.children()->oncles();
        }
        else {
            return sh->second.children();
        }
    }

    Siblings* self_siblings(Node& node, Vertex_handle v) {
        if (node.children()->parent() == v)
            return node.children()->oncles();
        else
            return node.children();
    }

public:
    /** Returns a pointer to the root nodes of the simplex tree. */
    Siblings* root() { return &root_; }

    /** \brief Set a dimension for the simplicial complex.
   *  \details This function must be used with caution because it disables dimension recomputation when required
   * (this recomputation can be triggered by `remove_maximal_simplex()` or `prune_above_filtration()`).
   */
    void set_dimension(int dimension) {
        dimension_to_be_lowered_ = false;
        dimension_ = dimension;
    }

public:
    /** \brief Initializes the filtrations, i.e. sort the
   * simplices according to their order in the filtration and initializes all Simplex_keys.
   *
   * After calling this method, filtration_simplex_range() becomes valid, and each simplex is
   * assigned a Simplex_key corresponding to its order in the filtration (from 0 to m-1 for a
   * simplicial complex with m simplices).
   *
   * Will be automatically called when calling filtration_simplex_range()
   * if the filtration has never been initialized yet. */
    void initialize_filtration() {
        filtration_vect_.clear();
        filtration_vect_.reserve(num_simplices());
        for (Simplex_handle sh : complex_simplex_range()) filtration_vect_.push_back(sh);

        /* We use stable_sort here because with libstdc++ it is faster than sort.
       * is_before_in_filtration is now a total order, but we used to call
       * stable_sort for the following heuristic:
       * The use of a depth-first traversal of the simplex tree, provided by
       * complex_simplex_range(), combined with a stable sort is meant to
       * optimize the order of simplices with same filtration value. The
       * heuristic consists in inserting the cofaces of a simplex as soon as
       * possible.
       */
#ifdef GUDHI_USE_TBB
        tbb::parallel_sort(filtration_vect_.begin(), filtration_vect_.end(), is_before_in_filtration(this));
#else
        std::stable_sort(filtration_vect_.begin(), filtration_vect_.end(), is_before_in_filtration(this));
#endif
    if constexpr(Options::store_key) {
      Simplex_key key = 0;
      for(auto sh : filtration_vect_) { assign_key(sh, key++); } 
    }
  }

private:
    /** Recursive search of cofaces
   * This function uses DFS
   *\param vertices contains a list of vertices, which represent the vertices of the simplex not found yet.
   *\param curr_nb Vertices represents the number of vertices of the simplex we reached by going through the tree.
   *\param cofaces contains a list of Simplex_handle, representing all the cofaces asked.
   *\param star true if we need the star of the simplex
   *\param nbVertices number of vertices of the cofaces we search
   * Prefix actions : When the bottom vertex matches with the current vertex in the tree, we remove the bottom vertex
   *from vertices. Infix actions : Then we call or not the recursion. Postfix actions : Finally, we add back the removed
   *vertex into vertices, and remove this vertex from curr_nbVertices so that we didn't change the parameters. If the
   *vertices list is empty, we need to check if curr_nbVertices matches with the dimension of the cofaces asked.
   */
    void rec_coface(std::vector<Vertex_handle>& vertices, Siblings* curr_sib, int curr_nbVertices,
                    std::vector<Simplex_handle>& cofaces, bool star, int nbVertices) {
        if (!(star || curr_nbVertices <= nbVertices))  // dimension of actual simplex <= nbVertices
            return;
        for (Simplex_handle simplex = curr_sib->members().begin(); simplex != curr_sib->members().end(); ++simplex) {
            if (vertices.empty()) {
                // If we reached the end of the vertices, and the simplex has more vertices than the given simplex
                // => we found a coface

                // Add a coface if we wan't the star or if the number of vertices of the current simplex matches with nbVertices
                bool addCoface = (star || curr_nbVertices == nbVertices);
                if (addCoface) cofaces.push_back(simplex);
                if ((!addCoface || star) && has_children(simplex))  // Rec call
                    rec_coface(vertices, simplex->second.children(), curr_nbVertices + 1, cofaces, star, nbVertices);
            } else {
                if (simplex->first == vertices.back()) {
                    // If curr_sib matches with the top vertex
                    bool equalDim = (star || curr_nbVertices == nbVertices);  // dimension of actual simplex == nbVertices
                    bool addCoface = vertices.size() == 1 && equalDim;
                    if (addCoface) cofaces.push_back(simplex);
                    if ((!addCoface || star) && has_children(simplex)) {
                        // Rec call
                        Vertex_handle tmp = vertices.back();
                        vertices.pop_back();
                        rec_coface(vertices, simplex->second.children(), curr_nbVertices + 1, cofaces, star, nbVertices);
                        vertices.push_back(tmp);
                    }
                } else if (simplex->first > vertices.back()) {
                    return;
                } else {
                    // (simplex->first < vertices.back()
                    if (has_children(simplex))
                        rec_coface(vertices, simplex->second.children(), curr_nbVertices + 1, cofaces, star, nbVertices);
                }
            }
        }
    }

    typedef std::vector<Simplex_handle> Brute_force_cofaces_simplex_range;
    typedef typename Brute_force_cofaces_simplex_range::iterator Brute_force_cofaces_simplex_iterator;

    typedef Simplex_tree_opt_cofaces_simplex_iterator<Simplex_tree> Optimized_cofaces_simplex_iterator;
    // typedef boost::filter_iterator< is_coface_predicate
    //                               , typename List_max_vertex::iterator >
    //                                     Optimized_cofaces_simplex_iterator;
    typedef boost::iterator_range<Optimized_cofaces_simplex_iterator> Optimized_cofaces_simplex_range;

public:
    /** \brief Iterator over the cofaces of a simplex.*/
    typedef typename std::conditional<Options::link_simplices_through_max_vertex, Optimized_cofaces_simplex_iterator,
    Brute_force_cofaces_simplex_iterator>::type Cofaces_simplex_iterator;
    /** \brief Range over the cofaces of a simplex. */
    typedef typename std::conditional<Options::link_simplices_through_max_vertex, Optimized_cofaces_simplex_range,
    Brute_force_cofaces_simplex_range>::type Cofaces_simplex_range;
    /** \brief Compute the star of a n simplex
   * \param simplex represent the simplex of which we search the star
   * \return Vector of Simplex_handle, empty vector if no cofaces found.
   */

    Cofaces_simplex_range star_simplex_range(const Simplex_handle simplex) { return cofaces_simplex_range(simplex, 0); }

    /** \brief Compute the coboundary a n simplex
   * \param simplex represent the simplex of which we search the coboundary,
   * i.e., all cofaces of codimension 1
   * \return Vector of Simplex_handle, empty vector if no cofaces found.
   */
    Cofaces_simplex_range coboundary_simplex_range(const Simplex_handle simplex) { return cofaces_simplex_range(simplex, 1); }

    /** \brief Compute the cofaces of a n simplex
   * \param simplex represent the n-simplex of which we search the n+codimension cofaces
   * \param codimension The function returns the (n+codimension)-cofaces of the n-simplex. If codimension = 0,
   * return all cofaces (equivalent of star function), including the input
   * simplex itself.
   * \return Vector of Simplex_handle, empty vector if no cofaces found.
   */

<<<<<<< HEAD
    Cofaces_simplex_range cofaces_simplex_range(const Simplex_handle simplex, int codimension) {
        return impl_cofaces_simplex_range(simplex, codimension,
                                          std::integral_constant<bool, Options::link_simplices_through_max_vertex>{});
    }
=======
  Cofaces_simplex_range cofaces_simplex_range(const Simplex_handle simplex, int codimension) {
    return impl_cofaces_simplex_range(simplex, codimension,
                                      std::integral_constant<bool, Options::link_simplices_through_max_vertex>{});
  }
>>>>>>> 28f59f60

private:
    /* Brute force computation of cofaces.
   * Return Vector of Simplex_handle, empty vector if no cofaces found.*/
<<<<<<< HEAD
    Brute_force_cofaces_simplex_range impl_cofaces_simplex_range(const Simplex_handle simplex, int codimension,
                                                                 std::false_type) {
        Brute_force_cofaces_simplex_range cofaces;
        // codimension must be positive or null integer
        assert(codimension >= 0);
        Simplex_vertex_range rg = simplex_vertex_range(simplex);
        std::vector<Vertex_handle> copy(rg.begin(), rg.end());
        if (codimension + static_cast<int>(copy.size()) > dimension_ + 1 ||
                (codimension == 0 && static_cast<int>(copy.size()) > dimension_))  // n+codimension greater than dimension_
            return cofaces;
        // must be sorted in decreasing order
        assert(std::is_sorted(copy.begin(), copy.end(), std::greater<Vertex_handle>()));
        bool star = codimension == 0;
        rec_coface(copy, &root_, 1, cofaces, star, codimension + static_cast<int>(copy.size()));
        return cofaces;
    }
=======
  Brute_force_cofaces_simplex_range impl_cofaces_simplex_range(const Simplex_handle simplex, int codimension,
                                                               std::false_type) {
    Brute_force_cofaces_simplex_range cofaces;
    // codimension must be positive or null integer
    assert(codimension >= 0);
    Simplex_vertex_range rg = simplex_vertex_range(simplex);
    std::vector<Vertex_handle> copy(rg.begin(), rg.end());
    if (codimension + static_cast<int>(copy.size()) > dimension_ + 1 ||
        (codimension == 0 && static_cast<int>(copy.size()) > dimension_))  // n+codimension greater than dimension_
      return cofaces;
    // must be sorted in decreasing order
    assert(std::is_sorted(copy.begin(), copy.end(), std::greater<Vertex_handle>()));
    bool star = codimension == 0;
    rec_coface(copy, &root_, 1, cofaces, star, codimension + static_cast<int>(copy.size()));
    return cofaces;
  }
>>>>>>> 28f59f60

    /* Fast search of cofaces
   * This function uses the hooks stored in the Nodes of the simplex tree,
   * if link_simplices_through_max_vertex = true.
   */
<<<<<<< HEAD
    Optimized_cofaces_simplex_range impl_cofaces_simplex_range(const Simplex_handle simplex, int codimension,
                                                               std::true_type) {

        assert(codimension >= 0);
        Simplex_vertex_range rg = simplex_vertex_range(simplex);
        std::vector<Vertex_handle> copy(rg.begin(), rg.end());
        // must be sorted in decreasing order
        assert(std::is_sorted(copy.begin(), copy.end(), std::greater<Vertex_handle>()));
=======
  Optimized_cofaces_simplex_range impl_cofaces_simplex_range(const Simplex_handle simplex, int codimension,
                                                             std::true_type) {
    assert(codimension >= 0);
    Simplex_vertex_range rg = simplex_vertex_range(simplex);
    std::vector<Vertex_handle> copy(rg.begin(), rg.end());
    // must be sorted in decreasing order
    assert(std::is_sorted(copy.begin(), copy.end(), std::greater<Vertex_handle>()));

    return Optimized_cofaces_simplex_range(Optimized_cofaces_simplex_iterator(this, copy, codimension),
                                           Optimized_cofaces_simplex_iterator());
  }
>>>>>>> 28f59f60

        return Optimized_cofaces_simplex_range(Optimized_cofaces_simplex_iterator(this, copy, codimension),
                                               Optimized_cofaces_simplex_iterator());
    }

    /** \brief Returns true iff the list of vertices of sh1
   * is smaller than the list of vertices of sh2 w.r.t.
   * lexicographic order on the lists read in reverse.
   *
   * It defines a StrictWeakOrdering on simplices. The Simplex_vertex_iterators
   * must traverse the Vertex_handle in decreasing order. Reverse lexicographic order satisfy
   * the property that a subsimplex of a simplex is always strictly smaller with this order. */
    bool reverse_lexicographic_order(Simplex_handle sh1, Simplex_handle sh2) {
        Simplex_vertex_range rg1 = simplex_vertex_range(sh1);
        Simplex_vertex_range rg2 = simplex_vertex_range(sh2);
        Simplex_vertex_iterator it1 = rg1.begin();
        Simplex_vertex_iterator it2 = rg2.begin();
        while (it1 != rg1.end() && it2 != rg2.end()) {
            if (*it1 == *it2) {
                ++it1;
                ++it2;
            } else {
                return *it1 < *it2;
            }
        }
        return ((it1 == rg1.end()) && (it2 != rg2.end()));
    }

    /** \brief StrictWeakOrdering, for the simplices, defined by the filtration.
   *
   * It corresponds to the partial order
   * induced by the filtration values, with ties resolved using reverse lexicographic order.
   * Reverse lexicographic order has the property to always consider the subsimplex of a simplex
   * to be smaller. The filtration function must be monotonic. */
    struct is_before_in_filtration {
        explicit is_before_in_filtration(Simplex_tree* st) : st_(st) {}

        bool operator()(const Simplex_handle sh1, const Simplex_handle sh2) const {
            // Not using st_->filtration(sh1) because it uselessly tests for null_simplex.
            if (sh1->second.filtration() != sh2->second.filtration()) {
                return sh1->second.filtration() < sh2->second.filtration();
            }
            // is sh1 a proper subface of sh2
            return st_->reverse_lexicographic_order(sh1, sh2);
        }

        Simplex_tree* st_;
    };

public:
    /** \brief Inserts a 1-skeleton in an empty Simplex_tree.
   *
   * The Simplex_tree must contain no simplex when the method is
   * called.
   *
   * Inserts all vertices and edges given by a OneSkeletonGraph.
   * OneSkeletonGraph must be a model of
   * <a href="http://www.boost.org/doc/libs/1_65_1/libs/graph/doc/EdgeListGraph.html">boost::EdgeListGraph</a>
   * and <a href="http://www.boost.org/doc/libs/1_65_1/libs/graph/doc/PropertyGraph.html">boost::PropertyGraph</a>.
   *
   * The vertex filtration value is accessible through the property tag
   * vertex_filtration_t.
   * The edge filtration value is accessible through the property tag
   * edge_filtration_t.
   *
   * boost::graph_traits<OneSkeletonGraph>::vertex_descriptor
   *                                    must be Vertex_handle.
   * boost::graph_traits<OneSkeletonGraph>::directed_category
   *                                    must be undirected_tag.
   *
   * If an edge appears with multiplicity, the function will arbitrarily pick
   * one representative to read the filtration value.  */
    template <class OneSkeletonGraph>
    void insert_graph(const OneSkeletonGraph& skel_graph) {
        // the simplex tree must be empty
        assert(num_simplices() == 0);

        if (boost::num_vertices(skel_graph) == 0) {
            return;
        }
        if (num_edges(skel_graph) == 0) {
            dimension_ = 0;
        } else {
            dimension_ = 1;
        }
        if constexpr(!Options::simplex_handle_strong_validity) {//flat_map
            root_.members_.reserve(boost::num_vertices(skel_graph));
        }

        typename boost::graph_traits<OneSkeletonGraph>::vertex_iterator v_it, v_it_end;
        for (std::tie(v_it, v_it_end) = boost::vertices(skel_graph); v_it != v_it_end; ++v_it) {
            Simplex_handle new_sh = root_.members_.emplace_hint(
                        root_.members_.end(), *v_it, Node(&root_, boost::get(vertex_filtration_t(), skel_graph, *v_it)));
            update_simplex_tree_after_node_insertion(new_sh);  // insertion must not fail
        }
        typename boost::graph_traits<OneSkeletonGraph>::edge_iterator e_it, e_it_end;
        for (std::tie(e_it, e_it_end) = boost::edges(skel_graph); e_it != e_it_end; ++e_it) {
            auto u = source(*e_it, skel_graph);
            auto v = target(*e_it, skel_graph);
            if (u == v) throw "Self-loops are not simplicial";
            // We cannot skip edges with the wrong orientation and expect them to
            // come a second time with the right orientation, that does not always
            // happen in practice. emplace() should be a NOP when an element with the
            // same key is already there, so seeing the same edge multiple times is
            // ok.
            // Should we actually forbid multiple edges? That would be consistent
            // with rejecting self-loops.
            if (v < u) std::swap(u, v);
            auto sh = find_vertex(u);
            if (!has_children(sh)) {
                sh->second.assign_children(new Siblings(&root_, sh->first));
            }

            auto res_insert = sh->second.children()->members().emplace(
                        v, Node(sh->second.children(), boost::get(edge_filtration_t(), skel_graph, *e_it)));
            if (res_insert.second) {
                update_simplex_tree_after_node_insertion(res_insert.first);
            }
        }
    }

    /** \brief Expands the Simplex_tree containing only its one skeleton
   * until dimension max_dim.
   *
   * The expanded simplicial complex until dimension \f$d\f$
   * attached to a graph \f$G\f$ is the maximal simplicial complex of
   * dimension at most \f$d\f$ admitting the graph \f$G\f$ as \f$1\f$-skeleton.
   * The filtration value assigned to a simplex is the maximal filtration
   * value of one of its edges.
   *
   * The Simplex_tree must contain no simplex of dimension bigger than
   * 1 when calling the method. */
    void expansion(int max_dim) {
        dimension_ = max_dim;
        for (Dictionary_it root_it = root_.members_.begin(); root_it != root_.members_.end(); ++root_it) {
            if (has_children(root_it)) {
                siblings_expansion(root_it->second.children(), max_dim - 1);
            }
        }
        dimension_ = max_dim - dimension_;
    }

private:
    /** \brief Recursive expansion of the simplex tree.*/
    void siblings_expansion(Siblings* siblings,  // must contain elements
                            int k) {
        if (dimension_ > k) {
            dimension_ = k;
        }
        if (k == 0) return;
        Dictionary_it next = siblings->members().begin();
        ++next;

        thread_local std::vector<std::pair<Vertex_handle, Node>> inter;
        for (Dictionary_it s_h = siblings->members().begin(); s_h != siblings->members().end(); ++s_h, ++next) {
            Simplex_handle root_sh = find_vertex(s_h->first);
            if (has_children(root_sh)) {
                intersection(inter,                      // output intersection
                             next,                       // begin
                             siblings->members().end(),  // end
                             root_sh->second.children()->members().begin(), root_sh->second.children()->members().end(),
                             s_h->second.filtration());
                if (inter.size() != 0) {
                    Siblings* new_sib = new Siblings(siblings,    // oncles
                                                     s_h->first,  // parent
                                                     inter);      // boost::container::ordered_unique_range_t
                    for (auto sh = new_sib->members().begin(); sh != new_sib->members().end(); ++sh) {
                        update_simplex_tree_after_node_insertion(sh);
                    }
                    inter.clear();
                    s_h->second.assign_children(new_sib);
                    siblings_expansion(new_sib, k - 1);
                } else {
                    // ensure the children property
                    s_h->second.assign_children(siblings);
                    inter.clear();
                }
            }
        }
    }

    /** \brief Intersects Dictionary 1 [begin1;end1) with Dictionary 2 [begin2,end2)
   * and assigns the maximal possible Filtration_value to the Nodes. */
    static void intersection(std::vector<std::pair<Vertex_handle, Node>>& intersection, Dictionary_it begin1,
                             Dictionary_it end1, Dictionary_it begin2, Dictionary_it end2, Filtration_value filtration_) {
        if (begin1 == end1 || begin2 == end2) return;  // ----->>
        while (true) {
            if (begin1->first == begin2->first) {
                Filtration_value filt = (std::max)({begin1->second.filtration(), begin2->second.filtration(), filtration_});
                intersection.emplace_back(begin1->first, Node(nullptr, filt));
                if (++begin1 == end1 || ++begin2 == end2) return;  // ----->>
            } else if (begin1->first < begin2->first) {
                if (++begin1 == end1) return;
            } else /* begin1->first > begin2->first */ {
                if (++begin2 == end2) return;  // ----->>
            }
        }
    }

public:

    /* Dynamic flag complex.
 *
 * The following methods are dedicated to a stream-like construction of
 * of flag complexes, with addition and removal of vertices and edges as
 * atomic operations.
 *
 * This can be used for a stream-like construction of zigzag filtrations (of flag
 * complexes) when knowing only the sequence of insertions and deletions of
 * vertices and edges.
 *
 * Options::store_key
 * ????, Options::contiguous_vertices,
 * ????  Options::link_simplices_through_max_vertex              must all be true.
 */

public:
    /* Type of edges for representing implicetely the flag zigzag filtration.*/
    typedef Zigzag_edge< Simplex_tree >                                Edge_type;

private:
    /**
  * Returns a range over the simplices of the flag zigzag filtration encoded
  * for a vector of insertion and deletion of edges.
  *
  * @param[in] zz_edge_fil         range of Zigzag_edge< Simplex_tree >,
  *                                containing a valid sequence of insertions and
  *                                removal of edges.
  *
  * @param[in] dim_max             maximal dimension of the dynamic complex
  *                                constructed.
  *
  * A ZigzagEdgeRange must be a range of ZigzagEdge. A model of ZigzagEdge
  * must contain operations:
  * Vertex_handle u() return the endpoint with smaller label,
  * Vertex_handle v() return the endpoint with bigger label,
  * Filtration_value fil() return the filtration value in the zigzag
  * filtration,
  * bool type() return true if the edge is inserted, false if it is removed.
  * if u() == v(), this is a vertex.
  *
  * ZigzagEdge must be Zigzag_edge< Simplex_tree >.
  */
public:
    template< class ZigzagEdgeRange >
    Zigzag_simplex_range
    zigzag_simplex_range( ZigzagEdgeRange & zz_edge_fil
                          , int dim_max )
    {
        return
                Zigzag_simplex_range(
                    Zigzag_simplex_iterator(this, &zz_edge_fil, dim_max)
                    , Zigzag_simplex_iterator()  );
    }

public:
    //Initialize a Flag_zigzag_simplex_range
    template< class ZigzagEdgeRange >
    void initialize_filtration( ZigzagEdgeRange & zz_edge_fil, int dim_max )
    { //empty complex
        //todo
        zigzag_simplex_range_ = zigzag_simplex_range(zz_edge_fil, dim_max);
        zigzag_simplex_range_initialized_ = true;
    }

    //must call initialize_filtration beforehand
    Zigzag_simplex_range & filtration_simplex_range(zigzag_indexing_tag)
    {
        assert(zigzag_simplex_range_initialized_);
        zigzag_simplex_range_initialized_ = false;
        return zigzag_simplex_range_;
    }


    Filtration_simplex_range & filtration_simplex_range()
    { return filtration_simplex_range(Indexing_tag()); }

private:
    Zigzag_simplex_range zigzag_simplex_range_;
    bool                 zigzag_simplex_range_initialized_;


public:

    /*
  * Add an edge in the complex, its two vertices (if missing)
  * and all the missing
  * simplices of its star, defined to maintain the property
  * of the complex to be a flag complex. The edge {u,v} must not be in the complex.
  *
  * In term of edges in the graph, inserting edge u,v only affects N^+(u),
  * even if u and v were missing.
  *
  * For a new node with label v, we first do a local expansion for
  * computing the
  * children of this new node, and then a standard expansion for its children.
  * Nodes with label v (and their subtrees) already in the tree
  * do not get affected.
  *
  * Nodes with label u get affected only if a Node with label v is in their same
  * siblings set.
  * We then try to insert "ponctually" v all over the subtree rooted
  * at Node(u). Each
  * insertion of a Node with v label induces a local expansion at this
  * Node (as explained above)
  * and a sequence of "ponctual" insertion of Node(v) in the subtree
  * rooted at sibling nodes of the new node, on its left.
  *
  * @param[in] u,v              Vertex_handle representing the new edge
  * @param[in] zz_filtration    Must be empty. Contains at the end all new
  *                             simplices induced by the insertion of the edge.
  *
  * SimplexTreeOptions::link_simplices_through_max_vertex must be true.
  * Simplex_tree::Dictionary must sort Vertex_handles w/ increasing natural order <
  */
    void flag_add_edge( Vertex_handle                   u
                        , Vertex_handle                   v
                        , Filtration_value                fil
                        , int                             dim_max
                        , std::vector< Simplex_handle > & zz_filtration )
    {
        if(u == v) { // Are we inserting a vertex?
            auto res_ins = root_.members().emplace(u,Node(&root_,fil));
            if(res_ins.second) { //if the vertex was not in the complex
                update_simplex_tree_after_node_insertion(res_ins.first);
                zz_filtration.push_back(res_ins.first); //no more insert in root_.members()
            }
            return; //because the vertex is isolated, no more insertions.
        }
        // else, we are inserting an edge: ensure that u < v
        if(v < u) { std::swap(u,v); }

        //Note that we copy Simplex_handle (aka map iterators) in zz_filtration
        //whereas we are still modifying the Simplex_tree. Insertions in siblings may
        //invalidate Simplex_handles; we take care of this fact by first doing all
        //insertion in a Sibling, then inserting all handles in zz_filtration.

        //check whether vertices u and v are in the tree, insert them if necessary
        auto res_ins_v = root_.members().emplace(v,Node(&root_,fil));
        auto res_ins_u = root_.members().emplace(u,Node(&root_,fil));
        if(res_ins_v.second) {
            update_simplex_tree_after_node_insertion(res_ins_v.first);
            zz_filtration.push_back(res_ins_v.first); //no more inserts in root_.members()
        }
        if(res_ins_u.second) {
            update_simplex_tree_after_node_insertion(res_ins_u.first);
            zz_filtration.push_back(res_ins_u.first); //no more inserts in root_.members()
        } //check if the edge {u,v} is already in the complex, if true, nothing to do.
        if(has_children(res_ins_u.first) && res_ins_u.first->second.children()->members().find(v) != res_ins_u.first->second.children()->members().end()) {return;}

        //upper bound on dimension
        dimension_ = dim_max; dimension_to_be_lowered_ = true;

        //for all siblings containing a Node labeled with u (including the root), run
        //a zz_punctual_expansion       //todo parallelise
        auto list_u_ptr = cofaces_data_structure_.access(u);//list of all u Nodes
        for( auto hook_u_it =  list_u_ptr->begin();
             hook_u_it != list_u_ptr->end();    ++hook_u_it )
        {
            Node & node_u    = static_cast<Node&>(*hook_u_it);//corresponding node
            Siblings * sib_u = self_siblings(node_u, u);//Siblings containing node
            if(sib_u->members().find(v) != sib_u->members().end()) {
                int curr_dim = dimension(node_u,u);
                if(curr_dim < dim_max)
                {
                    if(!has_children(node_u, u)) //now has a new child Node labeled v
                    { node_u.assign_children(new Siblings(sib_u, u)); }
                    zz_punctual_expansion( v
                                           , node_u.children()
                                           , fil
                                           , dim_max - curr_dim -1 //>= 0
                                           , zz_filtration ); //u on top
                }
            }
        }
        //todo sort zz_filtration appropriately
        sort( zz_filtration.begin(), zz_filtration.end(),
              is_before_in_filtration(this)
              );
    }

private:
    /*
 * Insert a Node with label v in the set of siblings sib, and percolate the
 * expansion on the subtree rooted at sib. Sibling sib must not contain
 * v.
 * The percolation of the expansion is twofold:
 * 1- the newly inserted Node labeled v in sib has a subtree computed
 * via zz_local_expansion.
 * 2- All Node in the members of sib, with label x and x < v,
 * need in turn a local_expansion by v iff N^+(x) contains v.
 */
    void zz_punctual_expansion( Vertex_handle    v
                                , Siblings *       sib
                                , Filtration_value fil
                                , int              k //k == dim_max - dimension simplices in sib
                                , std::vector<Simplex_handle> & zz_filtration )
    { //insertion always succeeds because the edge {u,v} used to not be here.
        auto res_ins_v = sib->members().emplace(v, Node(sib,fil));
        update_simplex_tree_after_node_insertion(res_ins_v.first);//for cofaces hooks
        zz_filtration.push_back(res_ins_v.first); //no more insertion in sib

        if(k == 0) { return; } //reached the maximal dimension

        //create the subtree of new Node(v)
        zz_local_expansion( res_ins_v.first
                            , sib
                            , fil
                            , k
                            , zz_filtration );

        //punctual expansion in nodes on the left of v, i.e. with label x < v
        for( auto sh = sib->members().begin(); sh != res_ins_v.first; ++sh )
        { //if v belongs to N^+(x), punctual expansion
            Simplex_handle root_sh = find_vertex(sh->first); //Node(x), x < v
            if( has_children(root_sh) &&
                    root_sh->second.children()->members().find(v)
                    != root_sh->second.children()->members().end()  )
            { //edge {x,v} is in the complex
                if(!has_children(sh))
                { sh->second.assign_children(new Siblings(sib, sh->first)); }
                //insert v in the children of sh, and expand.
                zz_punctual_expansion( v
                                       , sh->second.children()
                                       , fil
                                       , k-1
                                       , zz_filtration );
            }
        }
    }

    /* After the insertion of edge {u,v}, expansion of a subtree rooted at v, where the
 * Node with label v has just been inserted, and its parent is a Node labeled with
 * u. sh has no children here.
 *
 * k must be > 0
 */
    void zz_local_expansion(
            Simplex_handle   sh_v    //Node with label v which has just been inserted
            , Siblings       * curr_sib //Siblings containing the node sh_v
            , Filtration_value fil_uv //Fil value of the edge uv in the zz filtration
            , int              k //Stopping condition for recursion based on max dim
            , std::vector<Simplex_handle> &zz_filtration) //range of all new simplices
    { //pick N^+(v)
        Simplex_handle root_sh_v = find_vertex(sh_v->first);
        if(!has_children(root_sh_v)) { return; }
        //intersect N^+(v) with labels y > v in curr_sib
        Simplex_handle next_it = sh_v;    ++next_it;
        thread_local std::vector< std::pair<Vertex_handle, Node> > inter;

        zz_intersection( inter
                         , next_it
                         , curr_sib->members().end()
                         , root_sh_v->second.children()->members().begin()
                         , root_sh_v->second.children()->members().end()
                         , fil_uv );

        if(!inter.empty())
        { //the construction assign the self_siblings as children to all nodes
            Siblings * new_sib = new Siblings(curr_sib, sh_v->first, inter);
            sh_v->second.assign_children(new_sib);
            //update new Nodes and cofaces data structure
            for( auto new_sh = new_sib->members().begin();
                 new_sh != new_sib->members().end(); ++new_sh )
            {
                update_simplex_tree_after_node_insertion(new_sh);
                zz_filtration.push_back(new_sh);//new_sib does not change anymore
            }
            inter.clear();
            //recursive standard expansion for the rest of the subtree
            zz_siblings_expansion(new_sib, fil_uv, k-1, zz_filtration );
        }
        else { sh_v->second.assign_children(curr_sib); inter.clear(); }
    }


    //TODO boost::container::ordered_unique_range_t in the creation of a Siblings

    /* Global expansion of a subtree in the simplex tree.
   *
   * The filtration value is absolute and defined by "Filtration_value fil".
   * The new Node are also connected appropriately in the coface
   * data structure.
   */
    void zz_siblings_expansion(
            Siblings       * siblings  // must contain elements
            , Filtration_value fil
            , int              k  //==max_dim expansion - dimension curr siblings
            , std::vector<Simplex_handle> & zz_filtration )
    {
        if (k == 0) { return; } //max dimension
        Dictionary_it next = ++(siblings->members().begin());

        thread_local std::vector< std::pair<Vertex_handle, Node> > inter;
        for( Dictionary_it s_h = siblings->members().begin();
             next != siblings->members().end(); ++s_h, ++next)
        { //find N^+(s_h)
            Simplex_handle root_sh = find_vertex(s_h->first);
            if( has_children(root_sh) )
            {
                zz_intersection( inter                      // output intersection
                                 , next                       // begin
                                 , siblings->members().end()  // end
                                 , root_sh->second.children()->members().begin()
                                 , root_sh->second.children()->members().end()
                                 , fil   );

                if ( !inter.empty() )
                { //inter is of type boost::container::ordered_unique_range_t
                    Siblings * new_sib = new Siblings( siblings    // oncles
                                                       , s_h->first  // parent
                                                       , inter);
                    s_h->second.assign_children(new_sib);
                    for( auto new_sh = new_sib->members().begin();
                         new_sh != new_sib->members().end(); ++new_sh )
                    {
                        update_simplex_tree_after_node_insertion(new_sh);//cofaces hooks
                        zz_filtration.push_back(new_sh); //new_sib does not change anymore
                    }
                    inter.clear();
                    //recursive standard expansion for the rest of the subtree
                    zz_siblings_expansion(new_sib, fil, k - 1, zz_filtration);
                }     // ensure the children property
                else { s_h->second.assign_children(siblings); inter.clear();}
            }
        }
    }

    /* \brief Intersects Dictionary 1 [begin1;end1) with Dictionary 2 [begin2,end2)
   * and assigns Filtration_value fil to the Nodes.
   *
   * The function is identical to Simplex_tree::intersection(...) except that it
   * forces the filtration value fil for the new Nodes.
   *
   * todo merge zz_intersection and intersection with a
   * "filtration_strategy predicate".
   */
    static void zz_intersection(
            std::vector<std::pair<Vertex_handle, Node> > & intersection
            , Dictionary_it                                  begin1
            , Dictionary_it                                  end1
            , Dictionary_it                                  begin2
            , Dictionary_it                                  end2
            , Filtration_value                               fil )
    {
        if (begin1 == end1 || begin2 == end2) { return; }
        while (true) {
            if (begin1->first < begin2->first) {++begin1; if(begin1 == end1) {return;} }
            else
            {
                if (begin1->first > begin2->first) {++begin2; if(begin2 == end2) {return;} }
                else // begin1->first == begin2->first
                {
                    intersection.emplace_back( begin1->first, Node( nullptr, fil ) );
                    ++begin1; ++begin2;
                    if (begin1 == end1 || begin2 == end2) { return; }
                }
            }
        }
    }

    //basic methods implemented for Nodes, and not Simplex_handle. The hooks in
    //cofaces_data_structure_ gives access to Nodes.
private:
    int dimension(Node & node, Vertex_handle u) {
        Siblings * curr_sib = self_siblings(node, u);
        int dim = 0;
        while (curr_sib != nullptr) {
            ++dim;
            curr_sib = curr_sib->oncles();
        }
        return dim - 1;
    }
    /* \brief Returns true if the node in the simplex tree pointed by
   * sh has children. node must have label u*/
    bool has_children(Node & node, Vertex_handle u) const {
        return (node.children()->parent() == u);
    }

public:
    /* Computes all simplices that ought to be removed
  * if the edge {u,v} were to disappear (puts them in zz_filtration).
  * This method does NOT modify the simplex tree.
  *
  * zz_filtration must be empty.
  */
    void flag_lazy_remove_edge(
            Vertex_handle u
            , Vertex_handle v
            , std::vector< Simplex_handle > & zz_filtration )
    {
        Simplex_handle sh_uv; //The simplex that get removed (edge or vertex)

        if(v < u) { std::swap(u,v); } //so as u <= v

        auto root_it_u = root_.members().find(u);
        if(root_it_u == root_.members().end()) {return;}//u not in Simplex_tree

        if( u == v ) {
            sh_uv = root_it_u;
            //keep track of all cofaces of the simplex removed, including simplex itself
            for(auto sh : star_simplex_range(sh_uv)) {zz_filtration.push_back(sh);}
            return;
        } //vertex u
        else { //edge {u,v}, u < v
            if(!(has_children(root_it_u))) { return; }// N^+(u) = \emptyset
            //Simplex_handle for edge {u,v}
            Simplex_handle sh_uv = root_it_u->second.children()->members().find(v);
            if(sh_uv == root_it_u->second.children()->members().end()) { return; }//edge not here
            //keep track of all cofaces of the simplex removed, including simplex itself
            for(auto sh : star_simplex_range(sh_uv)) {zz_filtration.push_back(sh);}
            return;
        }
    }
    /* Put all remaining simplices in the complex into zz_filtration, in order to
   * empty it. Does NOT modify the complex.
   */
    void flag_lazy_empty_complex(
            std::vector< Simplex_handle > & zz_filtration)
    { for(auto sh : complex_simplex_range()) { zz_filtration.push_back(sh); }  }
    /* SimplexHandleRange is a range of Simplex_handles such that simplices are
 * ordered in a reverse inclusion order.*/
    template<class SimplexHandleRange>
    void remove_maximal_simplices(SimplexHandleRange &rg) {
        for( auto sh : rg) {
            sh->second.unlink_hooks(); //<--- put in hook destructor instead
            remove_maximal_simplex(sh);} //modify the complex
    }

public:
    /** \brief Expands a simplex tree containing only a graph. Simplices corresponding to cliques in the graph are added
   * incrementally, faces before cofaces, unless the simplex has dimension larger than `max_dim` or `block_simplex`
   * returns true for this simplex.
   *
   * @param[in] max_dim Expansion maximal dimension value.
   * @param[in] block_simplex Blocker oracle. Its concept is <CODE>bool block_simplex(Simplex_handle sh)</CODE>
   *
   * The function identifies a candidate simplex whose faces are all already in the complex, inserts
   * it with a filtration value corresponding to the maximum of the filtration values of the faces, then calls
   * `block_simplex` on a `Simplex_handle` for this new simplex. If `block_simplex` returns true, the simplex is
   * removed, otherwise it is kept. Note that the evaluation of `block_simplex` is a good time to update the
   * filtration value of the simplex if you want a customized value. The algorithm then proceeds with the next
   * candidate.
   *
   * @warning several candidates of the same dimension may be inserted simultaneously before calling `block_simplex`,
   * so if you examine the complex in `block_simplex`, you may hit a few simplices of the same dimension that have not
   * been vetted by `block_simplex` yet, or have already been rejected but not yet removed.
   */
    template <typename Blocker>
    void expansion_with_blockers(int max_dim, Blocker block_simplex) {
        // Loop must be from the end to the beginning, as higher dimension simplex are always on the left part of the tree
        for (auto& simplex : boost::adaptors::reverse(root_.members())) {
            if (has_children(&simplex)) {
                siblings_expansion_with_blockers(simplex.second.children(), max_dim, max_dim - 1, block_simplex);
            }
        }
    }

private:
    /** \brief Recursive expansion with blockers of the simplex tree.*/
    template <typename Blocker>
    void siblings_expansion_with_blockers(Siblings* siblings, int max_dim, int k, Blocker block_simplex) {
        if (dimension_ < max_dim - k) {
            dimension_ = max_dim - k;
        }
        if (k == 0) return;
        // No need to go deeper
        if (siblings->members().size() < 2) return;
        // Reverse loop starting before the last one for 'next' to be the last one
        for (auto simplex = siblings->members().rbegin() + 1; simplex != siblings->members().rend(); simplex++) {
            std::vector<std::pair<Vertex_handle, Node>> intersection;
            for (auto next = siblings->members().rbegin(); next != simplex; next++) {
                bool to_be_inserted = true;
                Filtration_value filt = simplex->second.filtration();
                // If all the boundaries are present, 'next' needs to be inserted
                for (Simplex_handle border : boundary_simplex_range(simplex)) {
                    Simplex_handle border_child = find_child(border, next->first);
                    if (is_null(border_child)) {
                        to_be_inserted = false;
                        break;
                    }
                    filt = (std::max)(filt, filtration(border_child));
                }
                if (to_be_inserted) {
                    intersection.emplace_back(next->first, Node(nullptr, filt));
                }
            }
            if (intersection.size() != 0) {
                // Reverse the order to insert
                Siblings* new_sib =
                        new Siblings(siblings,                                 // oncles
                                     simplex->first,                           // parent
                                     boost::adaptors::reverse(intersection));  // boost::container::ordered_unique_range_t
                std::vector<Vertex_handle> blocked_new_sib_vertex_list;
                // As all intersections are inserted, we can call the blocker function on all new_sib members
                for (auto new_sib_member = new_sib->members().begin(); new_sib_member != new_sib->members().end();
                     new_sib_member++) {
                    bool blocker_result = block_simplex(new_sib_member);
                    // new_sib member has been blocked by the blocker function
                    // add it to the list to be removed - do not perform it while looping on it
                    if (blocker_result) {
                        blocked_new_sib_vertex_list.push_back(new_sib_member->first);
                    }
                }
                if (blocked_new_sib_vertex_list.size() == new_sib->members().size()) {
                    // Specific case where all have to be deleted
                    delete new_sib;
                    // ensure the children property
                    simplex->second.assign_children(siblings);
                } else {
                    for (auto& blocked_new_sib_member : blocked_new_sib_vertex_list) {
                        new_sib->members().erase(blocked_new_sib_member);
                    }
                    // ensure recursive call
                    simplex->second.assign_children(new_sib);
                    siblings_expansion_with_blockers(new_sib, max_dim, k - 1, block_simplex);
                }
            } else {
                // ensure the children property
                simplex->second.assign_children(siblings);
            }
        }
    }

    /* \private Returns the Simplex_handle composed of the vertex list (from the Simplex_handle), plus the given
   * Vertex_handle if the Vertex_handle is found in the Simplex_handle children list.
   * Returns null_simplex() if it does not exist
   */
    Simplex_handle find_child(Simplex_handle sh, Vertex_handle vh) const {
        if (!has_children(sh)) return null_simplex();

        Simplex_handle child = sh->second.children()->find(vh);
        // Specific case of boost::flat_map does not find, returns boost::flat_map::end()
        // in simplex tree we want a null_simplex()
        if (child == sh->second.children()->members().end()) return null_simplex();

        return child;
    }

public:
    /** \brief Write the hasse diagram of the simplicial complex in os.
   *
   * Each row in the file correspond to a simplex. A line is written:
   * dim idx_1 ... idx_k fil   where dim is the dimension of the simplex,
   * idx_1 ... idx_k are the row index (starting from 0) of the simplices of the boundary
   * of the simplex, and fil is its filtration value. */
    void print_hasse(std::ostream& os) {
        os << num_simplices() << " " << std::endl;
        for (auto sh : filtration_simplex_range()) {
            os << dimension(sh) << " ";
            for (auto b_sh : boundary_simplex_range(sh)) {
                os << key(b_sh) << " ";
            }
            os << filtration(sh) << " \n";
        }
    }

public:
    /** \brief This function ensures that each simplex has a higher filtration value than its faces by increasing the
   * filtration values.
   * @return The filtration modification information.
   * \post Some simplex tree functions require the filtration to be valid. `make_filtration_non_decreasing()`
   * function is not launching `initialize_filtration()` but returns the filtration modification information. If the
   * complex has changed , please call `initialize_filtration()` to recompute it.
   */
    bool make_filtration_non_decreasing() {
        bool modified = false;
        // Loop must be from the end to the beginning, as higher dimension simplex are always on the left part of the tree
        for (auto& simplex : boost::adaptors::reverse(root_.members())) {
            if (has_children(&simplex)) {
                modified |= rec_make_filtration_non_decreasing(simplex.second.children());
            }
        }
        return modified;
    }

private:
    /** \brief Recursively Browse the simplex tree to ensure the filtration is not decreasing.
   * @param[in] sib Siblings to be parsed.
   * @return The filtration modification information in order to trigger initialize_filtration.
   */
    bool rec_make_filtration_non_decreasing(Siblings* sib) {
        bool modified = false;

        // Loop must be from the end to the beginning, as higher dimension simplex are always on the left part of the tree
        for (auto& simplex : boost::adaptors::reverse(sib->members())) {
            // Find the maximum filtration value in the border
            Boundary_simplex_range boundary = boundary_simplex_range(&simplex);
            Boundary_simplex_iterator max_border =
                    std::max_element(std::begin(boundary), std::end(boundary),
                                     [this](Simplex_handle sh1, Simplex_handle sh2) { return filtration(sh1) < filtration(sh2); });

            Filtration_value max_filt_border_value = filtration(*max_border);
            if (simplex.second.filtration() < max_filt_border_value) {
                // Store the filtration modification information
                modified = true;
                simplex.second.assign_filtration(max_filt_border_value);
            }
            if (has_children(&simplex)) {
                modified |= rec_make_filtration_non_decreasing(simplex.second.children());
            }
        }
        // Make the modified information to be traced by upper call
        return modified;
    }

public:
    /** \brief Prune above filtration value given as parameter.
   * @param[in] filtration Maximum threshold value.
   * @return The filtration modification information.
   * \post Some simplex tree functions require the filtration to be valid. `prune_above_filtration()`
   * function is not launching `initialize_filtration()` but returns the filtration modification information. If the
   * complex has changed , please call `initialize_filtration()` to recompute it.
   * \post Note that the dimension of the simplicial complex may be lower after calling `prune_above_filtration()`
   * than it was before. However, `upper_bound_dimension()` will return the old value, which remains a valid upper
   * bound. If you care, you can call `dimension()` to recompute the exact dimension.
   */
    bool prune_above_filtration(Filtration_value filtration) { return rec_prune_above_filtration(root(), filtration); }

private:
    bool rec_prune_above_filtration(Siblings* sib, Filtration_value filt) {
        auto&& list = sib->members();
        auto last = std::remove_if(list.begin(), list.end(), [=](Dit_value_t& simplex) {
            if (simplex.second.filtration() <= filt) return false;
            if (has_children(&simplex)) rec_delete(simplex.second.children());
            // dimension may need to be lowered
            dimension_to_be_lowered_ = true;
            return true;
        });

        bool modified = (last != list.end());
        if (last == list.begin() && sib != root()) {
            // Removing the whole siblings, parent becomes a leaf.
            sib->oncles()->members()[sib->parent()].assign_children(sib->oncles());
            delete sib;
            // dimension may need to be lowered
            dimension_to_be_lowered_ = true;
            return true;
        } else {
            // Keeping some elements of siblings. Remove the others, and recurse in the remaining ones.
            list.erase(last, list.end());
            for (auto&& simplex : list)
                if (has_children(&simplex)) modified |= rec_prune_above_filtration(simplex.second.children(), filt);
        }
        return modified;
    }

private:
    /** \brief Deep search simplex tree dimension recompute.
   * @return True if the dimension was modified, false otherwise.
   * \pre Be sure the simplex tree has not a too low dimension value as the deep search stops when the former dimension
   * has been reached (cf. `upper_bound_dimension()` and `set_dimension()` methods).
   */
    bool lower_upper_bound_dimension() {
        // reset automatic detection to recompute
        dimension_to_be_lowered_ = false;
        int new_dimension = -1;
        // Browse the tree from the left to the right as higher dimension cells are more likely on the left part of the tree
        for (Simplex_handle sh : complex_simplex_range()) {
#ifdef DEBUG_TRACES
            for (auto vertex : simplex_vertex_range(sh)) {
                std::cout << " " << vertex;
            }
            std::cout << std::endl;
#endif  // DEBUG_TRACES

            int sh_dimension = dimension(sh);
            if (sh_dimension >= dimension_)
                // Stop browsing as soon as the dimension is reached, no need to go furter
                return false;
            new_dimension = (std::max)(new_dimension, sh_dimension);
        }
        dimension_ = new_dimension;
        return true;
    }

public:
    /** \brief Remove a maximal simplex.
   * @param[in] sh Simplex handle on the maximal simplex to remove.
   * \pre Please check the simplex has no coface before removing it.
   * \exception std::invalid_argument In debug mode, if sh has children.
   * \post Be aware that removing is shifting data in a flat_map (initialize_filtration to be done).
   * \post Note that the dimension of the simplicial complex may be lower after calling `remove_maximal_simplex()`
   * than it was before. However, `upper_bound_dimension()` will return the old value, which remains a valid upper
   * bound. If you care, you can call `dimension()` to recompute the exact dimension.
   */
<<<<<<< HEAD
    void remove_maximal_simplex(Simplex_handle sh) {
        // Guarantee the simplex has no children
        GUDHI_CHECK(!has_children(sh),
                    std::invalid_argument("Simplex_tree::remove_maximal_simplex - argument has children"));

        // Simplex is a leaf, it means the child is the Siblings owning the leaf
        Siblings* child = sh->second.children();

        if ((child->size() > 1) || (child == root())) {
            // Not alone, just remove it from members
            // Special case when child is the root of the simplex tree, just remove it from members
            child->erase(sh);
        } else {
            // Sibling is emptied : must be deleted, and its parent must point on his own Sibling
            child->oncles()->members().at(child->parent()).assign_children(child->oncles());
            delete child;
            // dimension may need to be lowered
            dimension_to_be_lowered_ = true;
        }
=======
  void remove_maximal_simplex(Simplex_handle sh) {
    // Guarantee the simplex has no children
    GUDHI_CHECK(!has_children(sh),
                std::invalid_argument("Simplex_tree::remove_maximal_simplex - argument has children"));



    // Simplex is a leaf, it means the child is the Siblings owning the leaf
    Siblings* child = sh->second.children();

    if ((child->size() > 1) || (child == root())) {
      // Not alone, just remove it from members
      // Special case when child is the root of the simplex tree, just remove it from members
      child->erase(sh);
    } else {
      // Sibling is emptied : must be deleted, and its parent must point on his own Sibling
      child->oncles()->members().at(child->parent()).assign_children(child->oncles());
      delete child;
      // dimension may need to be lowered
      dimension_to_be_lowered_ = true;
>>>>>>> 28f59f60
    }

private:
    Vertex_handle null_vertex_;
    /** \brief Total number of simplices in the complex, without the empty simplex.*/
    /** \brief Set of simplex tree Nodes representing the vertices.*/
    Siblings root_;
    /** \brief Simplices ordered according to a filtration.*/
    std::vector<Simplex_handle> filtration_vect_;
    /** \brief Upper bound on the dimension of the simplicial complex.*/
    int dimension_;
    bool dimension_to_be_lowered_ = false;

private:
    Dictionary null_dictionary_;
    Simplex_handle null_simplex_;
};

// Print a Simplex_tree in os.
template <typename... T>
std::ostream& operator<<(std::ostream& os, Simplex_tree<T...>& st) {
    for (auto sh : st.filtration_simplex_range()) {
        os << st.dimension(sh) << " ";
        for (auto v : st.simplex_vertex_range(sh)) {
            os << v << " ";
        }
        os << st.filtration(sh) << "\n";  // TODO(VR): why adding the key ?? not read ?? << "     " << st.key(sh) << " \n";
    }
    return os;
}

template <typename... T>
std::istream& operator>>(std::istream& is, Simplex_tree<T...>& st) {
    typedef Simplex_tree<T...> ST;
    std::vector<typename ST::Vertex_handle> simplex;
    typename ST::Filtration_value fil;
    int max_dim = -1;
    while (read_simplex(is, simplex, fil)) {
        // read all simplices in the file as a list of vertices
        // Warning : simplex_size needs to be casted in int - Can be 0
        int dim = static_cast<int>(simplex.size() - 1);
        if (max_dim < dim) {
            max_dim = dim;
        }
        // insert every simplex in the simplex tree
        st.insert_simplex(simplex, fil);
        simplex.clear();
    }
    st.set_dimension(max_dim);

    return is;
}

/** Model of SimplexTreeOptions.
 *
 * Maximum number of simplices to compute persistence is <CODE>std::numeric_limits<std::uint32_t>::max()</CODE>
 * (about 4 billions of simplices). */
struct Simplex_tree_options_full_featured {
<<<<<<< HEAD
    typedef linear_indexing_tag Indexing_tag;
    static const bool is_zigzag = false;
    typedef int Vertex_handle;
    typedef double Filtration_value;
    typedef std::uint32_t Simplex_key;
    static const bool store_key = true;
    static const bool store_filtration = true;
    static const bool contiguous_vertices = false;
    static const bool link_simplices_through_max_vertex = false;
    static const bool store_annotation_vector = false;
    static const bool store_morse_matching = false;
    static const bool simplex_handle_strong_validity = false;
=======
  typedef linear_indexing_tag Indexing_tag;
  static const bool is_zigzag = false;
  typedef int Vertex_handle;
  typedef double Filtration_value;
  typedef std::uint32_t Simplex_key;
  static const bool store_key = true;
  static const bool store_filtration = true;
  static const bool contiguous_vertices = false;
  static const bool link_simplices_through_max_vertex = false;
  static const bool store_annotation_vector = false;
  static const bool store_morse_matching = false;
  static const bool simplex_handle_strong_validity = false;
  static const bool precompute_cofaces = false;
>>>>>>> 28f59f60
};

/** Model of SimplexTreeOptions, faster than `Simplex_tree_options_full_featured` but note the unsafe
 * `contiguous_vertices` option.
 *
 * Maximum number of simplices to compute persistence is <CODE>std::numeric_limits<std::uint32_t>::max()</CODE>
 * (about 4 billions of simplices). */

struct Simplex_tree_options_fast_persistence {
<<<<<<< HEAD
    typedef linear_indexing_tag Indexing_tag;
    static const bool is_zigzag = false;
    typedef int Vertex_handle;
    typedef float Filtration_value;
    typedef std::uint32_t Simplex_key;
    static const bool store_key = true;
    static const bool store_filtration = true;
    static const bool contiguous_vertices = true;
    static const bool link_simplices_through_max_vertex = false;
    static const bool store_annotation_vector = false;
    static const bool store_morse_matching = false;
    static const bool simplex_handle_strong_validity = false;
=======
  typedef linear_indexing_tag Indexing_tag;
  static const bool is_zigzag = false;
  typedef int Vertex_handle;
  typedef float Filtration_value;
  typedef std::uint32_t Simplex_key;
  static const bool store_key = true;
  static const bool store_filtration = true;
  static const bool contiguous_vertices = true;
  static const bool link_simplices_through_max_vertex = false;
  static const bool store_annotation_vector = false;
  static const bool store_morse_matching = false;
  static const bool simplex_handle_strong_validity = false;
  static const bool precompute_cofaces = false;
>>>>>>> 28f59f60
};

/** Model of SimplexTreeOptions, with a zigzag_indexing_tag.
    Note the unsafe `contiguous_vertices` option.
 *
 * Maximum number of simplices to compute persistence is <CODE>
 * std::numeric_limits<std::uint32_t>::max()</CODE>
 * (about 4 billions of simplices).
 *
 * The link_simplices_through_max_vertex = true option allows fast computation
 * of the cofaces of a simplex.
 */
struct Simplex_tree_options_zigzag_persistence {
  typedef zigzag_indexing_tag Indexing_tag;
  static const bool is_zigzag = true;
  typedef int Vertex_handle;
  typedef double Filtration_value;
  typedef int Simplex_key;
  static const bool store_key = true;
  static const bool store_filtration = true;
  static const bool contiguous_vertices = false;
  static const bool link_simplices_through_max_vertex = true;
  static const bool store_annotation_vector = false; //for zigzag cohomology
  static const bool store_morse_matching = false;
  static const bool simplex_handle_strong_validity = true;//Dictionary::iterators remain valid even after insertions and deletions
  static const bool precompute_cofaces = false;
};

/** Model of SimplexTreeOptions, with a zigzag_indexing_tag.
    Note the unsafe `contiguous_vertices` option.
 *
 * Maximum number of simplices to compute persistence is <CODE>
 * std::numeric_limits<std::uint32_t>::max()</CODE>
 * (about 4 billions of simplices).
 *
 * The link_simplices_through_max_vertex = true option allows fast computation
 * of the cofaces of a simplex.
 */
struct Simplex_tree_options_morse {
<<<<<<< HEAD
    typedef linear_indexing_tag Indexing_tag;
    static const bool is_zigzag = false;
    typedef int Vertex_handle;
    typedef float Filtration_value;
    typedef int Simplex_key;
    static const bool store_key = true;
    static const bool store_filtration = true;
    static const bool contiguous_vertices = false;
    static const bool link_simplices_through_max_vertex = true;
    static const bool store_annotation_vector = false; //for zigzag cohomology
    static const bool store_morse_matching = true;
    static const bool simplex_handle_strong_validity = true;//Dictionary::iterators remain valid even after insertions and deletions
=======
  typedef linear_indexing_tag Indexing_tag;
  static const bool is_zigzag = false;
  typedef int Vertex_handle;
  typedef float Filtration_value;
  typedef int Simplex_key;
  static const bool store_key = true;
  static const bool store_filtration = true;
  static const bool contiguous_vertices = false;
  static const bool link_simplices_through_max_vertex = true;
  static const bool store_annotation_vector = false; //for zigzag cohomology
  static const bool store_morse_matching = true;
  static const bool simplex_handle_strong_validity = true;//Dictionary::iterators remain valid even after insertions and deletions
  static const bool precompute_cofaces = false;
};

struct Simplex_tree_options_morse_zigzag_persistence {
  typedef zigzag_indexing_tag Indexing_tag;
  static const bool is_zigzag = true;
  typedef int Vertex_handle;
  typedef double Filtration_value;
  typedef int Simplex_key;
  static const bool store_key = true;
  static const bool store_filtration = true;
  static const bool contiguous_vertices = false;
  static const bool link_simplices_through_max_vertex = true;
  static const bool store_annotation_vector = false; //for zigzag cohomology
  static const bool store_morse_matching = true;
  static const bool simplex_handle_strong_validity = true;//Dictionary::iterators remain valid even after insertions and deletions
  static const bool precompute_cofaces = true;
>>>>>>> 28f59f60
};

/** @} */  // end defgroup simplex_tree

}  // namespace Gudhi

#endif  // SIMPLEX_TREE_H_<|MERGE_RESOLUTION|>--- conflicted
+++ resolved
@@ -204,7 +204,6 @@
 public:
     /** \brief Handle type to a simplex contained in the simplicial complex represented
    * by the simplex tree. */
-<<<<<<< HEAD
     typedef typename Dictionary::iterator Simplex_handle;
 
     template <typename SimplexTree>
@@ -239,13 +238,50 @@
 
     Cofaces_data_structure cofaces_data_structure_;
 
-    // the zigzag persistence cohomology algorithm requires to store a
-    // void * in each simplex.
-    struct Annotation_simplex_base_zzpersistence {
-        Annotation_simplex_base_zzpersistence() : ann_(NULL) {}
-        Annotation_simplex_base_zzpersistence(void* ann) : ann_(ann) {}
-        void* annotation() { return ann_; }
-        void assign_annotation(void* ann) { ann_ = ann; }
+
+  struct cmp_sh_by_vh {
+    bool operator()(Simplex_handle sh1, Simplex_handle sh2) {
+      return sh1->first < sh2->first;
+    } 
+  };
+
+//to precompute coboundary, store a map of cofaces in each node
+  struct Store_coboundary_in_nodes {
+    Store_coboundary_in_nodes() { coboundary_ = new std::set< Simplex_handle, cmp_sh_by_vh >(); }
+    ~Store_coboundary_in_nodes() {coboundary_->clear(); delete coboundary_;}
+
+    void insert_coboundary(Simplex_handle sh) { coboundary_->insert(sh); }
+    void erase_coboundary(Simplex_handle sh) { coboundary_->erase(sh); }
+    std::set< Simplex_handle, cmp_sh_by_vh > * coboundary() { return coboundary_; }
+
+    std::set< Simplex_handle, cmp_sh_by_vh > * coboundary_;
+  };
+  struct Store_coboundary_in_nodes_dummy {
+    Store_coboundary_in_nodes_dummy() {}
+    void insert_coboundary(Simplex_handle sh) { }
+    void erase_coboundary(Simplex_handle sh) { }
+    std::set<Simplex_handle, cmp_sh_by_vh> * coboundary() { return &std::set<Simplex_handle>(); }
+  };
+
+ public:
+  typedef typename std::conditional<Options::precompute_cofaces, 
+                                    Store_coboundary_in_nodes,
+                                    Store_coboundary_in_nodes_dummy>::type 
+                                                 Precompute_coboundary_simplex_base;
+
+  std::set<Simplex_handle, cmp_sh_by_vh> * coboundary_simplex_range_precomputed(Simplex_handle sh)
+  {
+    return (sh->second.coboundary());
+  }
+
+private:
+  // the zigzag persistence cohomology algorithm requires to store a
+  // void * in each simplex.
+  struct Annotation_simplex_base_zzpersistence {
+    Annotation_simplex_base_zzpersistence() : ann_(NULL) {}
+    Annotation_simplex_base_zzpersistence(void* ann) : ann_(ann) {}
+    void* annotation() { return ann_; }
+    void assign_annotation(void* ann) { ann_ = ann; }
 
         void* ann_;
     };
@@ -262,102 +298,6 @@
     Annotation_simplex_base_dummy>::type Annotation_simplex_base;
 
     /** \brief Returns a void * stored in each simplex if the
-=======
-  typedef typename Dictionary::iterator Simplex_handle;
-
-  template <typename SimplexTree>
-  struct cofaces_data_structure_dummy {
-    cofaces_data_structure_dummy(){};
-    void insert(typename SimplexTree::Simplex_handle sh) {}
-  };
-
-  // todo: accelerate by using intrusive::map interface, storing the vertex directly in the Node. Issue with
-  // Simplex_handle type: create a fake type with ->first and ->second methods.
-  template <typename SimplexTree>
-  struct cofaces_data_structure_optimized {
-    cofaces_data_structure_optimized(){};
-    // insert a Node in the hook list corresponding to its label
-    void insert(typename SimplexTree::Simplex_handle sh) {
-      auto it = nodes_per_max_vertex_.find(sh->first);
-      if (it == nodes_per_max_vertex_.end()) {
-        it = (nodes_per_max_vertex_.emplace(std::make_pair(sh->first, new typename SimplexTree::List_max_vertex())))
-                 .first;
-      }
-      it->second->push_back(sh->second);
-    }
-    typename SimplexTree::List_max_vertex* access(Vertex_handle v) { return nodes_per_max_vertex_[v]; }
-
-    // map Vertex_handle v -> list of Nodes labeled v.
-    std::map<typename SimplexTree::Vertex_handle, typename SimplexTree::List_max_vertex*> nodes_per_max_vertex_;
-  };
-
-  typedef typename std::conditional<Options::link_simplices_through_max_vertex,
-                                    cofaces_data_structure_optimized<Simplex_tree>,
-                                    cofaces_data_structure_dummy<Simplex_tree>>::type Cofaces_data_structure;
-
-  Cofaces_data_structure cofaces_data_structure_;
-
-
-  struct cmp_sh_by_vh {
-    bool operator()(Simplex_handle sh1, Simplex_handle sh2) {
-      return sh1->first < sh2->first;
-    } 
-  };
-
-//to precompute coboundary, store a map of cofaces in each node
-  struct Store_coboundary_in_nodes {
-    Store_coboundary_in_nodes() { coboundary_ = new std::set< Simplex_handle, cmp_sh_by_vh >(); }
-    ~Store_coboundary_in_nodes() {coboundary_->clear(); delete coboundary_;}
-
-    void insert_coboundary(Simplex_handle sh) { coboundary_->insert(sh); }
-    void erase_coboundary(Simplex_handle sh) { coboundary_->erase(sh); }
-    std::set< Simplex_handle, cmp_sh_by_vh > * coboundary() { return coboundary_; }
-
-    std::set< Simplex_handle, cmp_sh_by_vh > * coboundary_;
-  };
-  struct Store_coboundary_in_nodes_dummy {
-    Store_coboundary_in_nodes_dummy() {}
-    void insert_coboundary(Simplex_handle sh) { }
-    void erase_coboundary(Simplex_handle sh) { }
-    std::set<Simplex_handle, cmp_sh_by_vh> * coboundary() { return &std::set<Simplex_handle>(); }
-  };
-
- public:
-  typedef typename std::conditional<Options::precompute_cofaces, 
-                                    Store_coboundary_in_nodes,
-                                    Store_coboundary_in_nodes_dummy>::type 
-                                                 Precompute_coboundary_simplex_base;
-
-  std::set<Simplex_handle, cmp_sh_by_vh> * coboundary_simplex_range_precomputed(Simplex_handle sh)
-  {
-    return (sh->second.coboundary());
-  }
-
-private:
-  // the zigzag persistence cohomology algorithm requires to store a
-  // void * in each simplex.
-  struct Annotation_simplex_base_zzpersistence {
-    Annotation_simplex_base_zzpersistence() : ann_(NULL) {}
-    Annotation_simplex_base_zzpersistence(void* ann) : ann_(ann) {}
-    void* annotation() { return ann_; }
-    void assign_annotation(void* ann) { ann_ = ann; }
-
-    void* ann_;
-  };
-  struct Annotation_simplex_base_dummy {
-    Annotation_simplex_base_dummy() {}
-    Annotation_simplex_base_dummy(void* ann) {}
-    void* annotation() { return NULL; }
-    void assign_annotation(void* ann) {}
-  };
-
-
- public:
-  typedef typename std::conditional<Options::store_annotation_vector, Annotation_simplex_base_zzpersistence,
-                                    Annotation_simplex_base_dummy>::type Annotation_simplex_base;
-
-  /** \brief Returns a void * stored in each simplex if the
->>>>>>> 28f59f60
    * SimplexTreeOptions store_annotation_vector is true.
    */
     void* simplex_annotation(Simplex_handle sh) { return sh->second.annotation(); }
@@ -368,25 +308,6 @@
     void assign_simplex_annotation(Simplex_handle sh, void* ann) { sh->second.assign_annotation(ann); }
 
 private:
-<<<<<<< HEAD
-    /* Allows to pair simplices, in particular in a Morse matching.*/
-    struct Pairing_simplex_base_dummy {
-        Pairing_simplex_base_dummy() {}
-        Pairing_simplex_base_dummy(Simplex_handle sh) {}
-        // Simplex_handle morse_pairing() {return this->null_simplex();}
-        void assign_morse_pairing(Simplex_handle sh) {}
-        bool is_critical() { return true; }
-    };
-    struct Pairing_simplex_base_morse {
-        Pairing_simplex_base_morse() {}
-        Pairing_simplex_base_morse(Simplex_handle sh) : sh_(sh) {}
-        Simplex_handle morse_pairing() {return sh_;}
-        void assign_morse_pairing(Simplex_handle sh) {sh_ = sh;}
-        bool is_critical() { return &(sh_.second) == &(static_cast<Node&>(*this)); }//true iff critical
-        //sh_ points to itself if critical, paired simplex otherwise
-        Simplex_handle sh_;
-    };
-=======
   /* Allows to pair simplices, in particular in a Morse matching.*/
   struct Pairing_simplex_base_dummy {
     Pairing_simplex_base_dummy() {}
@@ -409,7 +330,6 @@
     //sh_ points to itself if critical, paired simplex otherwise
     Simplex_handle sh_;
   };
->>>>>>> 28f59f60
 public:
     typedef typename std::conditional<Options::store_morse_matching,
     Pairing_simplex_base_morse, Pairing_simplex_base_dummy>::type
@@ -437,20 +357,9 @@
     /**
   * Assign its own Simplex_handle as paired simplex to sh, making sh critical.
   */
-<<<<<<< HEAD
     void assign_morse_pairing(Simplex_handle sh) {
         sh->second.assign_morse_pairing(sh);
     }
-
-
-private:
-    // update all extra data structures in the Simplex_tree, include fast
-    // cofaces locator, after the successful insertion of a simplex.
-    void update_simplex_tree_after_node_insertion(Simplex_handle sh) { cofaces_data_structure_.insert(sh); }
-=======
-  void assign_morse_pairing(Simplex_handle sh) {
-    sh->second.assign_morse_pairing(sh);
-  }
 /**
   */
   bool is_pair(Simplex_handle sh_t, Simplex_handle sh_s) {
@@ -475,10 +384,9 @@
     //   b_sh->second.erase_coboundary(sh);
     // }
   }
->>>>>>> 28f59f60
-
-    typedef typename Dictionary::iterator Dictionary_it;
-    typedef typename Dictionary_it::value_type Dit_value_t;
+
+  typedef typename Dictionary::iterator Dictionary_it;
+  typedef typename Dictionary_it::value_type Dit_value_t;
 
     struct return_first {
         Vertex_handle operator()(const Dit_value_t& p_sh) const { return p_sh.first; }
@@ -1255,22 +1163,14 @@
    * \return Vector of Simplex_handle, empty vector if no cofaces found.
    */
 
-<<<<<<< HEAD
-    Cofaces_simplex_range cofaces_simplex_range(const Simplex_handle simplex, int codimension) {
-        return impl_cofaces_simplex_range(simplex, codimension,
-                                          std::integral_constant<bool, Options::link_simplices_through_max_vertex>{});
-    }
-=======
   Cofaces_simplex_range cofaces_simplex_range(const Simplex_handle simplex, int codimension) {
     return impl_cofaces_simplex_range(simplex, codimension,
                                       std::integral_constant<bool, Options::link_simplices_through_max_vertex>{});
   }
->>>>>>> 28f59f60
 
 private:
     /* Brute force computation of cofaces.
    * Return Vector of Simplex_handle, empty vector if no cofaces found.*/
-<<<<<<< HEAD
     Brute_force_cofaces_simplex_range impl_cofaces_simplex_range(const Simplex_handle simplex, int codimension,
                                                                  std::false_type) {
         Brute_force_cofaces_simplex_range cofaces;
@@ -1286,52 +1186,19 @@
         bool star = codimension == 0;
         rec_coface(copy, &root_, 1, cofaces, star, codimension + static_cast<int>(copy.size()));
         return cofaces;
-    }
-=======
-  Brute_force_cofaces_simplex_range impl_cofaces_simplex_range(const Simplex_handle simplex, int codimension,
-                                                               std::false_type) {
-    Brute_force_cofaces_simplex_range cofaces;
-    // codimension must be positive or null integer
-    assert(codimension >= 0);
-    Simplex_vertex_range rg = simplex_vertex_range(simplex);
-    std::vector<Vertex_handle> copy(rg.begin(), rg.end());
-    if (codimension + static_cast<int>(copy.size()) > dimension_ + 1 ||
-        (codimension == 0 && static_cast<int>(copy.size()) > dimension_))  // n+codimension greater than dimension_
-      return cofaces;
-    // must be sorted in decreasing order
-    assert(std::is_sorted(copy.begin(), copy.end(), std::greater<Vertex_handle>()));
-    bool star = codimension == 0;
-    rec_coface(copy, &root_, 1, cofaces, star, codimension + static_cast<int>(copy.size()));
-    return cofaces;
   }
->>>>>>> 28f59f60
-
-    /* Fast search of cofaces
+
+  /* Fast search of cofaces
    * This function uses the hooks stored in the Nodes of the simplex tree,
    * if link_simplices_through_max_vertex = true.
    */
-<<<<<<< HEAD
     Optimized_cofaces_simplex_range impl_cofaces_simplex_range(const Simplex_handle simplex, int codimension,
                                                                std::true_type) {
-
         assert(codimension >= 0);
         Simplex_vertex_range rg = simplex_vertex_range(simplex);
         std::vector<Vertex_handle> copy(rg.begin(), rg.end());
         // must be sorted in decreasing order
         assert(std::is_sorted(copy.begin(), copy.end(), std::greater<Vertex_handle>()));
-=======
-  Optimized_cofaces_simplex_range impl_cofaces_simplex_range(const Simplex_handle simplex, int codimension,
-                                                             std::true_type) {
-    assert(codimension >= 0);
-    Simplex_vertex_range rg = simplex_vertex_range(simplex);
-    std::vector<Vertex_handle> copy(rg.begin(), rg.end());
-    // must be sorted in decreasing order
-    assert(std::is_sorted(copy.begin(), copy.end(), std::greater<Vertex_handle>()));
-
-    return Optimized_cofaces_simplex_range(Optimized_cofaces_simplex_iterator(this, copy, codimension),
-                                           Optimized_cofaces_simplex_iterator());
-  }
->>>>>>> 28f59f60
 
         return Optimized_cofaces_simplex_range(Optimized_cofaces_simplex_iterator(this, copy, codimension),
                                                Optimized_cofaces_simplex_iterator());
@@ -2218,14 +2085,15 @@
    * than it was before. However, `upper_bound_dimension()` will return the old value, which remains a valid upper
    * bound. If you care, you can call `dimension()` to recompute the exact dimension.
    */
-<<<<<<< HEAD
     void remove_maximal_simplex(Simplex_handle sh) {
         // Guarantee the simplex has no children
         GUDHI_CHECK(!has_children(sh),
                     std::invalid_argument("Simplex_tree::remove_maximal_simplex - argument has children"));
 
-        // Simplex is a leaf, it means the child is the Siblings owning the leaf
-        Siblings* child = sh->second.children();
+
+
+    // Simplex is a leaf, it means the child is the Siblings owning the leaf
+    Siblings* child = sh->second.children();
 
         if ((child->size() > 1) || (child == root())) {
             // Not alone, just remove it from members
@@ -2238,28 +2106,6 @@
             // dimension may need to be lowered
             dimension_to_be_lowered_ = true;
         }
-=======
-  void remove_maximal_simplex(Simplex_handle sh) {
-    // Guarantee the simplex has no children
-    GUDHI_CHECK(!has_children(sh),
-                std::invalid_argument("Simplex_tree::remove_maximal_simplex - argument has children"));
-
-
-
-    // Simplex is a leaf, it means the child is the Siblings owning the leaf
-    Siblings* child = sh->second.children();
-
-    if ((child->size() > 1) || (child == root())) {
-      // Not alone, just remove it from members
-      // Special case when child is the root of the simplex tree, just remove it from members
-      child->erase(sh);
-    } else {
-      // Sibling is emptied : must be deleted, and its parent must point on his own Sibling
-      child->oncles()->members().at(child->parent()).assign_children(child->oncles());
-      delete child;
-      // dimension may need to be lowered
-      dimension_to_be_lowered_ = true;
->>>>>>> 28f59f60
     }
 
 private:
@@ -2318,7 +2164,6 @@
  * Maximum number of simplices to compute persistence is <CODE>std::numeric_limits<std::uint32_t>::max()</CODE>
  * (about 4 billions of simplices). */
 struct Simplex_tree_options_full_featured {
-<<<<<<< HEAD
     typedef linear_indexing_tag Indexing_tag;
     static const bool is_zigzag = false;
     typedef int Vertex_handle;
@@ -2331,21 +2176,7 @@
     static const bool store_annotation_vector = false;
     static const bool store_morse_matching = false;
     static const bool simplex_handle_strong_validity = false;
-=======
-  typedef linear_indexing_tag Indexing_tag;
-  static const bool is_zigzag = false;
-  typedef int Vertex_handle;
-  typedef double Filtration_value;
-  typedef std::uint32_t Simplex_key;
-  static const bool store_key = true;
-  static const bool store_filtration = true;
-  static const bool contiguous_vertices = false;
-  static const bool link_simplices_through_max_vertex = false;
-  static const bool store_annotation_vector = false;
-  static const bool store_morse_matching = false;
-  static const bool simplex_handle_strong_validity = false;
   static const bool precompute_cofaces = false;
->>>>>>> 28f59f60
 };
 
 /** Model of SimplexTreeOptions, faster than `Simplex_tree_options_full_featured` but note the unsafe
@@ -2355,7 +2186,6 @@
  * (about 4 billions of simplices). */
 
 struct Simplex_tree_options_fast_persistence {
-<<<<<<< HEAD
     typedef linear_indexing_tag Indexing_tag;
     static const bool is_zigzag = false;
     typedef int Vertex_handle;
@@ -2368,21 +2198,7 @@
     static const bool store_annotation_vector = false;
     static const bool store_morse_matching = false;
     static const bool simplex_handle_strong_validity = false;
-=======
-  typedef linear_indexing_tag Indexing_tag;
-  static const bool is_zigzag = false;
-  typedef int Vertex_handle;
-  typedef float Filtration_value;
-  typedef std::uint32_t Simplex_key;
-  static const bool store_key = true;
-  static const bool store_filtration = true;
-  static const bool contiguous_vertices = true;
-  static const bool link_simplices_through_max_vertex = false;
-  static const bool store_annotation_vector = false;
-  static const bool store_morse_matching = false;
-  static const bool simplex_handle_strong_validity = false;
   static const bool precompute_cofaces = false;
->>>>>>> 28f59f60
 };
 
 /** Model of SimplexTreeOptions, with a zigzag_indexing_tag.
@@ -2422,7 +2238,6 @@
  * of the cofaces of a simplex.
  */
 struct Simplex_tree_options_morse {
-<<<<<<< HEAD
     typedef linear_indexing_tag Indexing_tag;
     static const bool is_zigzag = false;
     typedef int Vertex_handle;
@@ -2435,19 +2250,6 @@
     static const bool store_annotation_vector = false; //for zigzag cohomology
     static const bool store_morse_matching = true;
     static const bool simplex_handle_strong_validity = true;//Dictionary::iterators remain valid even after insertions and deletions
-=======
-  typedef linear_indexing_tag Indexing_tag;
-  static const bool is_zigzag = false;
-  typedef int Vertex_handle;
-  typedef float Filtration_value;
-  typedef int Simplex_key;
-  static const bool store_key = true;
-  static const bool store_filtration = true;
-  static const bool contiguous_vertices = false;
-  static const bool link_simplices_through_max_vertex = true;
-  static const bool store_annotation_vector = false; //for zigzag cohomology
-  static const bool store_morse_matching = true;
-  static const bool simplex_handle_strong_validity = true;//Dictionary::iterators remain valid even after insertions and deletions
   static const bool precompute_cofaces = false;
 };
 
@@ -2465,7 +2267,6 @@
   static const bool store_morse_matching = true;
   static const bool simplex_handle_strong_validity = true;//Dictionary::iterators remain valid even after insertions and deletions
   static const bool precompute_cofaces = true;
->>>>>>> 28f59f60
 };
 
 /** @} */  // end defgroup simplex_tree

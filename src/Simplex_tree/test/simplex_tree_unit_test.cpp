--- conflicted
+++ resolved
@@ -600,15 +600,8 @@
 }
 
 template<class typeST, class Vertex_handle>
-<<<<<<< HEAD
-void test_cofaces(typeST& st,
-                  const std::vector<Vertex_handle>& expected,
-                  int dim,
-                  const std::vector<typename typeST::Simplex_handle>& res) {
-=======
 void test_cofaces(typeST& st, const std::vector<Vertex_handle>& expected, int dim, const std::vector<typename typeST::Simplex_handle>& res) {
   std::size_t nb_res = 0;
->>>>>>> e277777c
   if (dim == 0) {
     typename typeST::Cofaces_simplex_range stars = st.star_simplex_range(st.find(expected));
     for (auto simplex = stars.begin(); simplex != stars.end(); ++simplex) {

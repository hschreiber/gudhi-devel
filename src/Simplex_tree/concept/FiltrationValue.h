--- conflicted
+++ resolved
@@ -11,10 +11,6 @@
 
 /** \brief Value type for a filtration function on a cell complex.
  *
-<<<<<<< HEAD
- * Note that all native types like `int`, `double` etc. are already respecting this concept and can be used as
- * filtration value types without any wrapper.
-=======
  * Needs to implement `std::numeric_limits<FiltrationValue>::has_infinity`,
  * `std::numeric_limits<FiltrationValue>::infinity()`, `std::numeric_limits<FiltrationValue>::max()` and
  * `std::numeric_limits<FiltrationValue>::lowest()`.
@@ -22,7 +18,9 @@
  * `std::numeric_limits<FiltrationValue>::max()` and `std::numeric_limits<FiltrationValue>::lowest()` can both simply
  * throw when called, as well as, `std::numeric_limits<FiltrationValue>::infinity()` if
  * `std::numeric_limits<FiltrationValue>::has_infinity` returns `false`.
->>>>>>> d09306a5
+ *
+ * Note that all native types like `int`, `double` etc. are already respecting this concept and can be used as
+ * filtration value types without any wrapper.
  *
  * A <EM>filtration</EM> of a cell complex (see FilteredComplex) is
  * a function \f$f:\mathbf{K} \rightarrow \mathbb{R}\f$ satisfying \f$f(\tau)\leq
@@ -66,14 +64,6 @@
    * Overloads for native arithmetic types are already implemented using `std::numeric_limits`.
    */
   friend bool is_positive_infinity(const FiltrationValue& f);
-
-  /**
-   * @brief Returns a filtration value at infinity such that it would be equal to the given value if the given value
-   * is also at infinity. Overloads for native arithmetic types or other simple types (that is, types where the
-   * infinity value is either `std::numeric_limits<FiltrationValue>::infinity()` or
-   * `std::numeric_limits<FiltrationValue>::max()`) are already implemented.
-   */
-  friend FiltrationValue get_infinity_value(const FiltrationValue &f);
 
   /**
    * @brief Given two filtration values at which a simplex exists, computes the minimal union of births generating

/*    This file is part of the Gudhi Library - https://gudhi.inria.fr/ - which is released under MIT.
 *    See file LICENSE or go to https://gudhi.inria.fr/licensing/ for full license details.
 *    Author(s):       Hannah Schreiber, Clément Maria
 *
 *    Copyright (C) 2022-24 Inria
 *
 *    Modification(s):
 *      - YYYY/MM Author: Description of the modification
 */

/**
 * @file Multi_field_shared.h
 * @author Hannah Schreiber, Clément Maria
 * @brief Contains the @ref Gudhi::persistence_fields::Shared_multi_field_element class.
 */

#ifndef MATRIX_FIELD_MULTI_SHARED_H_
#define MATRIX_FIELD_MULTI_SHARED_H_

#include <utility>
#include <vector>
#include <gmpxx.h>
#include <stdexcept>

#include <gudhi/Debug_utils.h>

namespace Gudhi {
namespace persistence_fields {

/**
 * @class Shared_multi_field_element Multi_field_shared.h gudhi/Fields/Multi_field_shared.h
 * @ingroup persistence_fields
 *
 * @brief Class representing an element of a multi-field. If each instantiation of the class can represent another
 * element, they all share the same characteristics. That is if the characteristics are set for one, they will be
 * set for all the others. The characteristics can be set before instantiating the elements with the static
 * @ref Shared_multi_field_element::initialize method.
 */
class Shared_multi_field_element
{
 public:
  using Element = mpz_class;      /**< Type for the elements in the field. */
  using Characteristic = Element; /**< Type for the field characteristic. */

  /**
   * @brief Default constructor. Sets the element to 0.
   */
  Shared_multi_field_element() : element_(0) {}

  /**
   * @brief Constructor setting the element to the given value.
   *
   * @param element Value of the element.
   */
  Shared_multi_field_element(Element element) : element_(std::move(element))
  {
    mpz_mod(element_.get_mpz_t(), element_.get_mpz_t(), productOfAllCharacteristics_.get_mpz_t());
  }

  /**
   * @brief Initialize the multi-field to the characteristics (primes) contained in the given interval.
   * Should be called first before constructing the field elements.
   *
   * @param minimum Lowest value in the interval.
   * @param maximum Highest value in the interval.
   */
  static void initialize(unsigned int minimum, unsigned int maximum)
  {
    if (maximum < 2) throw std::invalid_argument("Characteristic must be strictly positive");
    if (minimum > maximum) throw std::invalid_argument("The given interval is not valid.");
    if (minimum == maximum && !_is_prime(minimum))
      throw std::invalid_argument("The given interval does not contain a prime number.");

    unsigned int curr_prime = minimum;
    mpz_t tmp_prime;
    mpz_init_set_ui(tmp_prime, minimum);
    // test if min_prime is prime
    int is_prime = mpz_probab_prime_p(tmp_prime, 25);  // probabilistic primality test

    if (is_prime == 0) {  // min_prime is composite
      mpz_nextprime(tmp_prime, tmp_prime);
      curr_prime = mpz_get_ui(tmp_prime);
    }

    primes_.clear();
    while (curr_prime <= maximum) {
      primes_.push_back(curr_prime);
      mpz_nextprime(tmp_prime, tmp_prime);
      curr_prime = mpz_get_ui(tmp_prime);
    }
    mpz_clear(tmp_prime);

    if (primes_.empty()) throw std::invalid_argument("The given interval does not contain a prime number.");

    productOfAllCharacteristics_ = 1;
    for (const unsigned int p : primes_) {
      productOfAllCharacteristics_ *= p;
    }

    partials_.resize(primes_.size());
    for (unsigned int i = 0; i < primes_.size(); ++i) {
      unsigned int p = primes_[i];
      partials_[i] = productOfAllCharacteristics_ / p;
      mpz_powm_ui(partials_[i].get_mpz_t(), partials_[i].get_mpz_t(), p - 1, productOfAllCharacteristics_.get_mpz_t());
    }

    // If I understood the paper well, multiplicativeID_ always equals to 1. But in Clement's code,
    // multiplicativeID_ is computed (see commented loop below). TODO: verify with Clement.
    //	for (unsigned int i = 0; i < partials_.size(); ++i){
    //		multiplicativeID_ = (multiplicativeID_ + partials_[i]) % productOfAllCharacteristics_;
    //	}
  }

  /**
   * @brief operator+=
   */
  friend void operator+=(Shared_multi_field_element& f1, Shared_multi_field_element const& f2)
  {
    f1.element_ += f2.element_;
    mpz_mod(f1.element_.get_mpz_t(), f1.element_.get_mpz_t(), productOfAllCharacteristics_.get_mpz_t());
  }

  /**
   * @brief operator+
   */
  friend Shared_multi_field_element operator+(Shared_multi_field_element f1, Shared_multi_field_element const& f2)
  {
    f1 += f2;
    return f1;
  }

  /**
   * @brief operator+=
   */
  friend void operator+=(Shared_multi_field_element& f, const Element& v)
  {
    f.element_ += v;
    mpz_mod(f.element_.get_mpz_t(), f.element_.get_mpz_t(), productOfAllCharacteristics_.get_mpz_t());
  }

  /**
   * @brief operator+
   */
  friend Shared_multi_field_element operator+(Shared_multi_field_element f, const Element& v)
  {
    f += v;
    return f;
  }

  /**
   * @brief operator+
   */
  friend Element operator+(Element v, Shared_multi_field_element const& f)
  {
    v += f.element_;
    mpz_mod(v.get_mpz_t(), v.get_mpz_t(), productOfAllCharacteristics_.get_mpz_t());
    return v;
  }

  /**
   * @brief operator-=
   */
  friend void operator-=(Shared_multi_field_element& f1, Shared_multi_field_element const& f2)
  {
    f1.element_ -= f2.element_;
    mpz_mod(f1.element_.get_mpz_t(), f1.element_.get_mpz_t(), productOfAllCharacteristics_.get_mpz_t());
  }

  /**
   * @brief operator-
   */
  friend Shared_multi_field_element operator-(Shared_multi_field_element f1, Shared_multi_field_element const& f2)
  {
    f1 -= f2;
    return f1;
  }

  /**
   * @brief operator-=
   */
  friend void operator-=(Shared_multi_field_element& f, const Element& v)
  {
    f.element_ -= v;
    mpz_mod(f.element_.get_mpz_t(), f.element_.get_mpz_t(), productOfAllCharacteristics_.get_mpz_t());
  }

  /**
   * @brief operator-
   */
  friend Shared_multi_field_element operator-(Shared_multi_field_element f, const Element& v)
  {
    f -= v;
    return f;
  }

  /**
   * @brief operator-
   */
  friend Element operator-(Element v, Shared_multi_field_element const& f)
  {
    if (v >= productOfAllCharacteristics_)
      mpz_mod(v.get_mpz_t(), v.get_mpz_t(), productOfAllCharacteristics_.get_mpz_t());
    if (f.element_ > v) v += productOfAllCharacteristics_;
    v -= f.element_;
    return v;
  }

  /**
   * @brief operator*=
   */
  friend void operator*=(Shared_multi_field_element& f1, Shared_multi_field_element const& f2)
  {
    f1.element_ *= f2.element_;
    mpz_mod(f1.element_.get_mpz_t(), f1.element_.get_mpz_t(), productOfAllCharacteristics_.get_mpz_t());
  }

  /**
   * @brief operator*
   */
  friend Shared_multi_field_element operator*(Shared_multi_field_element f1, Shared_multi_field_element const& f2)
  {
    f1 *= f2;
    return f1;
  }

  /**
   * @brief operator*=
   */
  friend void operator*=(Shared_multi_field_element& f, const Element& v)
  {
    f.element_ *= v;
    mpz_mod(f.element_.get_mpz_t(), f.element_.get_mpz_t(), productOfAllCharacteristics_.get_mpz_t());
  }

  /**
   * @brief operator*
   */
  friend Shared_multi_field_element operator*(Shared_multi_field_element f, const Element& v)
  {
    f *= v;
    return f;
  }

  /**
   * @brief operator*
   */
  friend Element operator*(Element v, Shared_multi_field_element const& f)
  {
    v *= f.element_;
    mpz_mod(v.get_mpz_t(), v.get_mpz_t(), productOfAllCharacteristics_.get_mpz_t());
    return v;
  }

  /**
   * @brief operator==
   */
  friend bool operator==(const Shared_multi_field_element& f1, const Shared_multi_field_element& f2)
  {
    return f1.element_ == f2.element_;
  }

  /**
   * @brief operator==
   */
  friend bool operator==(const Element& v, const Shared_multi_field_element& f)
  {
    if (v < productOfAllCharacteristics_) return v == f.element_;
    Element e(v);
    mpz_mod(e.get_mpz_t(), e.get_mpz_t(), productOfAllCharacteristics_.get_mpz_t());
    return e == f.element_;
  }

  /**
   * @brief operator==
   */
  friend bool operator==(const Shared_multi_field_element& f, const Element& v)
  {
    if (v < productOfAllCharacteristics_) return v == f.element_;
    Element e(v);
    mpz_mod(e.get_mpz_t(), e.get_mpz_t(), productOfAllCharacteristics_.get_mpz_t());
    return e == f.element_;
  }

  /**
   * @brief operator!=
   */
  friend bool operator!=(const Shared_multi_field_element& f1, const Shared_multi_field_element& f2)
  {
    return !(f1 == f2);
  }

  /**
   * @brief operator!=
   */
  friend bool operator!=(const Element& v, const Shared_multi_field_element& f) { return !(v == f); }

  /**
   * @brief operator!=
   */
  friend bool operator!=(const Shared_multi_field_element& f, const Element& v) { return !(v == f); }

  // /**
  //  * @brief Assign operator.
  //  */
  // Shared_multi_field_element& operator=(const Element& value)
  // {
  //   mpz_mod(element_.get_mpz_t(), value.get_mpz_t(), productOfAllCharacteristics_.get_mpz_t());
  //   return *this;
  // }

  /**
   * @brief Swap operator.
   */
  friend void swap(Shared_multi_field_element& f1, Shared_multi_field_element& f2) noexcept
  {
    std::swap(f1.element_, f2.element_);
  }

  /**
   * @brief Casts the element into an unsigned int.
   */
  operator unsigned int() const { return element_.get_ui(); }

  /**
   * @brief Casts the element into a mpz_class.
   */
  explicit operator mpz_class() const { return element_; }

  /**
   * @brief Returns the inverse of the element in the multi-field, see @cite boissonnat:hal-00922572.
   *
   * @return The inverse.
   */
  [[nodiscard]] Shared_multi_field_element get_inverse() const
  {
    return get_partial_inverse(productOfAllCharacteristics_).first;
  }

  /**
   * @brief Returns the inverse of the element with respect to a sub-product of the characteristics in the multi-field,
   * see @cite boissonnat:hal-00922572.
   *
   * @param productOfCharacteristics Sub-product of the characteristics.
   * @return Pair of the inverse and the characteristic the inverse corresponds to.
   */
  [[nodiscard]] std::pair<Shared_multi_field_element, Characteristic> get_partial_inverse(
      const Characteristic& productOfCharacteristics) const
  {
<<<<<<< HEAD
=======
    GUDHI_CHECK(productOfCharacteristics >= 0 && productOfCharacteristics <= productOfAllCharacteristics_,
                "The given product is not the product of a subset of the current Multi-field characteristics.");

>>>>>>> 2e1cab55
    Element QR;
    mpz_gcd(QR.get_mpz_t(), element_.get_mpz_t(), productOfCharacteristics.get_mpz_t());  // QR <- gcd(x,QS)

    if (QR == productOfCharacteristics)
      return {Shared_multi_field_element(), multiplicativeID_};  // partial inverse is 0

    Element QT = productOfCharacteristics / QR;

    Element inv_qt;
    mpz_invert(inv_qt.get_mpz_t(), element_.get_mpz_t(), QT.get_mpz_t());

    auto res = get_partial_multiplicative_identity(QT);
    res *= inv_qt;

    return {res, QT};
  }

  /**
   * @brief Returns the additive identity of a field.
   *
   * @return The additive identity of a field.
   */
  static Shared_multi_field_element get_additive_identity() { return {}; }

  /**
   * @brief Returns the multiplicative identity of a field.
   *
   * @return The multiplicative identity of a field.
   */
  static Shared_multi_field_element get_multiplicative_identity() { return {multiplicativeID_}; }

  /**
   * @brief Returns the partial multiplicative identity of the multi-field from the given product.
   * See @cite boissonnat:hal-00922572 for more details.
   *
   * @param productOfCharacteristics Product of the different characteristics to take into account in the multi-field.
   * @return The partial multiplicative identity of the multi-field.
   */
  static Shared_multi_field_element get_partial_multiplicative_identity(const Characteristic& productOfCharacteristics)
  {
<<<<<<< HEAD
    if (productOfCharacteristics == 0) {
      return {multiplicativeID_};
=======
    GUDHI_CHECK(productOfCharacteristics >= 0 && productOfCharacteristics <= productOfAllCharacteristics_,
                "The given product is not the product of a subset of the current Multi-field characteristics.");

    if (productOfCharacteristics == 0 || productOfCharacteristics == productOfAllCharacteristics_) {
      return get_multiplicative_identity();
>>>>>>> 2e1cab55
    }
    Shared_multi_field_element mult;
    for (unsigned int idx = 0; idx < primes_.size(); ++idx) {
      if ((productOfCharacteristics % primes_[idx]) == 0) {
        mult += partials_[idx];
      }
    }
    return mult;
  }

  /**
   * @brief Returns the product of all characteristics.
   *
   * @return The product of all characteristics.
   */
  static Characteristic get_characteristic() { return productOfAllCharacteristics_; }

  /**
   * @brief Returns the value of the element.
   *
   * @return Value of the element.
   */
  [[nodiscard]] Element get_value() const { return element_; }

 private:
  Element element_;                                              /**< Element. */
  static inline std::vector<unsigned int> primes_;               /**< All characteristics. */
  static inline Characteristic productOfAllCharacteristics_ = 0; /**< Product of all characteristics. */
  static inline std::vector<Element> partials_;                  /**< Partial products of the characteristics. */
  static inline const Element multiplicativeID_ = 1;             /**< Multiplicative identity. */
<<<<<<< HEAD

  static constexpr bool _is_prime(const unsigned int p)
  {
    if (p <= 1) return false;
    if (p <= 3) return true;
    if (p % 2 == 0 || p % 3 == 0) return false;

    for (long i = 5; i * i <= p; i = i + 6)
      if (p % i == 0 || p % (i + 2) == 0) return false;

=======

  static constexpr bool _is_prime(const unsigned int p)
  {
    if (p <= 1) return false;
    if (p <= 3) return true;
    if (p % 2 == 0 || p % 3 == 0) return false;

    for (long i = 5; i * i <= p; i = i + 6)
      if (p % i == 0 || p % (i + 2) == 0) return false;

>>>>>>> 2e1cab55
    return true;
  }
};

}  // namespace persistence_fields
}  // namespace Gudhi

#endif  // MATRIX_FIELD_MULTI_SHARED_H_<|MERGE_RESOLUTION|>--- conflicted
+++ resolved
@@ -346,12 +346,9 @@
   [[nodiscard]] std::pair<Shared_multi_field_element, Characteristic> get_partial_inverse(
       const Characteristic& productOfCharacteristics) const
   {
-<<<<<<< HEAD
-=======
     GUDHI_CHECK(productOfCharacteristics >= 0 && productOfCharacteristics <= productOfAllCharacteristics_,
                 "The given product is not the product of a subset of the current Multi-field characteristics.");
 
->>>>>>> 2e1cab55
     Element QR;
     mpz_gcd(QR.get_mpz_t(), element_.get_mpz_t(), productOfCharacteristics.get_mpz_t());  // QR <- gcd(x,QS)
 
@@ -392,16 +389,11 @@
    */
   static Shared_multi_field_element get_partial_multiplicative_identity(const Characteristic& productOfCharacteristics)
   {
-<<<<<<< HEAD
-    if (productOfCharacteristics == 0) {
-      return {multiplicativeID_};
-=======
     GUDHI_CHECK(productOfCharacteristics >= 0 && productOfCharacteristics <= productOfAllCharacteristics_,
                 "The given product is not the product of a subset of the current Multi-field characteristics.");
 
     if (productOfCharacteristics == 0 || productOfCharacteristics == productOfAllCharacteristics_) {
       return get_multiplicative_identity();
->>>>>>> 2e1cab55
     }
     Shared_multi_field_element mult;
     for (unsigned int idx = 0; idx < primes_.size(); ++idx) {
@@ -432,7 +424,6 @@
   static inline Characteristic productOfAllCharacteristics_ = 0; /**< Product of all characteristics. */
   static inline std::vector<Element> partials_;                  /**< Partial products of the characteristics. */
   static inline const Element multiplicativeID_ = 1;             /**< Multiplicative identity. */
-<<<<<<< HEAD
 
   static constexpr bool _is_prime(const unsigned int p)
   {
@@ -443,18 +434,6 @@
     for (long i = 5; i * i <= p; i = i + 6)
       if (p % i == 0 || p % (i + 2) == 0) return false;
 
-=======
-
-  static constexpr bool _is_prime(const unsigned int p)
-  {
-    if (p <= 1) return false;
-    if (p <= 3) return true;
-    if (p % 2 == 0 || p % 3 == 0) return false;
-
-    for (long i = 5; i * i <= p; i = i + 6)
-      if (p % i == 0 || p % (i + 2) == 0) return false;
-
->>>>>>> 2e1cab55
     return true;
   }
 };

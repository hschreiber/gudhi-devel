/*    This file is part of the Gudhi Library - https://gudhi.inria.fr/ - which is released under MIT.
 *    See file LICENSE or go to https://gudhi.inria.fr/licensing/ for full license details.
 *    Author(s):       Hannah Schreiber, Clément Maria
 *
 *    Copyright (C) 2022-24 Inria
 *
 *    Modification(s):
 *      - YYYY/MM Author: Description of the modification
 */

/**
 * @file Multi_field_small_operators.h
 * @author Hannah Schreiber, Clément Maria
 * @brief Contains the @ref Gudhi::persistence_fields::Multi_field_operators_with_small_characteristics class.
 */

#ifndef MATRIX_FIELD_MULTI_SMALL_OPERATORS_H_
#define MATRIX_FIELD_MULTI_SMALL_OPERATORS_H_

#include <utility>
#include <vector>
#include <climits>
#include <stdexcept>
#include <numeric>

#include <gudhi/Debug_utils.h>

namespace Gudhi {
namespace persistence_fields {

/**
 * @class Multi_field_operators_with_small_characteristics Multi_field_small_operators.h \
 * gudhi/Fields/Multi_field_small_operators.h
 * @ingroup persistence_fields
 *
 * @brief Class defining operators for a multi-field with "consecutive" characteristic range, such that
 * `productOfAllCharacteristics ^ 2` fits into an unsigned int.
 */
class Multi_field_operators_with_small_characteristics
{
 public:
  using Element = unsigned int;   /**< Type for the elements in the field. */
  using Characteristic = Element; /**< Type for the field characteristic. */

  inline static const Characteristic nullCharacteristic = 0; /**< Value of a non initialized characteristic. */

  /**
   * @brief Default constructor, sets the product of all characteristics to 0.
   */
  Multi_field_operators_with_small_characteristics()
      : productOfAllCharacteristics_(nullCharacteristic) /* , multiplicativeID_(1) */
  {}

  /**
   * @brief Constructor setting the characteristics to all prime numbers between the two given integers.
   * The product of all primes to the square has to fit into an unsigned int.
   *
   * @param minCharacteristic Smallest value of a prime.
   * @param maxCharacteristic Highest value of a prime.
   */
  Multi_field_operators_with_small_characteristics(int minCharacteristic, int maxCharacteristic)
      : productOfAllCharacteristics_(nullCharacteristic)  //, multiplicativeID_(1)
  {
    set_characteristic(minCharacteristic, maxCharacteristic);
  }

  /**
   * @brief Set the characteristics of the field, which are stored in a single value as a product of all of them.
   * The characteristics will be all prime numbers in the given interval.
   * The product of all primes to the square has to fit into an unsigned int.
   *
   * @param minimum Smallest value of a prime.
   * @param maximum Highest value of a prime.
   */
  void set_characteristic(int minimum, int maximum)
  {
    if (maximum < 2) throw std::invalid_argument("Characteristic must be strictly positive");
    if (minimum > maximum) throw std::invalid_argument("The given interval is not valid.");
    if (minimum == maximum && !_is_prime(minimum))
      throw std::invalid_argument("The given interval does not contain a prime number.");

    productOfAllCharacteristics_ = 1;
    primes_.clear();
    for (unsigned int i = minimum; i <= static_cast<unsigned int>(maximum); ++i) {
      if (_is_prime(static_cast<int>(i))) {
        primes_.push_back(i);
        productOfAllCharacteristics_ *= i;
      }
    }

    if (primes_.empty()) throw std::invalid_argument("The given interval does not contain a prime number.");

    partials_.resize(primes_.size());
    for (unsigned int i = 0; i < primes_.size(); ++i) {
      unsigned int p = primes_[i];
      Characteristic base = productOfAllCharacteristics_ / p;
      unsigned int exp = p - 1;
      partials_[i] = 1;

      while (exp > 0) {
        // If exp is odd, multiply with result
        if (exp & 1) partials_[i] = _multiply(partials_[i], base, productOfAllCharacteristics_);
        // y must be even now
        exp = exp >> 1;  // y = y/2
        base = _multiply(base, base, productOfAllCharacteristics_);
      }
    }

    // If I understood the paper well, multiplicativeID_ always equals to 1. But in Clement's code,
    // multiplicativeID_ is computed (see commented loop below). TODO: verify with Clement.
    //	for (unsigned int i = 0; i < partials_.size(); ++i){
    //		multiplicativeID_ = (multiplicativeID_ + partials_[i]) % productOfAllCharacteristics_;
    //	}
  }

  /**
   * @brief Returns the current characteristics as the product of all of them.
   *
   * @return The value of the current characteristic.
   */
  [[nodiscard]] const Characteristic& get_characteristic() const { return productOfAllCharacteristics_; }

  /**
   * @brief Returns the value of an element in the field.
   * That is the positive value of the integer modulo the current characteristic.
   *
   * @param e Integer to return the value from.
   * @return @p e modulo the current characteristic, such that the result is positive.
   */
  [[nodiscard]] Element get_value(Element e) const
  {
    return e < productOfAllCharacteristics_ ? e : e % productOfAllCharacteristics_;
  }

  /**
   * @brief Returns the sum of two elements in the field.
   *
   * @param e1 First element.
   * @param e2 Second element.
   * @return `(e1 + e2) % productOfAllCharacteristics`, such that the result is positive.
   */
  [[nodiscard]] Element add(Element e1, Element e2) const
  {
    return _add(get_value(e1), get_value(e2), productOfAllCharacteristics_);
  }

  /**
   * @brief Stores in the first element the sum of two given elements in the field, that is
   * `(e1 + e2) % productOfAllCharacteristics`, such that the result is positive.
   *
   * @param e1 First element.
   * @param e2 Second element.
   */
  void add_inplace(Element& e1, Element e2) const
  {
    e1 = _add(get_value(e1), get_value(e2), productOfAllCharacteristics_);
  }

  /**
   * @brief Returns the subtraction in the field of the first element by the second element.
   *
   * @param e1 First element.
   * @param e2 Second element.
   * @return `(e1 - e2) % productOfAllCharacteristics`, such that the result is positive.
   */
  [[nodiscard]] Element subtract(Element e1, Element e2) const
  {
    return _subtract(get_value(e1), get_value(e2), productOfAllCharacteristics_);
  }

  /**
   * @brief Stores in the first element the subtraction in the field of the first element by the second element,
   * that is `(e1 - e2) % productOfAllCharacteristics`, such that the result is positive.
   *
   * @param e1 First element.
   * @param e2 Second element.
   */
  void subtract_inplace_front(Element& e1, Element e2) const
  {
    e1 = _subtract(get_value(e1), get_value(e2), productOfAllCharacteristics_);
  }

  /**
   * @brief Stores in the second element the subtraction in the field of the first element by the second element,
   * that is `(e1 - e2) % productOfAllCharacteristics`, such that the result is positive.
   *
   * @param e1 First element.
   * @param e2 Second element.
   */
  void subtract_inplace_back(Element e1, Element& e2) const
  {
    e2 = _subtract(get_value(e1), get_value(e2), productOfAllCharacteristics_);
  }

  /**
   * @brief Returns the multiplication of two elements in the field.
   *
   * @param e1 First element.
   * @param e2 Second element.
   * @return `(e1 * e2) % productOfAllCharacteristics`, such that the result is positive.
   */
  [[nodiscard]] Element multiply(Element e1, Element e2) const
  {
    return _multiply(get_value(e1), get_value(e2), productOfAllCharacteristics_);
  }

  /**
   * @brief Stores in the first element the multiplication of two given elements in the field,
   * that is `(e1 * e2) % productOfAllCharacteristics`, such that the result is positive.
   *
   * @param e1 First element.
   * @param e2 Second element.
   */
  void multiply_inplace(Element& e1, Element e2) const
  {
    e1 = _multiply(get_value(e1), get_value(e2), productOfAllCharacteristics_);
  }

  /**
   * @brief Multiplies the first element with the second one and adds the third one. Returns the result in the field.
   *
   * @warning Not overflow safe.
   *
   * @param e First element.
   * @param m Second element.
   * @param a Third element.
   * @return `(e * m + a) % productOfAllCharacteristics`, such that the result is positive.
   */
  [[nodiscard]] Element multiply_and_add(Element e, Element m, Element a) const { return get_value((e * m) + a); }

  /**
   * @brief Multiplies the first element with the second one and adds the third one, that is
   * `(e * m + a) % productOfAllCharacteristics`, such that the result is positive.
   * Stores the result in the first element.
   *
   * @warning Not overflow safe.
   *
   * @param e First element.
   * @param m Second element.
   * @param a Third element.
   */
  void multiply_and_add_inplace_front(Element& e, Element m, Element a) const { e = get_value((e * m) + a); }

  /**
   * @brief Multiplies the first element with the second one and adds the third one, that is
   * `(e * m + a) % productOfAllCharacteristics`, such that the result is positive.
   * Stores the result in the third element.
   *
   * @warning Not overflow safe.
   *
   * @param e First element.
   * @param m Second element.
   * @param a Third element.
   */
  void multiply_and_add_inplace_back(Element e, Element m, Element& a) const { a = get_value((e * m) + a); }

  /**
   * @brief Adds the first element to the second one and multiplies the third one with it.
   * Returns the result in the field.
   *
   * @warning Not overflow safe.
   *
   * @param e First element.
   * @param a Second element.
   * @param m Third element.
   * @return `((e + a) * m) % productOfAllCharacteristics`, such that the result is positive.
   */
  [[nodiscard]] Element add_and_multiply(Element e, Element a, Element m) const { return get_value((e + a) * m); }

  /**
   * @brief Adds the first element to the second one and multiplies the third one with it, that is
   * `((e + a) * m) % productOfAllCharacteristics`, such that the result is positive.
   * Stores the result in the first element.
   *
   * @warning Not overflow safe.
   *
   * @param e First element.
   * @param a Second element.
   * @param m Third element.
   */
  void add_and_multiply_inplace_front(Element& e, Element a, Element m) const { e = get_value((e + a) * m); }

  /**
   * @brief Adds the first element to the second one and multiplies the third one with it, that is
   * `((e + a) * m) % productOfAllCharacteristics`, such that the result is positive.
   * Stores the result in the third element.
   *
   * @warning Not overflow safe.
   *
   * @param e First element.
   * @param a Second element.
   * @param m Third element.
   */
  void add_and_multiply_inplace_back(Element e, Element a, Element& m) const { m = get_value((e + a) * m); }

  /**
   * @brief Returns true if the two given elements are equal in the field, false otherwise.
   *
   * @param e1 First element to compare.
   * @param e2 Second element to compare.
   * @return true If `e1 % productOfAllCharacteristics == e2 % productOfAllCharacteristics`.
   * @return false Otherwise.
   */
  [[nodiscard]] bool are_equal(Element e1, Element e2) const { return get_value(e1) == get_value(e2); }

  /**
   * @brief Returns the inverse of the given element in the sense of @cite boissonnat:hal-00922572 with respect
   * to the product of all characteristics.
   *
   * @param e Element to get the inverse from.
   * @return Inverse in the current field.
   */
  [[nodiscard]] Element get_inverse(const Element& e) const
  {
    return get_partial_inverse(e, productOfAllCharacteristics_).first;
  }

  /**
   * @brief Returns the inverse of the given element in the multi-field corresponding to the given sub-product
   * of the product of all characteristics in the multi-field. See @cite boissonnat:hal-00922572 for more details.
   *
   * @param e Element to get the inverse from.
   * @param productOfCharacteristics Product of the different characteristics to take into account in the multi-field.
   * @return Pair of the inverse of @p e and the characteristic the inverse is coming from.
   */
  std::pair<Element, Characteristic> get_partial_inverse(const Element& e,
                                                         const Characteristic& productOfCharacteristics) const
  {
<<<<<<< HEAD
=======
    GUDHI_CHECK(productOfCharacteristics >= 0 && productOfCharacteristics <= productOfAllCharacteristics_,
                "The given product is not the product of a subset of the current Multi-field characteristics.");

>>>>>>> 2e1cab55
    Characteristic gcd = std::gcd(e, productOfAllCharacteristics_);

    if (gcd == productOfCharacteristics) return {0, get_multiplicative_identity()};  // partial inverse is 0

    Characteristic QT = productOfCharacteristics / gcd;

    const Characteristic inv_qt = _get_inverse(e, QT);

    auto res = get_partial_multiplicative_identity(QT);
    res = _multiply(res, inv_qt, productOfAllCharacteristics_);

    return {res, QT};
  }

  /**
   * @brief Returns the additive identity of a field.
   *
   * @return The additive identity of a field.
   */
  static constexpr Element get_additive_identity() { return 0; }

  /**
   * @brief Returns the multiplicative identity of a field.
   *
   * @return The multiplicative identity of a field.
   */
  static constexpr Element get_multiplicative_identity() { return 1; }

  // static Element get_multiplicative_identity(){ return multiplicativeID_; }
  /**
   * @brief Returns the partial multiplicative identity of the multi-field from the given product.
   * See @cite boissonnat:hal-00922572 for more details.
   *
   * @param productOfCharacteristics Product of the different characteristics to take into account in the multi-field.
   * @return The partial multiplicative identity of the multi-field.
   */
  [[nodiscard]] Element get_partial_multiplicative_identity(const Characteristic& productOfCharacteristics) const
  {
<<<<<<< HEAD
    if (productOfCharacteristics == nullCharacteristic) {
=======
    GUDHI_CHECK(productOfCharacteristics >= 0 && productOfCharacteristics <= productOfAllCharacteristics_,
                "The given product is not the product of a subset of the current Multi-field characteristics.");

    if (productOfCharacteristics == nullCharacteristic || productOfCharacteristics == productOfAllCharacteristics_) {
>>>>>>> 2e1cab55
      return get_multiplicative_identity();
    }
    Element multIdentity = 0;
    for (unsigned int idx = 0; idx < primes_.size(); ++idx) {
      if ((productOfCharacteristics % primes_[idx]) == 0) {
        multIdentity = _add(multIdentity, partials_[idx], productOfAllCharacteristics_);
      }
    }
    return multIdentity;
  }

  /**
   * @brief Swap operator.
   */
  friend void swap(Multi_field_operators_with_small_characteristics& f1,
                   Multi_field_operators_with_small_characteristics& f2) noexcept
  {
    f1.primes_.swap(f2.primes_);
    std::swap(f1.productOfAllCharacteristics_, f2.productOfAllCharacteristics_);
    f1.partials_.swap(f2.partials_);
  }

 private:
  std::vector<unsigned int> primes_;           /**< All characteristics. */
  Characteristic productOfAllCharacteristics_; /**< Product of all characteristics. */
  std::vector<Characteristic> partials_;       /**< Partial products of the characteristics. */

  // static inline constexpr unsigned int multiplicativeID_ = 1;

  static Element _add(Element element, Element v, Characteristic characteristic)
  {
    if (UINT_MAX - element < v) {
      // automatic unsigned integer overflow behaviour will make it work
      element += v;
      element -= characteristic;
      return element;
    }

    element += v;
    if (element >= characteristic) element -= characteristic;

    return element;
  }

  static Element _subtract(Element element, Element v, Characteristic characteristic)
  {
    if (element < v) {
      element += characteristic;
    }
    element -= v;

    return element;
  }

  static Element _multiply(Element a, Element b, Characteristic characteristic)
  {
    Element res = 0;
    Element temp_b = 0;

    if (b < a) std::swap(a, b);

    while (a != 0) {
      if (a & 1) {
        /* Add b to res, modulo m, without overflow */
        if (b >= characteristic - res) res -= characteristic;
        res += b;
      }
      a >>= 1;

      /* Double b, modulo m */
      temp_b = b;
      if (b >= characteristic - b) temp_b -= characteristic;
      b += temp_b;
    }
    return res;
  }

  static constexpr long int _get_inverse(Element element, Characteristic mod)
  {
    // to solve: Ax + My = 1
    Element M = mod;
    Element A = element;
    long int y = 0, x = 1;
    // extended euclidean division
    while (A > 1) {
      int quotient = A / M;
      int temp = M;

      M = A % M, A = temp;
      temp = y;

      y = x - quotient * y;
      x = temp;
    }

    if (x < 0) x += mod;

    return x;
  }

  static constexpr bool _is_prime(const int p)
  {
    if (p <= 1) return false;
    if (p <= 3) return true;
    if (p % 2 == 0 || p % 3 == 0) return false;

    for (long i = 5; i * i <= p; i = i + 6)
      if (p % i == 0 || p % (i + 2) == 0) return false;

    return true;
  }
};

}  // namespace persistence_fields
}  // namespace Gudhi

#endif  // MATRIX_FIELD_MULTI_SMALL_OPERATORS_H_<|MERGE_RESOLUTION|>--- conflicted
+++ resolved
@@ -326,12 +326,9 @@
   std::pair<Element, Characteristic> get_partial_inverse(const Element& e,
                                                          const Characteristic& productOfCharacteristics) const
   {
-<<<<<<< HEAD
-=======
     GUDHI_CHECK(productOfCharacteristics >= 0 && productOfCharacteristics <= productOfAllCharacteristics_,
                 "The given product is not the product of a subset of the current Multi-field characteristics.");
 
->>>>>>> 2e1cab55
     Characteristic gcd = std::gcd(e, productOfAllCharacteristics_);
 
     if (gcd == productOfCharacteristics) return {0, get_multiplicative_identity()};  // partial inverse is 0
@@ -370,14 +367,10 @@
    */
   [[nodiscard]] Element get_partial_multiplicative_identity(const Characteristic& productOfCharacteristics) const
   {
-<<<<<<< HEAD
-    if (productOfCharacteristics == nullCharacteristic) {
-=======
     GUDHI_CHECK(productOfCharacteristics >= 0 && productOfCharacteristics <= productOfAllCharacteristics_,
                 "The given product is not the product of a subset of the current Multi-field characteristics.");
 
     if (productOfCharacteristics == nullCharacteristic || productOfCharacteristics == productOfAllCharacteristics_) {
->>>>>>> 2e1cab55
       return get_multiplicative_identity();
     }
     Element multIdentity = 0;

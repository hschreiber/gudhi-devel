--- conflicted
+++ resolved
@@ -352,12 +352,9 @@
   std::pair<Multi_field_element_with_small_characteristics, Characteristic> get_partial_inverse(
       Characteristic productOfCharacteristics) const
   {
-<<<<<<< HEAD
-=======
     GUDHI_CHECK(productOfCharacteristics >= 0 && productOfCharacteristics <= productOfAllCharacteristics_,
                 "The given product is not the product of a subset of the current Multi-field characteristics.");
 
->>>>>>> 2e1cab55
     Characteristic gcd = std::gcd(element_, productOfAllCharacteristics_);
 
     if (gcd == productOfCharacteristics)
@@ -403,16 +400,11 @@
   static Multi_field_element_with_small_characteristics get_partial_multiplicative_identity(
       const Characteristic& productOfCharacteristics)
   {
-<<<<<<< HEAD
-    if (productOfCharacteristics == 0) {
-      return Multi_field_element_with_small_characteristics<minimum, maximum>(multiplicativeID_);
-=======
     GUDHI_CHECK(productOfCharacteristics >= 0 && productOfCharacteristics <= productOfAllCharacteristics_,
                 "The given product is not the product of a subset of the current Multi-field characteristics.");
 
     if (productOfCharacteristics == 0 || productOfCharacteristics == productOfAllCharacteristics_) {
       return get_multiplicative_identity();
->>>>>>> 2e1cab55
     }
     Multi_field_element_with_small_characteristics<minimum, maximum> mult;
     for (Characteristic idx = 0; idx < primes_.size(); ++idx) {

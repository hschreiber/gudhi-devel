--- conflicted
+++ resolved
@@ -241,8 +241,6 @@
    */
   using Entry_representative =
       std::conditional_t<PersistenceMatrixOptions::is_z2, ID_index, std::pair<ID_index, Element> >;
-<<<<<<< HEAD
-=======
 
   /**
    * @private
@@ -291,7 +289,6 @@
       return e.second;
     }
   }
->>>>>>> 2e1cab55
 
   /**
    * @brief Compares two entries by their position in the row. They are assume to be in the same row.
@@ -441,8 +438,6 @@
 
   // To prepare a more flexible use of the column types later (custom allocators depending on the column type etc.)
   using Column_settings = std::conditional_t<PersistenceMatrixOptions::is_z2, Column_z2_settings, Column_zp_settings>;
-<<<<<<< HEAD
-=======
 
   /**
    * @private
@@ -472,7 +467,6 @@
    * @private
    */
   static Element get_coefficient_value(bool v, [[maybe_unused]] Field_operators const* operators) { return v; }
->>>>>>> 2e1cab55
 
   // using Column_settings = typename std::conditional<
   //     PersistenceMatrixOptions::is_z2,
@@ -577,8 +571,6 @@
    */
   using Cycle = std::vector<Entry_representative>;
 
-<<<<<<< HEAD
-=======
   /**
    * @private
    */
@@ -599,7 +591,6 @@
     return cycle;
   }
 
->>>>>>> 2e1cab55
   // Return types to factorize the corresponding methods
 
   // The returned column is `const` if the matrix uses column compression
@@ -796,8 +787,6 @@
    */
   template <class Container, class = std::enable_if_t<!std::is_arithmetic_v<Container> > >
   void insert_column(const Container& column, Index columnIndex);
-<<<<<<< HEAD
-=======
   /**
    * @brief Inserts a new column at the end of the matrix. The column will consist of the given index only.
    * 
@@ -805,7 +794,6 @@
    * @param e Entry coefficient. Ignored if the coefficient field is Z2. Default value: 1.
    */
   void insert_column(ID_index idx, Element e = 1U);
->>>>>>> 2e1cab55
   // TODO: for simple boundary matrices, add an index pointing to the first column inserted after the last call of
   // get_current_barcode to enable several calls to get_current_barcode
   /**
@@ -1859,17 +1847,7 @@
                                                              int coefficient,
                                                              Integer_index targetColumnIndex)
 {
-<<<<<<< HEAD
-  if constexpr (PersistenceMatrixOptions::is_z2) {
-    // coef will be converted to bool, because of Element
-    matrix_.multiply_target_and_add_to(sourceColumnIndex, coefficient % 2, targetColumnIndex);
-  } else {
-    matrix_.multiply_target_and_add_to(
-        sourceColumnIndex, colSettings_->operators.get_value(coefficient), targetColumnIndex);
-  }
-=======
   matrix_.multiply_target_and_add_to(sourceColumnIndex, _get_value(coefficient), targetColumnIndex);
->>>>>>> 2e1cab55
 }
 
 template <class PersistenceMatrixOptions>
@@ -1893,17 +1871,7 @@
                                                              Integer_index sourceColumnIndex,
                                                              Integer_index targetColumnIndex)
 {
-<<<<<<< HEAD
-  if constexpr (PersistenceMatrixOptions::is_z2) {
-    // coef will be converted to bool, because of Element
-    matrix_.multiply_source_and_add_to(coefficient % 2, sourceColumnIndex, targetColumnIndex);
-  } else {
-    matrix_.multiply_source_and_add_to(
-        colSettings_->operators.get_value(coefficient), sourceColumnIndex, targetColumnIndex);
-  }
-=======
   matrix_.multiply_source_and_add_to(_get_value(coefficient), sourceColumnIndex, targetColumnIndex);
->>>>>>> 2e1cab55
 }
 
 template <class PersistenceMatrixOptions>

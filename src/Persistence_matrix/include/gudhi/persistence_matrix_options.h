/*    This file is part of the Gudhi Library - https://gudhi.inria.fr/ - which is released under MIT.
 *    See file LICENSE or go to https://gudhi.inria.fr/licensing/ for full license details.
 *    Author(s):       Hannah Schreiber
 *
 *    Copyright (C) 2022-24 Inria
 *
 *    Modification(s):
 *      - YYYY/MM Author: Description of the modification
 */

/**
 * @file persistence_matrix_options.h
 * @author Hannah Schreiber
 * @brief Contains the options for the matrix template.
 */

#ifndef PM_OPTIONS_INCLUDED
#define PM_OPTIONS_INCLUDED

<<<<<<< HEAD
#include <cstdint>
=======
#include <cstdint>  // std::uint8_t
>>>>>>> 2e1cab55

#include <gudhi/Fields/Zp_field_operators.h>

namespace Gudhi {
namespace persistence_matrix {

/**
 * @ingroup persistence_matrix
 *
 * @brief List of column types.
 */
enum class Column_types : std::uint8_t {
  LIST,           /**< @ref List_column "": Underlying container is a std::list<@ref Entry*>. */
  SET,            /**< @ref Set_column "": Underlying container is a std::set<@ref Entry*>. */
  HEAP,           /**< @ref Heap_column "": Underlying container is a std::vector<@ref Entry*> ordered as a heap.
                       Is not compatible with row access and column compression. */
  VECTOR,         /**< @ref Vector_column "": Underlying container is a std::vector<@ref Entry*>
                       with a lazy removal method. */
  NAIVE_VECTOR,   /**< @ref Naive_vector_column "": Underlying container is a std::vector<@ref Entry*>. */
  SMALL_VECTOR,   /**< @ref Naive_vector_column "": Underlying container is a
                       boost::container::small_vector<@ref Entry*, 8>. */
  UNORDERED_SET,  /**< @ref Unordered_set_column "": Underlying container is a std::unordered_set<@ref Entry*>. */
  INTRUSIVE_LIST, /**< @ref Intrusive_list_column "": Underlying container is a boost::intrusive::list<@ref Entry>. */
  INTRUSIVE_SET   /**< @ref Intrusive_set_column "": Underlying container is a boost::intrusive::set<@ref Entry>. */
};

/**
 * @ingroup persistence_matrix
 *
 * @brief List if indexation schemes. See @ref mp_indexation "description of indexation schemes" for more details
 * about the meaning of the indexation types.
 */
enum class Column_indexation_types : std::uint8_t {
  CONTAINER, /**< Default use of @ref MatIdx indices. */
  POSITION,  /**< All input and output @ref MatIdx indices are replaced with @ref PosIdx indices. */
  IDENTIFIER /**< All input and output @ref MatIdx indices are replaced with @ref IDIdx indices. */
};

/**
 * @struct Default_options persistence_matrix_options.h gudhi/persistence_matrix_options.h
 * @ingroup persistence_matrix
 *
 * @brief Default option structure for @ref Matrix class.
 * See the @ref PersistenceMatrixOptions concept for a more detailed description of the fields.
 * Produces a @ref basematrix "base matrix" with no enabled option.
 *
 * To create other matrix types, the easiest is to simply inherit from this structure and overwrite only the options
 * one is interested in.
 *
 * @tparam col_type Column type for the matrix. Default value: @ref Column_types::INTRUSIVE_SET
 * @tparam is_z2_only Flag indicating if only \f$Z_2\f$ coefficient will be used with the matrix. Set to true if it
 * is the case, false otherwise. Default value: true.
 * @tparam FieldOperators Field operators used by the matrix, see FieldOperators concept.
 * Only necessary if @p is_z2_only is false.
 * Default value: @ref Gudhi::persistence_fields::Zp_field_operators<>.
 */
template <Column_types col_type = Column_types::INTRUSIVE_SET,
          bool is_z2_only = true,
          class FieldOperators = persistence_fields::Zp_field_operators<> >
struct Default_options {
  using Field_coeff_operators = FieldOperators;
  using Dimension = int;
  using Index = unsigned int;

  static const bool is_z2 = is_z2_only;
  static const Column_types column_type = col_type;

  static const Column_indexation_types column_indexation_type = Column_indexation_types::CONTAINER;

  static const bool has_column_compression = false;
  static const bool has_column_and_row_swaps = false;

  static const bool has_map_column_container = false;
  static const bool has_removable_columns = false;

  static const bool has_row_access = false;
  static const bool has_intrusive_rows = true;
  static const bool has_removable_rows = false;

  static const bool is_of_boundary_type = true;

  static const bool has_matrix_maximal_dimension_access = false;
  static const bool has_column_pairings = false;
  static const bool has_vine_update = false;
  static const bool can_retrieve_representative_cycles = false;
};

// TODO: The following structures are the one used by the other modules or debug tests.
//  They will probably be removed once the module was properly integrated.

/**
 * @brief Options used for the Zigzag persistence module.
 *
 * @tparam column_type Column type for the matrix.
 */
template <Column_types column_type = Column_types::INTRUSIVE_LIST>
struct Zigzag_options : Default_options<column_type, true> {
  static const bool has_row_access = true;
  static const bool has_column_pairings = false;
  static const bool has_vine_update = true;
  static const bool is_of_boundary_type = false;
  static const bool has_map_column_container = true;
  static const bool has_removable_columns = true;
  static const bool has_removable_rows = true;
};

/**
 * @brief Options needed to use the representative cycles.
 *
 * @tparam col_type Column type for the matrix.
 */
template <Column_types col_type = Column_types::INTRUSIVE_SET>
struct Representative_cycles_options : Default_options<col_type, true> {
  static const bool has_column_pairings = true;
  static const bool can_retrieve_representative_cycles = true;
};

/**
 * @brief Options used by the Multipersistence module.
 *
 * @tparam column_type Column type for the matrix.
 */
template <Column_types column_type = Column_types::INTRUSIVE_SET>
struct Multi_persistence_options : Default_options<column_type, true> {
  static const bool has_column_pairings = true;
  static const bool has_vine_update = true;
};

/**
 * @brief Options used by the cohomology module.
 *
 * @tparam column_type Column type for the matrix.
 * @tparam is_z2_only True if Z2.
 * @tparam FieldOperators Field operator.
 */
template <Column_types column_type = Column_types::INTRUSIVE_LIST,
          bool is_z2_only = true,
          class FieldOperators = persistence_fields::Zp_field_operators<> >
struct Cohomology_persistence_options : Default_options<column_type, is_z2_only, FieldOperators> {
  static const bool has_row_access = true;
  static const bool has_column_compression = true;
  static const bool has_removable_rows = true;
};

/**
 * @private
 */
template <typename T>
class RangeTraits
{
 private:
  static auto check_begin(...) -> std::false_type;
  template <typename U>
  static auto check_begin(const U& x) -> decltype(x.begin(), std::true_type{});

  static auto check_size(...) -> std::false_type;
  template <typename U>
  static auto check_size(const U& x) -> decltype(x.size(), std::true_type{});

 public:
  static constexpr bool has_begin = decltype(check_begin(std::declval<T>()))::value;
  static constexpr bool has_size = decltype(check_size(std::declval<T>()))::value;
};

}  // namespace persistence_matrix
}  // namespace Gudhi

#endif  // PM_OPTIONS_INCLUDED<|MERGE_RESOLUTION|>--- conflicted
+++ resolved
@@ -17,11 +17,7 @@
 #ifndef PM_OPTIONS_INCLUDED
 #define PM_OPTIONS_INCLUDED
 
-<<<<<<< HEAD
-#include <cstdint>
-=======
 #include <cstdint>  // std::uint8_t
->>>>>>> 2e1cab55
 
 #include <gudhi/Fields/Zp_field_operators.h>
 

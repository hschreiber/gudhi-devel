/*    This file is part of the Gudhi Library - https://gudhi.inria.fr/ - which is released under MIT.
 *    See file LICENSE or go to https://gudhi.inria.fr/licensing/ for full license details.
 *    Author(s):       Hannah Schreiber
 *
 *    Copyright (C) 2022-24 Inria
 *
 *    Modification(s):
 *      - YYYY/MM Author: Description of the modification
 */

/**
 * @file ru_pairing.h
 * @author Hannah Schreiber
 * @brief Contains the @ref Gudhi::persistence_matrix::RU_pairing class and
 * @ref Gudhi::persistence_matrix::Dummy_ru_pairing structure.
 */

#ifndef PM_RU_PAIRING_H
#define PM_RU_PAIRING_H

#include <unordered_map>

namespace Gudhi {
namespace persistence_matrix {

template <typename Master_matrix>
class RU_barcode_swap;

/**
 * @ingroup persistence_matrix
 *
 * @brief Empty structure.
 * Inherited instead of @ref RU_pairing, when the computation of the barcode was not enabled or if the pairing
 * is already managed by the vine update classes.
 */
struct Dummy_ru_pairing
{
  friend void swap([[maybe_unused]] Dummy_ru_pairing& d1, [[maybe_unused]] Dummy_ru_pairing& d2) {}
};

/**
 * @class RU_pairing ru_pairing.h gudhi/Persistence_matrix/ru_pairing.h
 * @ingroup persistence_matrix
 *
 * @brief Class managing the barcode for @ref RU_matrix if the option was enabled.
 * 
 * @tparam Master_matrix An instantiation of @ref Matrix from which all types and options are deduced.
 */
template <class Master_matrix>
class RU_pairing
{
<<<<<<< HEAD
 protected:
  using Pos_index = typename Master_matrix::Pos_index;
  using ID_index = typename Master_matrix::ID_index;

=======
>>>>>>> 0703645a
 public:
  using Barcode = typename Master_matrix::Barcode;  /**< Barcode type. */

  /**
   * @brief Default constructor.
   */
  RU_pairing() {}

  /**
   * @brief Returns the current barcode which is maintained at any insertion, removal or vine swap.
   * 
   * @return Const reference to the barcode.
   */
  const Barcode& get_current_barcode() const { return barcode_; }

  /**
   * @brief Swap operator.
   */
  friend void swap(RU_pairing& pairing1, RU_pairing& pairing2) {
    pairing1.barcode_.swap(pairing2.barcode_);
    pairing1.indexToBar_.swap(pairing2.indexToBar_);
    pairing1.idToPosition_.swap(pairing2.idToPosition_);
  }

 protected:
  using Pos_index = typename Master_matrix::Pos_index;
  using ID_index = typename Master_matrix::ID_index;
  using Dimension = typename Master_matrix::Dimension;

  void _reserve(unsigned int numberOfColumns) { indexToBar_.reserve(numberOfColumns); }

  void _update_barcode(ID_index birthPivot, Pos_index death) {
    auto it = idToPosition_.find(birthPivot);
    Pos_index pivotBirth = it == idToPosition_.end() ? birthPivot : it->second;
    if constexpr (Master_matrix::hasFixedBarcode || !Master_matrix::Option_list::has_removable_columns) {
      barcode_[indexToBar_[pivotBirth]].death = death;
      indexToBar_.push_back(indexToBar_[pivotBirth]);
    } else {
      auto& barIt = indexToBar_.at(pivotBirth);
      barIt->death = death;
      indexToBar_.try_emplace(death, barIt);  // list so iterators are stable
    }
  }

  void _add_bar(Dimension dim, Pos_index birth) {
    barcode_.emplace_back(birth, Master_matrix::template get_null_value<Pos_index>(), dim);
    if constexpr (Master_matrix::hasFixedBarcode || !Master_matrix::Option_list::has_removable_columns) {
      indexToBar_.push_back(barcode_.size() - 1);
    } else {
      indexToBar_.try_emplace(birth, --barcode_.end());
    }
  }

  void _remove_last(Pos_index eventIndex) {
    static_assert(Master_matrix::Option_list::has_removable_columns, "_remove_last not available.");
    constexpr const Pos_index nullDeath = Master_matrix::template get_null_value<Pos_index>();

    if constexpr (Master_matrix::hasFixedBarcode) {
      auto& bar = barcode_[indexToBar_[eventIndex]];
      if (bar.death == nullDeath) {  // birth
        barcode_.pop_back();  // sorted by birth and eventIndex has to be the highest one
      } else {                // death
        bar.death = nullDeath;
      };
      indexToBar_.pop_back();
    } else {  // birth order eventually shuffled by vine updates. No sort possible to keep the matchings.
      auto it = indexToBar_.find(eventIndex);
      typename Barcode::iterator bar = it->second;

      if (bar->death == nullDeath)
        barcode_.erase(bar);
      else
        bar->death = nullDeath;

      indexToBar_.erase(it);
    }

    auto& map = static_cast<typename Master_matrix::Master_RU_matrix*>(this)->positionToID_;
    auto it = map.find(eventIndex);
    if (it != map.end()){
      idToPosition_.erase(it->second);
      map.erase(it);
    }
  }

  void _insert_id_position(ID_index id, Pos_index pos) {
    idToPosition_.emplace(id, pos);
  }

  void _reset() {
    barcode_.clear();
    indexToBar_.clear();
  }

 private:
  using Dictionary = typename Master_matrix::Bar_dictionary;

  // could also just mark everything as protected as RU_barcode_swap inherits from RU_pairing
  // but this way, it marks a better difference between "class using this mixin" with "class extending this mixin"
  friend RU_barcode_swap<Master_matrix>;

  Barcode barcode_;       /**< Bar container. */
  Dictionary indexToBar_; /**< Map from @ref MatIdx index to bar index. */
  /**
   * @brief Map from cell ID to cell position. Only stores a pair if ID != position.
   */
  std::unordered_map<ID_index, Pos_index> idToPosition_;  //TODO: test other map types
};

}  // namespace persistence_matrix
}  // namespace Gudhi

#endif  // PM_RU_PAIRING_H<|MERGE_RESOLUTION|>--- conflicted
+++ resolved
@@ -49,13 +49,6 @@
 template <class Master_matrix>
 class RU_pairing
 {
-<<<<<<< HEAD
- protected:
-  using Pos_index = typename Master_matrix::Pos_index;
-  using ID_index = typename Master_matrix::ID_index;
-
-=======
->>>>>>> 0703645a
  public:
   using Barcode = typename Master_matrix::Barcode;  /**< Barcode type. */
 

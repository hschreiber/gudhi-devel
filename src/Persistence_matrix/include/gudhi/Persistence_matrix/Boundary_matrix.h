/*    This file is part of the Gudhi Library - https://gudhi.inria.fr/ - which is released under MIT.
 *    See file LICENSE or go to https://gudhi.inria.fr/licensing/ for full license details.
 *    Author(s):       Hannah Schreiber
 *
 *    Copyright (C) 2022-24 Inria
 *
 *    Modification(s):
 *      - YYYY/MM Author: Description of the modification
 */

/**
 * @file Boundary_matrix.h
 * @author Hannah Schreiber
 * @brief Contains the @ref Gudhi::persistence_matrix::Boundary_matrix class.
 */

#ifndef PM_BOUNDARY_MATRIX_H
#define PM_BOUNDARY_MATRIX_H

#include <cassert>
#include <iostream>  //print() only
#include <vector>
#include <utility>  //std::swap, std::move & std::exchange

namespace Gudhi {
namespace persistence_matrix {

// TODO: factorize/inherit/compose with Base_matrix?
/**
 * @class Boundary_matrix Boundary_matrix.h gudhi/Persistence_matrix/Boundary_matrix.h
 * @ingroup persistence_matrix
 *
 * @brief %Matrix structure to store the ordered @ref boundarymatrix "boundary matrix" \f$ R \f$ of a filtered complex
 * in order to compute its persistent homology. Provides an access to its columns and rows as well as the possibility
 * to remove the last cells of the filtration while maintaining a valid barcode.
 *
 * @tparam Master_matrix An instantiation of @ref Matrix from which all types and options are deduced.
 */
template <class Master_matrix>
class Boundary_matrix : public Master_matrix::Matrix_dimension_option,
                        public Master_matrix::template Base_swap_option<Boundary_matrix<Master_matrix> >,
                        public Master_matrix::Base_pairing_option,
                        protected Master_matrix::Matrix_row_access_option
{
 private:
  using Dim_opt = typename Master_matrix::Matrix_dimension_option;
  using Swap_opt = typename Master_matrix::template Base_swap_option<Boundary_matrix<Master_matrix> >;
  using Pair_opt = typename Master_matrix::Base_pairing_option;
  using RA_opt = typename Master_matrix::Matrix_row_access_option;

  static constexpr bool activeDimOption_ =
      Master_matrix::Option_list::has_matrix_maximal_dimension_access || Master_matrix::maxDimensionIsNeeded;
  static constexpr bool activeSwapOption_ =
      Master_matrix::Option_list::has_column_and_row_swaps || Master_matrix::Option_list::has_vine_update;
  static constexpr bool activePairingOption_ = Master_matrix::Option_list::has_column_pairings &&
                                               !Master_matrix::Option_list::has_vine_update &&
                                               !Master_matrix::Option_list::can_retrieve_representative_cycles;

 public:
  using Index = typename Master_matrix::Index;         /**< Container index type. */
  using ID_index = typename Master_matrix::ID_index;   /**< @ref IDIdx index type. */
  using Dimension = typename Master_matrix::Dimension; /**< Dimension value type. */
  /**
   * @brief Field operators class. Necessary only if @ref PersistenceMatrixOptions::is_z2 is false.
   */
  using Field_operators = typename Master_matrix::Field_operators;
  using Field_element = typename Master_matrix::Element;               /**< Type of an field element. */
  using Column = typename Master_matrix::Column;                       /**< Column type. */
  using Boundary = typename Master_matrix::Boundary;                   /**< Type of an input column. */
  using Row = typename Master_matrix::Row;                             /**< Row type,
                                                                            only necessary with row access option. */
  using Entry_constructor = typename Master_matrix::Entry_constructor; /**< Factory of @ref Entry classes. */
  using Column_settings = typename Master_matrix::Column_settings;     /**< Structure giving access to the columns to
                                                                            necessary external classes. */

  /**
   * @brief Constructs an empty matrix.
   *
   * @param colSettings Pointer to an existing setting structure for the columns. The structure should contain all
   * the necessary external classes specifically necessary for the chosen column type, such as custom allocators.
   */
  Boundary_matrix(Column_settings* colSettings);
  /**
   * @brief Constructs a new matrix from the given ranges of @ref Matrix::Entry_representative. Each range corresponds
   * to a column  (the order of the ranges are preserved). The content of the ranges is assumed to be sorted by
   * increasing IDs. The IDs of the simplices are also assumed to be consecutive, ordered by filtration value, starting
   * with 0.
   *
   * @tparam Boundary_range Range type for @ref Matrix::Entry_representative ranges.
   * Assumed to have a begin(), end() and size() method.
   * @param orderedBoundaries Range of boundaries: @p orderedBoundaries is interpreted as a boundary matrix of a
   * filtered **simplicial** complex, whose boundaries are ordered by filtration order.
   * Therefore, `orderedBoundaries[i]` should store the boundary of the \f$ i^{th} \f$ simplex in the filtration,
   * as an ordered list of indices of its facets (again those indices correspond to their respective position
   * in the matrix). That is why the indices of the simplices are assumed to be consecutive and starting with 0
   * (an empty boundary is interpreted as a vertex boundary and not as a non existing simplex).
   * All dimensions up to the maximal dimension of interest have to be present. If only a higher dimension is of
   * interest and not everything should be stored, then use the @ref insert_boundary method instead
   * (after creating the matrix with the
   * @ref Boundary_matrix(unsigned int numberOfColumns, Column_settings* colSettings)
   * constructor preferably).
   * @param colSettings Pointer to an existing setting structure for the columns. The structure should contain all
   * the necessary external classes specifically necessary for the chosen column type, such as custom allocators.
   */
  template <class Boundary_range = Boundary>
  Boundary_matrix(const std::vector<Boundary_range>& orderedBoundaries, Column_settings* colSettings);
  /**
   * @brief Constructs a new empty matrix and reserves space for the given number of columns.
   *
   * @param numberOfColumns Number of columns to reserve space for.
   * @param colSettings Pointer to an existing setting structure for the columns. The structure should contain all
   * the necessary external classes specifically necessary for the chosen column type, such as custom allocators.
   */
  Boundary_matrix(unsigned int numberOfColumns, Column_settings* colSettings);
  /**
   * @brief Copy constructor. If @p colSettings is not a null pointer, its value is kept
   * instead of the one in the copied matrix.
   *
   * @param matrixToCopy Matrix to copy.
   * @param colSettings Either a pointer to an existing setting structure for the columns or a null pointer.
   * The structure should contain all the necessary external classes specifically necessary for the chosen column type,
   * such as custom allocators. If null pointer, the pointer stored in @p matrixToCopy is used instead.
   */
  Boundary_matrix(const Boundary_matrix& matrixToCopy, Column_settings* colSettings = nullptr);
  /**
   * @brief Move constructor.
   *
   * @param other Matrix to move.
   */
  Boundary_matrix(Boundary_matrix&& other) noexcept;

  ~Boundary_matrix() = default;

  /**
   * @brief Inserts at the end of the matrix a new ordered column corresponding to the given boundary.
   * This means that it is assumed that this method is called on boundaries in the order of the filtration.
   * It also assumes that the cells in the given boundary are identified by their relative position in the filtration,
   * starting at 0. If it is not the case, use the other
   * @ref insert_boundary(ID_index cellIndex, const Boundary_range& boundary, Dimension dim) "insert_boundary"
   * instead by indicating the cell ID used in the boundaries when the cell is inserted.
   *
   * Different to the constructor, the boundaries do not have to come from a simplicial complex, but also from
   * a more general entry complex. This includes cubical complexes or Morse complexes for example.
   *
   * At the insertion, the boundary will be copied as is. The column will only be reduced later when the barcode
   * is requested in order to apply some optimizations with the additional knowledge. Hence, the barcode will also
   * not be updated, so call @ref Base_pairing::get_current_barcode "get_current_barcode" only when the matrix is
   * complete.
   *
   * @tparam Boundary_range Range of @ref Matrix::Entry_representative. Assumed to have a begin(), end() and size()
   * method.
   * @param boundary Boundary generating the new column. The content should be ordered by ID.
   * @param dim Dimension of the cell whose boundary is given. If the complex is simplicial,
   * this parameter can be omitted as it can be deduced from the size of the boundary.
   * @return The @ref MatIdx index of the inserted boundary.
   */
  template <class Boundary_range = Boundary>
  Index insert_boundary(const Boundary_range& boundary,
                        Dimension dim = Master_matrix::template get_null_value<Dimension>());
  /**
   * @brief It does the same as the other version, but allows the boundary cells to be identified without restrictions
   * except that all IDs have to be strictly increasing in the order of filtration. Note that you should avoid then
   * to use the other insertion method to avoid overwriting IDs.
   *
   * As a cell has to be inserted before one of its cofaces in a valid filtration (recall that it is assumed that
   * the cells are inserted by order of filtration), it is sufficient to indicate the ID of the cell being inserted.
   *
   * @tparam Boundary_range Range of @ref Matrix::Entry_representative. Assumed to have a begin(), end() and size()
   * method.
   * @param cellIndex @ref IDIdx index to use to identify the new cell.
   * @param boundary Boundary generating the new column. The indices of the boundary have to correspond to the
   * @p cellIndex values of precedent calls of the method for the corresponding cells and should be ordered in
   * increasing order.
   * @param dim Dimension of the cell whose boundary is given. If the complex is simplicial,
   * this parameter can be omitted as it can be deduced from the size of the boundary.
   * @return The @ref MatIdx index of the inserted boundary.
   */
  template <class Boundary_range = Boundary>
  Index insert_boundary(ID_index cellIndex,
                        const Boundary_range& boundary,
                        Dimension dim = Master_matrix::template get_null_value<Dimension>());
  /**
   * @brief Returns the column at the given @ref MatIdx index.
   * The type of the column depends on the chosen options, see @ref PersistenceMatrixOptions::column_type.
   *
   * Note that before returning the column, all column entries can eventually be reordered, if lazy swaps occurred.
   * It is therefore recommended to avoid calling @ref get_column between column or row swaps, otherwise the benefits
   * of the the laziness is lost.
   *
   * @param columnIndex @ref MatIdx index of the column to return.
   * @return Reference to the column.
   */
  Column& get_column(Index columnIndex);
  /**
   * @brief Only available if @ref PersistenceMatrixOptions::has_row_access is true.
   * Returns the row at the given @ref rowindex "row index" of the matrix.
   * The type of the row depends on the chosen options, see @ref PersistenceMatrixOptions::has_intrusive_rows.
   *
   * Note that before returning the row, all column entries can eventually be reordered, if lazy swaps occurred.
   * It is therefore recommended to avoid calling @ref get_row between column or row swaps, otherwise the benefits
   * of the the laziness is lost.
   *
   * @param rowIndex @ref rowindex "Row index" of the row to return.
   * @return Reference to the row.
   */
  Row& get_row(Index rowIndex);
  /**
   * @brief Only available if @ref PersistenceMatrixOptions::has_removable_columns is true.
   * Removes the last cell in the filtration from the matrix and updates the barcode if this one was already computed.
   *
   * @return The pivot of the removed cell.
   */
  Index remove_last();
  /**
   * @brief If @ref PersistenceMatrixOptions::has_row_access and @ref PersistenceMatrixOptions::has_removable_rows
   * are true: assumes that the row is empty and removes it. If @ref PersistenceMatrixOptions::has_map_column_container
   * and @ref PersistenceMatrixOptions::has_column_and_row_swaps are true: cleans up maps used for the lazy row swaps.
   * Otherwise, does nothing.
   *
   * @warning The removed rows are always assumed to be empty. If it is not the case, the deleted row entries are not
   * removed from their columns. And in the case of intrusive rows, this will generate a segmentation fault when
   * the column entries are destroyed later. The row access is just meant as a "read only" access to the rows and the
   * @ref erase_empty_row method just as a way to specify that a row is empty and can therefore be removed from
   * dictionaries. This allows to avoid testing the emptiness of a row at each column entry removal, what can be
   * quite frequent.
   *
   * @param rowIndex @ref rowindex "Row index" of the empty row.
   */
  void erase_empty_row(Index rowIndex);

  /**
   * @brief Returns the current number of columns in the matrix.
   *
   * @return The number of columns.
   */
  Index get_number_of_columns() const;

  /**
   * @brief Returns the dimension of the given column.
   *
   * @param columnIndex @ref MatIdx index of the column representing the cell.
   * @return Dimension of the cell.
   */
  Dimension get_column_dimension(Index columnIndex) const;

  /**
   * @brief Adds column at @p sourceColumnIndex onto the column at @p targetColumnIndex in the matrix.
   *
   * @warning They will be no verification to ensure that the addition makes sense for the validity of a
   * boundary matrix of a filtered complex. For example, a right-to-left addition could corrupt the computation
   * of the barcode if done blindly. So should be used with care.
   *
   * @param sourceColumnIndex @ref MatIdx index of the source column.
   * @param targetColumnIndex @ref MatIdx index of the target column.
   */
  void add_to(Index sourceColumnIndex, Index targetColumnIndex);
  /**
   * @brief Multiplies the target column with the coefficient and then adds the source column to it.
   * That is: `targetColumn = (targetColumn * coefficient) + sourceColumn`.
   *
   * @warning They will be no verification to ensure that the addition makes sense for the validity of a
   * boundary matrix of a filtered complex. For example, a right-to-left addition could corrupt the computation
   * of the barcode if done blindly. So should be used with care.
   *
   * @param sourceColumnIndex @ref MatIdx index of the source column.
   * @param coefficient Value to multiply.
   * @param targetColumnIndex @ref MatIdx index of the target column.
   */
  void multiply_target_and_add_to(Index sourceColumnIndex, const Field_element& coefficient, Index targetColumnIndex);
  /**
   * @brief Multiplies the source column with the coefficient before adding it to the target column.
   * That is: `targetColumn += (coefficient * sourceColumn)`. The source column will **not** be modified.
   *
   * @warning They will be no verification to ensure that the addition makes sense for the validity of a
   * boundary matrix of a filtered complex. For example, a right-to-left addition could corrupt the computation
   * of the barcode if done blindly. So should be used with care.
   *
   * @param coefficient Value to multiply.
   * @param sourceColumnIndex @ref MatIdx index of the source column.
   * @param targetColumnIndex @ref MatIdx index of the target column.
   */
  void multiply_source_and_add_to(const Field_element& coefficient, Index sourceColumnIndex, Index targetColumnIndex);

  /**
   * @brief Zeroes the entry at the given coordinates.
   *
   * @warning They will be no verification to ensure that the zeroing makes sense for the validity of a
   * boundary matrix of a filtered complex. So should be used while knowing what one is doing.
   *
   * @param columnIndex @ref MatIdx index of the column of the entry.
   * @param rowIndex @ref rowindex "Row index" of the row of the entry.
   */
  void zero_entry(Index columnIndex, Index rowIndex);
  /**
   * @brief Zeroes the column at the given index.
   *
   * @warning They will be no verification to ensure that the zeroing makes sense for the validity of a
   * boundary matrix of a filtered complex. So should be used while knowing what one is doing.
   *
   * @param columnIndex @ref MatIdx index of the column to zero.
   */
  void zero_column(Index columnIndex);
  /**
   * @brief Indicates if the entry at given coordinates has value zero.
   *
   * @param columnIndex @ref MatIdx index of the column of the entry.
   * @param rowIndex @ref rowindex "Row index" of the row of the entry.
   * @return true If the entry has value zero.
   * @return false Otherwise.
   */
  bool is_zero_entry(Index columnIndex, Index rowIndex) const;
  /**
   * @brief Indicates if the column at given index has value zero.
   *
   * @param columnIndex @ref MatIdx index of the column.
   * @return true If the column has value zero.
   * @return false Otherwise.
   */
  bool is_zero_column(Index columnIndex);

  /**
   * @brief Returns the pivot of the given column.
   *
   * @param columnIndex @ref MatIdx index of the column.
   * @return Pivot of the column at @p columnIndex.
   */
  Index get_pivot(Index columnIndex);

  /**
   * @brief Resets the matrix to an empty matrix.
   *
   * @param colSettings Pointer to an existing setting structure for the columns. The structure should contain all
   * the necessary external classes specifically necessary for the chosen column type, such as custom allocators.
   */
  void reset(Column_settings* colSettings)
  {
    if constexpr (activeDimOption_) Dim_opt::_reset();
    if constexpr (activeSwapOption_) Swap_opt::_reset();
    if constexpr (activePairingOption_) Pair_opt::_reset();
    matrix_.clear();
    nextInsertIndex_ = 0;
    colSettings_ = colSettings;
  }

  /**
   * @brief Assign operator.
   */
  Boundary_matrix& operator=(const Boundary_matrix& other);
  /**
   * @brief Move assign operator.
   */
  Boundary_matrix& operator=(Boundary_matrix&& other) noexcept;

  /**
   * @brief Swap operator.
   */
  friend void swap(Boundary_matrix& matrix1, Boundary_matrix& matrix2) noexcept
  {
    swap(static_cast<Dim_opt&>(matrix1), static_cast<Dim_opt&>(matrix2));
    swap(static_cast<Swap_opt&>(matrix1), static_cast<Swap_opt&>(matrix2));
    swap(static_cast<Pair_opt&>(matrix1), static_cast<Pair_opt&>(matrix2));
    matrix1.matrix_.swap(matrix2.matrix_);
    std::swap(matrix1.nextInsertIndex_, matrix2.nextInsertIndex_);
    std::swap(matrix1.colSettings_, matrix2.colSettings_);

    if constexpr (Master_matrix::Option_list::has_row_access) {
      swap(static_cast<RA_opt&>(matrix1), static_cast<RA_opt&>(matrix2));
    }
  }

  void print();  // for debug

 private:
  using Column_container = typename Master_matrix::Column_container;

  friend Swap_opt;
  friend Pair_opt;

  Column_container matrix_;      /**< Column container. */
  Index nextInsertIndex_;        /**< Next unused column index. */
  Column_settings* colSettings_; /**< Entry factory. */

  void _orderRowsIfNecessary();
  const Column& _get_column(Index columnIndex) const;
  Column& _get_column(Index columnIndex);
  Index _get_real_row_index(Index rowIndex) const;
  template <class Container>
  void _container_insert(const Container& column, Index pos, Dimension dim);
  void _container_insert(const Column& column, [[maybe_unused]] Index pos = 0);
};

template <class Master_matrix>
inline Boundary_matrix<Master_matrix>::Boundary_matrix(Column_settings* colSettings)
    : Dim_opt(Master_matrix::template get_null_value<Dimension>()),
      Swap_opt(),
      Pair_opt(),
      RA_opt(),
      nextInsertIndex_(0),
      colSettings_(colSettings)
{}

template <class Master_matrix>
template <class Boundary_range>
inline Boundary_matrix<Master_matrix>::Boundary_matrix(const std::vector<Boundary_range>& orderedBoundaries,
                                                       Column_settings* colSettings)
    : Dim_opt(Master_matrix::template get_null_value<Dimension>()),
      Swap_opt(orderedBoundaries.size()),
      Pair_opt(),
      RA_opt(orderedBoundaries.size()),
      nextInsertIndex_(orderedBoundaries.size()),
      colSettings_(colSettings)
{
  matrix_.reserve(orderedBoundaries.size());

  for (Index i = 0; i < orderedBoundaries.size(); i++) {
    _container_insert(orderedBoundaries[i], i, orderedBoundaries[i].size() == 0 ? 0 : orderedBoundaries[i].size() - 1);
  }
}

template <class Master_matrix>
inline Boundary_matrix<Master_matrix>::Boundary_matrix(unsigned int numberOfColumns, Column_settings* colSettings)
    : Dim_opt(Master_matrix::template get_null_value<Dimension>()),
      Swap_opt(numberOfColumns),
      Pair_opt(),
      RA_opt(numberOfColumns),
      matrix_(!Master_matrix::Option_list::has_map_column_container && Master_matrix::Option_list::has_row_access
                  ? 0
                  : numberOfColumns),
      nextInsertIndex_(0),
      colSettings_(colSettings)
{
  if constexpr (!Master_matrix::Option_list::has_map_column_container && Master_matrix::Option_list::has_row_access)
    matrix_.reserve(numberOfColumns);
}

template <class Master_matrix>
inline Boundary_matrix<Master_matrix>::Boundary_matrix(const Boundary_matrix& matrixToCopy,
                                                       Column_settings* colSettings)
    : Dim_opt(static_cast<const Dim_opt&>(matrixToCopy)),
      Swap_opt(static_cast<const Swap_opt&>(matrixToCopy)),
      Pair_opt(static_cast<const Pair_opt&>(matrixToCopy)),
      RA_opt(static_cast<const RA_opt&>(matrixToCopy)),
      nextInsertIndex_(matrixToCopy.nextInsertIndex_),
      colSettings_(colSettings == nullptr ? matrixToCopy.colSettings_ : colSettings)
{
  matrix_.reserve(matrixToCopy.matrix_.size());
  for (const auto& cont : matrixToCopy.matrix_) {
    if constexpr (Master_matrix::Option_list::has_map_column_container) {
      _container_insert(cont.second, cont.first);
    } else {
      _container_insert(cont);
    }
  }
}

template <class Master_matrix>
inline Boundary_matrix<Master_matrix>::Boundary_matrix(Boundary_matrix&& other) noexcept
    : Dim_opt(std::move(static_cast<Dim_opt&>(other))),
      Swap_opt(std::move(static_cast<Swap_opt&>(other))),
      Pair_opt(std::move(static_cast<Pair_opt&>(other))),
      RA_opt(std::move(static_cast<RA_opt&>(other))),
      matrix_(std::move(other.matrix_)),
      nextInsertIndex_(std::exchange(other.nextInsertIndex_, 0)),
      colSettings_(std::exchange(other.colSettings_, nullptr))
{
}

template <class Master_matrix>
template <class Boundary_range>
inline typename Boundary_matrix<Master_matrix>::Index Boundary_matrix<Master_matrix>::insert_boundary(
    const Boundary_range& boundary,
    Dimension dim)
{
  return insert_boundary(nextInsertIndex_, boundary, dim);
}

template <class Master_matrix>
template <class Boundary_range>
inline typename Boundary_matrix<Master_matrix>::Index
Boundary_matrix<Master_matrix>::insert_boundary(ID_index cellIndex, const Boundary_range& boundary, Dimension dim)
{
  if (dim == Master_matrix::template get_null_value<Dimension>()) dim = boundary.size() == 0 ? 0 : boundary.size() - 1;

  _orderRowsIfNecessary();

  // updates container sizes
  if constexpr (Master_matrix::Option_list::has_row_access && !Master_matrix::Option_list::has_removable_rows) {
    if (boundary.size() != 0) {
<<<<<<< HEAD
      ID_index pivot;
      if constexpr (Master_matrix::Option_list::is_z2) {
        pivot = *std::prev(boundary.end());
      } else {
        pivot = std::prev(boundary.end())->first;
      }
      // row container
      RA_opt::_resize(pivot);
=======
      // row container
      RA_opt::_resize(Master_matrix::get_row_index(*std::prev(boundary.end())));
>>>>>>> 2e1cab55
    }
  }

  // row swap map containers
  if constexpr (activeSwapOption_) {
    Swap_opt::_initialize_row_index(cellIndex);
  }

  // maps for possible shifting between column content and position indices used for birth events
  if constexpr (activePairingOption_) {
    if (cellIndex != nextInsertIndex_) {
      Pair_opt::_insert_id_position(cellIndex, nextInsertIndex_);
      if constexpr (Master_matrix::Option_list::has_removable_columns) {
        Pair_opt::PIDM::map_.emplace(nextInsertIndex_, cellIndex);
      }
    }
  }

  _container_insert(boundary, nextInsertIndex_, dim);

  return nextInsertIndex_++;
}

template <class Master_matrix>
inline typename Boundary_matrix<Master_matrix>::Column& Boundary_matrix<Master_matrix>::get_column(Index columnIndex)
{
  _orderRowsIfNecessary();

  return _get_column(columnIndex);
}

template <class Master_matrix>
inline typename Boundary_matrix<Master_matrix>::Row& Boundary_matrix<Master_matrix>::get_row(Index rowIndex)
{
  static_assert(Master_matrix::Option_list::has_row_access, "'get_row' is not implemented for the chosen options.");

  _orderRowsIfNecessary();

  return RA_opt::get_row(rowIndex);
}

template <class Master_matrix>
inline typename Boundary_matrix<Master_matrix>::Index Boundary_matrix<Master_matrix>::remove_last()
{
  static_assert(Master_matrix::Option_list::has_removable_columns,
                "'remove_last' is not implemented for the chosen options.");

  if (nextInsertIndex_ == 0) return Master_matrix::template get_null_value<Index>();  // empty matrix
  --nextInsertIndex_;

  // updates dimension max
  if constexpr (activeDimOption_) {
    Dim_opt::_update_down(matrix_.at(nextInsertIndex_).get_dimension());
  }

  // computes pivot and removes column from matrix_
  ID_index pivot;
  if constexpr (Master_matrix::Option_list::has_map_column_container) {
    auto it = matrix_.find(nextInsertIndex_);
    pivot = it->second.get_pivot();
    if constexpr (activeSwapOption_) {
      // if the removed column is positive, the pivot won't change value
      if (Swap_opt::_row_were_swapped() && pivot != Master_matrix::template get_null_value<ID_index>()) {
        Swap_opt::_orderRows();
        pivot = it->second.get_pivot();
      }
    }
    matrix_.erase(it);
  } else {
    pivot = matrix_[nextInsertIndex_].get_pivot();
    if constexpr (activeSwapOption_) {
      // if the removed column is positive, the pivot won't change value
      if (Swap_opt::_row_were_swapped() && pivot != Master_matrix::template get_null_value<ID_index>()) {
        Swap_opt::_orderRows();
        pivot = matrix_[nextInsertIndex_].get_pivot();
      }
    }
    if constexpr (Master_matrix::Option_list::has_row_access) {
      GUDHI_CHECK(nextInsertIndex_ == matrix_.size() - 1,
                  std::logic_error("Boundary_matrix::remove_last - Indexation problem."));
      matrix_.pop_back();
    } else {
      matrix_[nextInsertIndex_].clear();
    }
  }

  erase_empty_row(nextInsertIndex_);  // maximal, so empty

  // updates barcode
  if constexpr (activePairingOption_) {
    Pair_opt::_remove_last(nextInsertIndex_);
  }

  return pivot;
}

template <class Master_matrix>
inline void Boundary_matrix<Master_matrix>::erase_empty_row(Index rowIndex)
{
  // computes real row index and erases it if necessary from the row swap map containers
  ID_index rowID = rowIndex;
  if constexpr (activeSwapOption_) {
    rowID = Swap_opt::_erase_row(rowIndex);
  }

  if constexpr (Master_matrix::Option_list::has_row_access && Master_matrix::Option_list::has_removable_rows) {
    RA_opt::erase_empty_row(rowID);
  }
}

template <class Master_matrix>
inline typename Boundary_matrix<Master_matrix>::Index Boundary_matrix<Master_matrix>::get_number_of_columns() const
{
  if constexpr (Master_matrix::Option_list::has_map_column_container) {
    return matrix_.size();
  } else {
    return nextInsertIndex_;  // matrix could have been resized much bigger while insert
  }
}

template <class Master_matrix>
inline typename Boundary_matrix<Master_matrix>::Dimension Boundary_matrix<Master_matrix>::get_column_dimension(
    Index columnIndex) const
{
  return _get_column(columnIndex).get_dimension();
}

template <class Master_matrix>
inline void Boundary_matrix<Master_matrix>::add_to(Index sourceColumnIndex, Index targetColumnIndex)
{
  _get_column(targetColumnIndex) += _get_column(sourceColumnIndex);
}

template <class Master_matrix>
inline void Boundary_matrix<Master_matrix>::multiply_target_and_add_to(Index sourceColumnIndex,
                                                                       const Field_element& coefficient,
                                                                       Index targetColumnIndex)
{
  _get_column(targetColumnIndex).multiply_target_and_add(coefficient, _get_column(sourceColumnIndex));
}

template <class Master_matrix>
inline void Boundary_matrix<Master_matrix>::multiply_source_and_add_to(const Field_element& coefficient,
                                                                       Index sourceColumnIndex,
                                                                       Index targetColumnIndex)
{
  _get_column(targetColumnIndex).multiply_source_and_add(_get_column(sourceColumnIndex), coefficient);
}

template <class Master_matrix>
inline void Boundary_matrix<Master_matrix>::zero_entry(Index columnIndex, Index rowIndex)
{
  _get_column(columnIndex).clear(_get_real_row_index(rowIndex));
}

template <class Master_matrix>
inline void Boundary_matrix<Master_matrix>::zero_column(Index columnIndex)
{
  _get_column(columnIndex).clear();
}

template <class Master_matrix>
inline bool Boundary_matrix<Master_matrix>::is_zero_entry(Index columnIndex, Index rowIndex) const
{
  return !(_get_column(columnIndex).is_non_zero(_get_real_row_index(rowIndex)));
}

template <class Master_matrix>
inline bool Boundary_matrix<Master_matrix>::is_zero_column(Index columnIndex)
{
  return _get_column(columnIndex).is_empty();
}

template <class Master_matrix>
inline typename Boundary_matrix<Master_matrix>::Index Boundary_matrix<Master_matrix>::get_pivot(Index columnIndex)
{
  _orderRowsIfNecessary();

  return _get_column(columnIndex).get_pivot();
}

template <class Master_matrix>
inline Boundary_matrix<Master_matrix>& Boundary_matrix<Master_matrix>::operator=(const Boundary_matrix& other)
{
  if (this == &other) return *this;

  Dim_opt::operator=(other);
  Swap_opt::operator=(other);
  Pair_opt::operator=(other);
  RA_opt::operator=(other);

  matrix_.clear();
  nextInsertIndex_ = other.nextInsertIndex_;
  colSettings_ = other.colSettings_;

  matrix_.reserve(other.matrix_.size());
  for (const auto& cont : other.matrix_) {
    if constexpr (Master_matrix::Option_list::has_map_column_container) {
      _container_insert(cont.second, cont.first);
    } else {
      _container_insert(cont);
    }
  }

  return *this;
}

template <class Master_matrix>
inline Boundary_matrix<Master_matrix>& Boundary_matrix<Master_matrix>::operator=(Boundary_matrix&& other) noexcept
{
  if (this == &other) return *this;

  Dim_opt::operator=(std::move(other));
  Swap_opt::operator=(std::move(other));
  Pair_opt::operator=(std::move(other));
  RA_opt::operator=(std::move(other));

  matrix_ = std::move(other.matrix_);
  nextInsertIndex_ = std::exchange(other.nextInsertIndex_, 0);
  colSettings_ = std::exchange(other.colSettings_, nullptr);

  return *this;
}

template <class Master_matrix>
inline void Boundary_matrix<Master_matrix>::print()
{
  if constexpr (activeSwapOption_) {
    if (Swap_opt::_row_were_swapped()) Swap_opt::_orderRows();
  }
  std::cout << "Boundary_matrix:\n";
  for (Index i = 0; i < nextInsertIndex_; ++i) {
    Column& col = matrix_[i];
    for (auto e : col.get_content(nextInsertIndex_)) {
      if (e == 0U)
        std::cout << "- ";
      else
        std::cout << e << " ";
    }
    std::cout << "\n";
  }
  std::cout << "\n";
  if constexpr (Master_matrix::Option_list::has_row_access) {
    std::cout << "Row Matrix:\n";
    for (ID_index i = 0; i < nextInsertIndex_; ++i) {
      const auto& row = RA_opt::get_row(i);
      for (const typename Column::Entry& entry : row) {
        std::cout << entry.get_column_index() << " ";
      }
      std::cout << "(" << i << ")\n";
    }
    std::cout << "\n";
  }
}

template <class Master_matrix>
inline void Boundary_matrix<Master_matrix>::_orderRowsIfNecessary()
{
  if constexpr (activeSwapOption_) {
    if (Swap_opt::_row_were_swapped()) Swap_opt::_orderRows();
  }
}

template <class Master_matrix>
inline const typename Boundary_matrix<Master_matrix>::Column& Boundary_matrix<Master_matrix>::_get_column(
    Index columnIndex) const
{
  if constexpr (Master_matrix::Option_list::has_map_column_container) {
    return matrix_.at(columnIndex);
  } else {
    return matrix_[columnIndex];
  }
}

template <class Master_matrix>
inline typename Boundary_matrix<Master_matrix>::Column& Boundary_matrix<Master_matrix>::_get_column(Index columnIndex)
{
  if constexpr (Master_matrix::Option_list::has_map_column_container) {
    return matrix_.at(columnIndex);
  } else {
    return matrix_[columnIndex];
  }
}

template <class Master_matrix>
inline typename Boundary_matrix<Master_matrix>::Index Boundary_matrix<Master_matrix>::_get_real_row_index(
    Index rowIndex) const
{
  if constexpr (Master_matrix::Option_list::has_column_and_row_swaps || Master_matrix::Option_list::has_vine_update) {
    return Swap_opt::_get_row_index(rowIndex);
  } else {
    return rowIndex;
  }
}

template <class Master_matrix>
template <class Container>
inline void Boundary_matrix<Master_matrix>::_container_insert(const Container& column, Index pos, Dimension dim)
{
  if constexpr (Master_matrix::Option_list::has_map_column_container) {
    if constexpr (Master_matrix::Option_list::has_row_access) {
      matrix_.try_emplace(pos, Column(pos, column, dim, RA_opt::_get_rows_ptr(), colSettings_));
    } else {
      matrix_.try_emplace(pos, Column(column, dim, colSettings_));
    }
  } else {
    if constexpr (Master_matrix::Option_list::has_row_access) {
      matrix_.emplace_back(pos, column, dim, RA_opt::_get_rows_ptr(), colSettings_);
    } else {
      if (matrix_.size() <= pos) {
        matrix_.emplace_back(column, dim, colSettings_);
      } else {
        matrix_[pos] = Column(column, dim, colSettings_);
      }
    }
  }
  if constexpr (activeDimOption_) {
    Dim_opt::_update_up(dim);
  }
}

template <class Master_matrix>
inline void Boundary_matrix<Master_matrix>::_container_insert(const Column& column, [[maybe_unused]] Index pos)
{
  if constexpr (Master_matrix::Option_list::has_map_column_container) {
    if constexpr (Master_matrix::Option_list::has_row_access) {
      matrix_.try_emplace(pos, Column(column, column.get_column_index(), RA_opt::_get_rows_ptr(), colSettings_));
    } else {
      matrix_.try_emplace(pos, Column(column, colSettings_));
    }
  } else {
    if constexpr (Master_matrix::Option_list::has_row_access) {
      matrix_.emplace_back(column, column.get_column_index(), RA_opt::_get_rows_ptr(), colSettings_);
    } else {
      matrix_.emplace_back(column, colSettings_);
    }
  }
}

}  // namespace persistence_matrix
}  // namespace Gudhi

#endif  // PM_BOUNDARY_MATRIX_H<|MERGE_RESOLUTION|>--- conflicted
+++ resolved
@@ -486,19 +486,8 @@
   // updates container sizes
   if constexpr (Master_matrix::Option_list::has_row_access && !Master_matrix::Option_list::has_removable_rows) {
     if (boundary.size() != 0) {
-<<<<<<< HEAD
-      ID_index pivot;
-      if constexpr (Master_matrix::Option_list::is_z2) {
-        pivot = *std::prev(boundary.end());
-      } else {
-        pivot = std::prev(boundary.end())->first;
-      }
-      // row container
-      RA_opt::_resize(pivot);
-=======
       // row container
       RA_opt::_resize(Master_matrix::get_row_index(*std::prev(boundary.end())));
->>>>>>> 2e1cab55
     }
   }
 

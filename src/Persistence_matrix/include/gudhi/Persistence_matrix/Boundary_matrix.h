--- conflicted
+++ resolved
@@ -332,12 +332,8 @@
    * @param colSettings Pointer to an existing setting structure for the columns. The structure should contain all
    * the necessary external classes specifically necessary for the chosen column type, such as custom allocators.
    */
-<<<<<<< HEAD
-  void reset(Column_settings* colSettings) {
-=======
   void reset(Column_settings* colSettings)
   {
->>>>>>> 690e0efe
     if constexpr (activeDimOption_) Dim_opt::_reset();
     if constexpr (activeSwapOption_) Swap_opt::_reset();
     if constexpr (activePairingOption_) Pair_opt::_reset();
@@ -358,12 +354,8 @@
   /**
    * @brief Swap operator.
    */
-<<<<<<< HEAD
-  friend void swap(Boundary_matrix& matrix1, Boundary_matrix& matrix2) {
-=======
   friend void swap(Boundary_matrix& matrix1, Boundary_matrix& matrix2) noexcept
   {
->>>>>>> 690e0efe
     swap(static_cast<Dim_opt&>(matrix1), static_cast<Dim_opt&>(matrix2));
     swap(static_cast<Swap_opt&>(matrix1), static_cast<Swap_opt&>(matrix2));
     swap(static_cast<Pair_opt&>(matrix1), static_cast<Pair_opt&>(matrix2));
@@ -384,15 +376,9 @@
   friend Swap_opt;
   friend Pair_opt;
 
-<<<<<<< HEAD
-  Column_container matrix_;       /**< Column container. */
-  Index nextInsertIndex_;         /**< Next unused column index. */
-  Column_settings* colSettings_;  /**< Entry factory. */
-=======
   Column_container matrix_;      /**< Column container. */
   Index nextInsertIndex_;        /**< Next unused column index. */
   Column_settings* colSettings_; /**< Entry factory. */
->>>>>>> 690e0efe
 
   void _orderRowsIfNecessary();
   const Column& _get_column(Index columnIndex) const;
@@ -506,37 +492,21 @@
       } else {
         pivot = std::prev(boundary.end())->first;
       }
-<<<<<<< HEAD
-      //row container
-=======
       // row container
->>>>>>> 690e0efe
       RA_opt::_resize(pivot);
     }
   }
 
-<<<<<<< HEAD
-  //row swap map containers
-=======
   // row swap map containers
->>>>>>> 690e0efe
   if constexpr (activeSwapOption_) {
     Swap_opt::_initialize_row_index(cellIndex);
   }
 
-<<<<<<< HEAD
-  //maps for possible shifting between column content and position indices used for birth events
-  if constexpr (activePairingOption_){
-    if (cellIndex != nextInsertIndex_){
-      Pair_opt::_insert_id_position(cellIndex, nextInsertIndex_);
-      if constexpr (Master_matrix::Option_list::has_removable_columns){
-=======
   // maps for possible shifting between column content and position indices used for birth events
   if constexpr (activePairingOption_) {
     if (cellIndex != nextInsertIndex_) {
       Pair_opt::_insert_id_position(cellIndex, nextInsertIndex_);
       if constexpr (Master_matrix::Option_list::has_removable_columns) {
->>>>>>> 690e0efe
         Pair_opt::PIDM::map_.emplace(nextInsertIndex_, cellIndex);
       }
     }
@@ -574,11 +544,7 @@
   if (nextInsertIndex_ == 0) return Master_matrix::template get_null_value<Index>();  // empty matrix
   --nextInsertIndex_;
 
-<<<<<<< HEAD
-  //updates dimension max
-=======
   // updates dimension max
->>>>>>> 690e0efe
   if constexpr (activeDimOption_) {
     Dim_opt::_update_down(matrix_.at(nextInsertIndex_).get_dimension());
   }
@@ -616,11 +582,7 @@
 
   erase_empty_row(nextInsertIndex_);  // maximal, so empty
 
-<<<<<<< HEAD
-  //updates barcode
-=======
   // updates barcode
->>>>>>> 690e0efe
   if constexpr (activePairingOption_) {
     Pair_opt::_remove_last(nextInsertIndex_);
   }

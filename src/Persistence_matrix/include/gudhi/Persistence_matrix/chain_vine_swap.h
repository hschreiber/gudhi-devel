--- conflicted
+++ resolved
@@ -109,10 +109,6 @@
    */
   Chain_barcode_swap(Chain_barcode_swap&& other) : CP(std::move(static_cast<CP&>(other))) {};
 
-<<<<<<< HEAD
- protected:
-  bool is_negative_in_pair(ID_index pivot) const {
-=======
   Chain_barcode_swap& operator=(Chain_barcode_swap other) { CP::operator=(other); }
 
   friend void swap(Chain_barcode_swap& swap1, Chain_barcode_swap& swap2) {
@@ -121,7 +117,6 @@
 
  protected:
   bool _is_negative_in_bar(ID_index pivot) const {
->>>>>>> 0703645a
     Pos_index pos = _get_pivot_position(pivot);
     return _death_val(pivot) == pos;
   }
@@ -168,15 +163,8 @@
     return pos1 < pos2 ? (pos2 - pos1) == 1 : (pos1 - pos2) == 1;
   }
 
-<<<<<<< HEAD
-  Chain_barcode_swap& operator=(Chain_barcode_swap other) { Chain_pairing<Master_matrix>::operator=(other); }
-
-  friend void swap(Chain_barcode_swap& swap1, Chain_barcode_swap& swap2) {
-    swap(static_cast<Chain_pairing<Master_matrix>&>(swap1), static_cast<Chain_pairing<Master_matrix>&>(swap2));
-=======
   Pos_index _death_val(ID_index pivot) const {
     return CP::_death(_get_pivot_position(pivot));
->>>>>>> 0703645a
   }
 
   Pos_index _birth_val(ID_index pivot) const {
@@ -326,19 +314,6 @@
   constexpr Master_chain_matrix* _matrix() { return static_cast<Master_chain_matrix*>(this); }
 
   constexpr const Master_chain_matrix* _matrix() const { return static_cast<const Master_chain_matrix*>(this); }
-
-  void _swap_positions(ID_index pivot1, ID_index pivot2)
-  {
-    if constexpr (Master_matrix::Option_list::has_column_pairings ||
-                  Master_matrix::Option_list::can_retrieve_representative_cycles) {
-      auto& map = _matrix()->map_;
-      if constexpr (Master_matrix::Option_list::has_map_column_container) {
-        std::swap(map.at(pivot1), map.at(pivot2));
-      } else {
-        std::swap(map[pivot1], map[pivot2]);
-      }
-    }
-  }
 };
 
 template <class Master_matrix>
@@ -351,20 +326,12 @@
 template <class Master_matrix>
 inline Chain_vine_swap<Master_matrix>::Chain_vine_swap(std::function<bool(Pos_index, Pos_index)> birthComparator,
                                                        std::function<bool(Pos_index, Pos_index)> deathComparator)
-<<<<<<< HEAD
-    : CP(), birthComp_(std::move(birthComparator)), deathComp_(std::move(deathComparator))
-=======
     : birthComp_(std::move(birthComparator)), deathComp_(std::move(deathComparator))
->>>>>>> 0703645a
 {}
 
 template <class Master_matrix>
 inline Chain_vine_swap<Master_matrix>::Chain_vine_swap(const Chain_vine_swap& matrixToCopy)
-<<<<<<< HEAD
-    : CP(static_cast<const CP&>(matrixToCopy)), birthComp_(matrixToCopy.birthComp_), deathComp_(matrixToCopy.deathComp_)
-=======
     : birthComp_(matrixToCopy.birthComp_), deathComp_(matrixToCopy.deathComp_)
->>>>>>> 0703645a
 {}
 
 template <class Master_matrix>
@@ -408,11 +375,7 @@
       ID_index pivot1 = _matrix()->get_pivot(columnIndex1);
       ID_index pivot2 = _matrix()->get_pivot(columnIndex2);
       if constexpr (Master_matrix::Option_list::has_column_pairings) {
-<<<<<<< HEAD
-        CP::negative_transpose(pivot1, pivot2);
-=======
         _matrix()->_negative_transpose_barcode(pivot1, pivot2);
->>>>>>> 0703645a
       }
       _swap_positions(pivot1, pivot2);
       return columnIndex1;
@@ -425,11 +388,7 @@
       ID_index pivot1 = _matrix()->get_pivot(columnIndex1);
       ID_index pivot2 = _matrix()->get_pivot(columnIndex2);
       if constexpr (Master_matrix::Option_list::has_column_pairings) {
-<<<<<<< HEAD
-        CP::negative_positive_transpose(pivot1, pivot2);
-=======
         _matrix()->_negative_positive_transpose_barcode(pivot1, pivot2);
->>>>>>> 0703645a
       }
       _swap_positions(pivot1, pivot2);
       return columnIndex1;
@@ -442,11 +401,7 @@
       ID_index pivot1 = _matrix()->get_pivot(columnIndex1);
       ID_index pivot2 = _matrix()->get_pivot(columnIndex2);
       if constexpr (Master_matrix::Option_list::has_column_pairings) {
-<<<<<<< HEAD
-        CP::positive_negative_transpose(pivot1, pivot2);
-=======
         _matrix()->_positive_negative_transpose_barcode(pivot1, pivot2);
->>>>>>> 0703645a
       }
       _swap_positions(pivot1, pivot2);
       return columnIndex1;
@@ -458,11 +413,7 @@
     ID_index pivot1 = _matrix()->get_pivot(columnIndex1);
     ID_index pivot2 = _matrix()->get_pivot(columnIndex2);
     if constexpr (Master_matrix::Option_list::has_column_pairings) {
-<<<<<<< HEAD
-      CP::positive_transpose(pivot1, pivot2);
-=======
       _matrix()->_positive_transpose_barcode(pivot1, pivot2);
->>>>>>> 0703645a
     }
     _swap_positions(pivot1, pivot2);
     return columnIndex1;
@@ -505,11 +456,7 @@
     bool hasSmallerBirth;
     if constexpr (Master_matrix::Option_list::has_column_pairings) {
       // this order because position were swapped with swap_positions
-<<<<<<< HEAD
-      hasSmallerBirth = (CP::birth(col2.get_pivot()) < CP::birth(col1.get_pivot()));
-=======
       hasSmallerBirth = (_matrix()->_birth_val(col2.get_pivot()) < _matrix()->_birth_val(col1.get_pivot()));
->>>>>>> 0703645a
     } else {
       hasSmallerBirth = birthComp_(columnIndex1, columnIndex2);
     }
@@ -537,11 +484,7 @@
   bool hasSmallerDeath;
   if constexpr (Master_matrix::Option_list::has_column_pairings) {
     // this order because position were swapped with swap_positions
-<<<<<<< HEAD
-    hasSmallerDeath = (CP::death(col2.get_pivot()) < CP::death(col1.get_pivot()));
-=======
     hasSmallerDeath = (_matrix()->_death_val(col2.get_pivot()) < _matrix()->_death_val(col1.get_pivot()));
->>>>>>> 0703645a
   } else {
     hasSmallerDeath = deathComp_(columnIndex1, columnIndex2);
   }
@@ -572,11 +515,7 @@
   ID_index pivot1 = _matrix()->get_pivot(columnIndex1);
   ID_index pivot2 = _matrix()->get_pivot(columnIndex2);
   if constexpr (Master_matrix::Option_list::has_column_pairings) {
-<<<<<<< HEAD
-    CP::positive_negative_transpose(pivot1, pivot2);
-=======
     _matrix()->_positive_negative_transpose_barcode(pivot1, pivot2);
->>>>>>> 0703645a
   }
   _swap_positions(pivot1, pivot2);
 

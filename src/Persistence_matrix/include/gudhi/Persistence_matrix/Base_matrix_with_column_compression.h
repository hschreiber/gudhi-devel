/*    This file is part of the Gudhi Library - https://gudhi.inria.fr/ - which is released under MIT.
 *    See file LICENSE or go to https://gudhi.inria.fr/licensing/ for full license details.
 *    Author(s):       Hannah Schreiber
 *
 *    Copyright (C) 2022-24 Inria
 *
 *    Modification(s):
 *      - YYYY/MM Author: Description of the modification
 */

/**
 * @file Base_matrix_with_column_compression.h
 * @author Hannah Schreiber
 * @brief Contains the @ref Gudhi::persistence_matrix::Base_matrix_with_column_compression class.
 */

#ifndef PM_BASE_MATRIX_COMPRESSION_H
#define PM_BASE_MATRIX_COMPRESSION_H

#include <iostream>  //print() only
#include <vector>
#include <utility>  //std::swap, std::move & std::exchange

#include <boost/intrusive/set.hpp>
#include <boost/pending/disjoint_sets.hpp>

#include <gudhi/Simple_object_pool.h>

namespace Gudhi {
namespace persistence_matrix {

/**
 * @class Base_matrix_with_column_compression Base_matrix_with_column_compression.h \
 * gudhi/Persistence_matrix/Base_matrix_with_column_compression.h
 * @ingroup persistence_matrix
 *
 * @brief A @ref basematrix "base matrix" (also see @ref Base_matrix), but with column compression. That is, all
 * identical columns in the matrix are compressed together as the same column. For matrices with a lot of redundant
 * columns, this will save a lot of space. Also, any addition made onto a column will be performed at the same time
 * on all other identical columns, which is an advantage for the cohomology algorithm for example.
 *
 * @tparam Master_matrix An instantiation of @ref Matrix from which all types and options are deduced.
 */
template <class Master_matrix>
class Base_matrix_with_column_compression : protected Master_matrix::Matrix_row_access_option
{
 public:
  using Index = typename Master_matrix::Index;         /**< Container index type. */
  using Dimension = typename Master_matrix::Dimension; /**< Dimension value type. */
  /**
   * @brief Field operators class. Necessary only if @ref PersistenceMatrixOptions::is_z2 is false.
   */
  using Field_operators = typename Master_matrix::Field_operators;
  using Field_element = typename Master_matrix::Element;               /**< Field element value type. */
  using Row = typename Master_matrix::Row;                             /**< Row type,
                                                                            only necessary with row access option. */
  using Entry_constructor = typename Master_matrix::Entry_constructor; /**< Factory of @ref Entry classes. */
  using Column_settings = typename Master_matrix::Column_settings;     /**< Structure giving access to the columns to
                                                                            necessary external classes. */

  /**
   * @brief Type for columns. Only one for each "column class" is explicitly constructed.
   */
  class Column : public Master_matrix::Column,
                 public boost::intrusive::set_base_hook<boost::intrusive::link_mode<boost::intrusive::normal_link> >
  {
   public:
    using Base = typename Master_matrix::Column;

    Column(Column_settings* colSettings = nullptr) : Base(colSettings) {}

    template <class Container>
    Column(const Container& nonZeroRowIndices, Column_settings* colSettings) : Base(nonZeroRowIndices, colSettings)
    {}

    template <class Container, class Row_container>
    Column(Index columnIndex,
           const Container& nonZeroRowIndices,
           Row_container* rowContainer,
           Column_settings* colSettings)
        : Base(columnIndex, nonZeroRowIndices, rowContainer, colSettings)
    {}

<<<<<<< HEAD
    template <class Container>
=======
    template <class Container, class = std::enable_if_t<!std::is_arithmetic_v<Container> > >
>>>>>>> 2e1cab55
    Column(const Container& nonZeroRowIndices, Dimension dimension, Column_settings* colSettings)
        : Base(nonZeroRowIndices, dimension, colSettings)
    {}

<<<<<<< HEAD
    template <class Container, class Row_container>
=======
    template <class Container, class Row_container, class = std::enable_if_t<!std::is_arithmetic_v<Container> > >
>>>>>>> 2e1cab55
    Column(Index columnIndex,
           const Container& nonZeroRowIndices,
           Dimension dimension,
           Row_container* rowContainer,
           Column_settings* colSettings)
        : Base(columnIndex, nonZeroRowIndices, dimension, rowContainer, colSettings)
    {}

<<<<<<< HEAD
=======
    Column(Index idx, Dimension dimension, Column_settings* colSettings) : Base(idx, dimension, colSettings) {}

    Column(Index idx, Field_element e, Dimension dimension, Column_settings* colSettings)
        : Base(idx, e, dimension, colSettings)
    {}

    template <class Row_container>
    Column(Index columnIndex, Index idx, Dimension dimension, Row_container* rowContainer, Column_settings* colSettings)
        : Base(columnIndex, idx, dimension, rowContainer, colSettings)
    {}

    template <class Row_container>
    Column(Index columnIndex,
           Index idx,
           Field_element e,
           Dimension dimension,
           Row_container* rowContainer,
           Column_settings* colSettings)
        : Base(columnIndex, idx, e, dimension, rowContainer, colSettings)
    {}

>>>>>>> 2e1cab55
    Column(const Column& column, Column_settings* colSettings = nullptr)
        : Base(static_cast<const Base&>(column), colSettings), rep_(column.rep_)
    {}

    template <class Row_container>
    Column(const Column& column, Index columnIndex, Row_container* rowContainer, Column_settings* colSettings = nullptr)
        : Base(static_cast<const Base&>(column), columnIndex, rowContainer, colSettings), rep_(column.rep_)
    {}
<<<<<<< HEAD

    Column(Column&& column) noexcept : Base(std::move(static_cast<Base&>(column))), rep_(std::exchange(column.rep_, 0))
    {}

    ~Column() = default;

=======

    Column(Column&& column) noexcept : Base(std::move(static_cast<Base&>(column))), rep_(std::exchange(column.rep_, 0))
    {}

    ~Column() = default;

>>>>>>> 2e1cab55
    // TODO: is it possible to make this work?
    //  template <class... U>
    //  Column(U&&... u) : Base(std::forward<U>(u)...) {}

    Index get_rep() const { return rep_; }

    void set_rep(const Index& rep) { rep_ = rep; }

    Column& operator=(const Column& other)
    {
      Base::operator=(other);
      rep_ = other.rep_;
    }

    Column& operator=(Column&& other) noexcept
    {
      Base::operator=(std::move(other));
      rep_ = std::exchange(other.rep_, 0);
    }

    struct Hasher {
      size_t operator()(const Column& c) const { return std::hash<Base>()(static_cast<Base>(c)); }
    };

   private:
    Index rep_; /**< Index in the union-find of the root of the set representing this column class. */
  };

  /**
   * @brief Constructs an empty matrix.
   *
   * @param colSettings Pointer to an existing setting structure for the columns. The structure should contain all
   * the necessary external classes specifically necessary for the chosen column type, such as custom allocators.
   */
  Base_matrix_with_column_compression(Column_settings* colSettings);
  /**
   * @brief Constructs a matrix from the given ordered columns. The columns are inserted in the given order.
   * If no identical column already existed, a copy of the column is stored. If an identical one existed, no new
   * column is constructed and the relationship between the two is registered in an union-find structure.
   *
   * @tparam Container Range type for @ref Matrix::Entry_representative ranges.
   * Assumed to have a begin(), end() and size() method.
   * @param columns A vector of @ref Matrix::Entry_representative ranges to construct the columns from.
   * The content of the ranges are assumed to be sorted by increasing ID value.
   * @param colSettings Pointer to an existing setting structure for the columns. The structure should contain all
   * the necessary external classes specifically necessary for the chosen column type, such as custom allocators.
   */
  template <class Container>
  Base_matrix_with_column_compression(const std::vector<Container>& columns, Column_settings* colSettings);
  /**
   * @brief Constructs a new empty matrix and reserves space for the given number of columns.
   *
   * @param numberOfColumns Number of columns to reserve space for.
   * @param colSettings Pointer to an existing setting structure for the columns. The structure should contain all
   * the necessary external classes specifically necessary for the chosen column type, such as custom allocators.
   */
  Base_matrix_with_column_compression(unsigned int numberOfColumns, Column_settings* colSettings);
  /**
   * @brief Copy constructor. If @p colSettings is not a null pointer, its value is kept
   * instead of the one in the copied matrix.
   *
   * @param matrixToCopy Matrix to copy.
   * @param colSettings Either a pointer to an existing setting structure for the columns or a null pointer.
   * The structure should contain all the necessary external classes specifically necessary for the chosen column type,
   * such as custom allocators. If null pointer, the pointer stored in @p matrixToCopy is used instead.
   */
  Base_matrix_with_column_compression(const Base_matrix_with_column_compression& matrixToCopy,
                                      Column_settings* colSettings = nullptr);
  /**
   * @brief Move constructor.
   *
   * @param other Matrix to move.
   */
  Base_matrix_with_column_compression(Base_matrix_with_column_compression&& other) noexcept;
  /**
   * @brief Destructor.
   */
  ~Base_matrix_with_column_compression();

  /**
   * @brief Inserts a new ordered column at the end of the matrix by copying the given range of
   * @ref Matrix::Entry_representative. The content of the range is assumed to be sorted by increasing ID value.
   *
   * @tparam Container Range of @ref Matrix::Entry_representative. Assumed to have a begin(), end() and size() method.
   * @param column Range of @ref Matrix::Entry_representative from which the column has to be constructed. Assumed to be
   * ordered by increasing ID value.
   */
  template <class Container, class = std::enable_if_t<!std::is_arithmetic_v<Container> > >
  void insert_column(const Container& column);
  /**
   * @brief Inserts a new column at the end of the matrix. The column will consist of the given index only.
   * Only available for Z2 coefficients. Otherwise, add the entry coefficient to the arguments.
   * 
   * @param idx Entry ID.
   */
  void insert_column(Index idx);
  /**
   * @brief Inserts a new column at the end of the matrix. The column will consist of the given index only.
   * Only available for Zp coefficients. For Z2, do not specify the last argument.
   * 
   * @param idx Entry ID.
   * @param e Entry coefficient.
   */
  void insert_column(Index idx, Field_element e);
  /**
   * @brief Same as @ref insert_column, only for interface purposes. The given dimension is ignored and not stored.
   *
   * @tparam Boundary_range Range of @ref Matrix::Entry_representative. Assumed to have a begin(), end() and size()
   * method.
   * @param boundary Range of @ref Matrix::Entry_representative from which the column has to be constructed. Assumed to
   * be ordered by increasing ID value.
   * @param dim Ignored.
   */
  template <class Boundary_range>
  void insert_boundary(const Boundary_range& boundary,
                       Dimension dim = Master_matrix::template get_null_value<Dimension>());
  /**
   * @brief Returns the column at the given @ref MatIdx index.
   * The type of the column depends on the chosen options, see @ref PersistenceMatrixOptions::column_type.
   *
   * Remark: the method it-self is not const, because of the path compression optimization of the union-find structure,
   * when a column is looked up.
   *
   * @param columnIndex @ref MatIdx index of the column to return.
   * @return Const reference to the column.
   */
  const Column& get_column(Index columnIndex);
  /**
   * @brief Only available if @ref PersistenceMatrixOptions::has_row_access is true.
   * Returns the row at the given @ref rowindex "row index" of the compressed matrix.
   * The type of the row depends on the chosen options, see @ref PersistenceMatrixOptions::has_intrusive_rows.
   * Note that the row will be from the compressed matrix, that is, the one with only unique columns.
   *
   * @param rowIndex @ref rowindex "Row index" of the row to return.
   * @return Const reference to the row.
   */
  const Row& get_row(Index rowIndex) const;
  /**
   * @brief If @ref PersistenceMatrixOptions::has_row_access and @ref PersistenceMatrixOptions::has_removable_rows
   * are true: assumes that the row is empty and removes it. Otherwise, does nothing.
   *
   * @warning The removed rows are always assumed to be empty. If it is not the case, the deleted row entries are not
   * removed from their columns. And in the case of intrusive rows, this will generate a segmentation fault when
   * the column entries are destroyed later. The row access is just meant as a "read only" access to the rows and the
   * @ref erase_empty_row method just as a way to specify that a row is empty and can therefore be removed from
   * dictionaries. This allows to avoid testing the emptiness of a row at each column entry removal, what can be
   * quite frequent.
   *
   * @param rowIndex @ref rowindex "Row index" of the empty row.
   */
  void erase_empty_row(Index rowIndex);

  /**
   * @brief Returns the current number of columns in the matrix, counting also the redundant columns.
   *
   * @return The number of columns.
   */
  Index get_number_of_columns() const;

  /**
   * @brief Adds column represented by @p sourceColumn onto the column at @p targetColumnIndex in the matrix.
   *
   * The representatives of redundant columns are summed together, which means that
   * all column compressed together with the target column are affected by the change, not only the target.
   *
   * @tparam Entry_range_or_column_index Either a range of @ref Entry with a begin() and end() method,
   * or any integer type.
   * @param sourceColumn Either an entry range or the @ref MatIdx index of the column to add.
   * @param targetColumnIndex @ref MatIdx index of the target column.
   */
  template <class Entry_range_or_column_index>
  void add_to(const Entry_range_or_column_index& sourceColumn, Index targetColumnIndex);
  /**
   * @brief Multiplies the target column with the coefficient and then adds the source column to it.
   * That is: `targetColumn = (targetColumn * coefficient) + sourceColumn`.
   *
   * The representatives of redundant columns are summed together, which means that
   * all column compressed together with the target column are affected by the change, not only the target.
   *
   * @tparam Entry_range_or_column_index Either a range of @ref Entry with a begin() and end() method,
   * or any integer type.
   * @param sourceColumn Either a @ref Entry range or the @ref MatIdx index of the column to add.
   * @param coefficient Value to multiply.
   * @param targetColumnIndex @ref MatIdx index of the target column.
   */
  template <class Entry_range_or_column_index>
  void multiply_target_and_add_to(const Entry_range_or_column_index& sourceColumn,
                                  const Field_element& coefficient,
                                  Index targetColumnIndex);
  /**
   * @brief Multiplies the source column with the coefficient before adding it to the target column.
   * That is: `targetColumn += (coefficient * sourceColumn)`. The source column will **not** be modified.
   *
   * The representatives of redundant columns are summed together, which means that
   * all column compressed together with the target column are affected by the change, not only the target.
   *
   * @tparam Entry_range_or_column_index Either a range of @ref Entry with a begin() and end() method,
   * or any integer type.
   * @param coefficient Value to multiply.
   * @param sourceColumn Either a @ref Entry range or the @ref MatIdx index of the column to add.
   * @param targetColumnIndex @ref MatIdx index of the target column.
   */
  template <class Entry_range_or_column_index>
  void multiply_source_and_add_to(const Field_element& coefficient,
                                  const Entry_range_or_column_index& sourceColumn,
                                  Index targetColumnIndex);

  /**
   * @brief Indicates if the entry at given coordinates has value zero.
   *
   * @param columnIndex @ref MatIdx index of the column of the entry.
   * @param rowIndex @ref rowindex "Row index" of the row of the entry.
   * @return true If the entry has value zero.
   * @return false Otherwise.
   */
  bool is_zero_entry(Index columnIndex, Index rowIndex);
  /**
   * @brief Indicates if the column at given index has value zero.
   *
   * @param columnIndex @ref MatIdx index of the column.
   * @return true If the column has value zero.
   * @return false Otherwise.
   */
  bool is_zero_column(Index columnIndex);

  /**
   * @brief Resets the matrix to an empty matrix.
   *
   * @param colSettings Pointer to the entry factory.
   */
  void reset(Column_settings* colSettings)
  {
    columnToRep_.clear_and_dispose(Delete_disposer(this));
    columnClasses_ = boost::disjoint_sets_with_storage<>();
    repToColumn_.clear();
    nextColumnIndex_ = 0;
    colSettings_ = colSettings;
  }

  /**
   * @brief Assign operator.
   */
  Base_matrix_with_column_compression& operator=(const Base_matrix_with_column_compression& other);
  /**
   * @brief Move assign operator.
   */
  Base_matrix_with_column_compression& operator=(Base_matrix_with_column_compression&& other) noexcept;

  /**
   * @brief Swap operator.
   */
  friend void swap(Base_matrix_with_column_compression& matrix1, Base_matrix_with_column_compression& matrix2) noexcept
  {
    matrix1.columnToRep_.swap(matrix2.columnToRep_);
    std::swap(matrix1.columnClasses_, matrix2.columnClasses_);
    matrix1.repToColumn_.swap(matrix2.repToColumn_);
    std::swap(matrix1.nextColumnIndex_, matrix2.nextColumnIndex_);
    std::swap(matrix1.colSettings_, matrix2.colSettings_);
    std::swap(matrix1.columnPool_, matrix2.columnPool_);

    if constexpr (Master_matrix::Option_list::has_row_access) {
      swap(static_cast<typename Master_matrix::Matrix_row_access_option&>(matrix1),
           static_cast<typename Master_matrix::Matrix_row_access_option&>(matrix2));
    }
  }

  void print();  // for debug

 private:
  /**
   * @brief The disposer object function for boost intrusive container
   */
  struct Delete_disposer {
    Delete_disposer(Base_matrix_with_column_compression* matrix) : matrix_(matrix) {}

    void operator()(Column* delete_this) { matrix_->columnPool_->destroy(delete_this); }

    Base_matrix_with_column_compression* matrix_;
  };

  using RA_opt = typename Master_matrix::Matrix_row_access_option;
  using Col_dict = boost::intrusive::set<Column, boost::intrusive::constant_time_size<false> >;

  Col_dict columnToRep_;                              /**< Map from a column to the index of its representative. */
  boost::disjoint_sets_with_storage<> columnClasses_; /**< Union-find structure,
                                                           where two columns in the same set are identical. */
  std::vector<Column*> repToColumn_;                  /**< Map from the representative index to
                                                           the representative Column. */
  Index nextColumnIndex_;                             /**< Next unused column index. */
  Column_settings* colSettings_;                      /**< Entry factory. */
  /**
   * @brief Column factory. Has to be a pointer as Simple_object_pool is not swappable, so their addresses have to be
   * exchanged instead.
   */
  std::unique_ptr<Simple_object_pool<Column> > columnPool_;
  inline static const Column empty_column_; /**< Representative for empty columns. */

  template <class F>
  void _initialize_column(F&& get_column);
  void _insert_column(Index columnIndex);
  void _insert_double_column(Index columnIndex, typename Col_dict::iterator& doubleIt);
};

template <class Master_matrix>
inline Base_matrix_with_column_compression<Master_matrix>::Base_matrix_with_column_compression(
    Column_settings* colSettings)
    : RA_opt(), nextColumnIndex_(0), colSettings_(colSettings), columnPool_(new Simple_object_pool<Column>)
{
}

template <class Master_matrix>
template <class Container>
inline Base_matrix_with_column_compression<Master_matrix>::Base_matrix_with_column_compression(
    const std::vector<Container>& columns,
    Column_settings* colSettings)
    : RA_opt(columns.size()),
      columnClasses_(columns.size()),
      repToColumn_(columns.size(), nullptr),
      nextColumnIndex_(0),
      colSettings_(colSettings),
      columnPool_(new Simple_object_pool<Column>)
{
  for (const Container& c : columns) {
    insert_column(c);
  }
}

template <class Master_matrix>
inline Base_matrix_with_column_compression<Master_matrix>::Base_matrix_with_column_compression(
    unsigned int numberOfColumns,
    Column_settings* colSettings)
    : RA_opt(numberOfColumns),
      columnClasses_(numberOfColumns),
      repToColumn_(numberOfColumns, nullptr),
      nextColumnIndex_(0),
      colSettings_(colSettings),
      columnPool_(new Simple_object_pool<Column>)
{
}

template <class Master_matrix>
inline Base_matrix_with_column_compression<Master_matrix>::Base_matrix_with_column_compression(
    const Base_matrix_with_column_compression& matrixToCopy,
    Column_settings* colSettings)
    : RA_opt(static_cast<const RA_opt&>(matrixToCopy)),
      columnClasses_(matrixToCopy.columnClasses_),
      repToColumn_(matrixToCopy.repToColumn_.size(), nullptr),
      nextColumnIndex_(0),
      colSettings_(colSettings == nullptr ? matrixToCopy.colSettings_ : colSettings),
      columnPool_(new Simple_object_pool<Column>)
{
  for (const Column* col : matrixToCopy.repToColumn_) {
    if (col != nullptr) {
      if constexpr (Master_matrix::Option_list::has_row_access) {
        repToColumn_[nextColumnIndex_] =
            columnPool_->construct(*col, col->get_column_index(), RA_opt::_get_rows_ptr(), colSettings_);
      } else {
        repToColumn_[nextColumnIndex_] = columnPool_->construct(*col, colSettings_);
      }
      columnToRep_.insert(columnToRep_.end(), *repToColumn_[nextColumnIndex_]);
      repToColumn_[nextColumnIndex_]->set_rep(nextColumnIndex_);
    }
    nextColumnIndex_++;
  }
}

template <class Master_matrix>
inline Base_matrix_with_column_compression<Master_matrix>::Base_matrix_with_column_compression(
    Base_matrix_with_column_compression&& other) noexcept
    : RA_opt(std::move(static_cast<RA_opt&>(other))),
      columnToRep_(std::move(other.columnToRep_)),
      columnClasses_(std::move(other.columnClasses_)),
      repToColumn_(std::move(other.repToColumn_)),
      nextColumnIndex_(std::exchange(other.nextColumnIndex_, 0)),
      colSettings_(std::exchange(other.colSettings_, nullptr)),
      columnPool_(std::exchange(other.columnPool_, nullptr))
{
}

template <class Master_matrix>
inline Base_matrix_with_column_compression<Master_matrix>::~Base_matrix_with_column_compression()
{
  columnToRep_.clear_and_dispose(Delete_disposer(this));
}

template <class Master_matrix>
template <class Container, class>
inline void Base_matrix_with_column_compression<Master_matrix>::insert_column(const Container& column)
{
  insert_boundary(column);
}

template <class Master_matrix>
inline void Base_matrix_with_column_compression<Master_matrix>::insert_column(Index idx)
{
  static_assert(Master_matrix::Option_list::is_z2,
                "Insertion method not available for Zp != Z2. Please specify the coefficient.");

  if constexpr (Master_matrix::Option_list::has_row_access && !Master_matrix::Option_list::has_removable_rows) {
    RA_opt::_resize(idx);
  }

  _initialize_column([&]() -> Column* {
    if constexpr (Master_matrix::Option_list::has_row_access) {
      return columnPool_->construct(nextColumnIndex_, idx, 0, RA_opt::_get_rows_ptr(), colSettings_);
    } else {
      return columnPool_->construct(idx, 0, colSettings_);
    }
  });

  _insert_column(nextColumnIndex_);

  nextColumnIndex_++;
}

template <class Master_matrix>
inline void Base_matrix_with_column_compression<Master_matrix>::insert_column(Index idx,
                                                                              Field_element e)
{
  static_assert(!Master_matrix::Option_list::is_z2,
                "Insertion method not available for Zp == Z2. Please do not specify any coefficient.");

  if constexpr (Master_matrix::Option_list::has_row_access && !Master_matrix::Option_list::has_removable_rows) {
    RA_opt::_resize(idx);
  }

  _initialize_column([&]() -> Column* {
    if constexpr (Master_matrix::Option_list::has_row_access) {
      return columnPool_->construct(nextColumnIndex_, idx, e, 0, RA_opt::_get_rows_ptr(), colSettings_);
    } else {
      return columnPool_->construct(idx, e, 0, colSettings_);
    }
  });

  _insert_column(nextColumnIndex_);

  nextColumnIndex_++;
}

template <class Master_matrix>
template <class Boundary_range>
inline void Base_matrix_with_column_compression<Master_matrix>::insert_boundary(const Boundary_range& boundary,
                                                                                Dimension dim)
{
  // handles a dimension which is not actually stored.
  // TODO: verify if this is not a problem for the cohomology algorithm and if yes,
  // change how Column_dimension_option is chosen.
  if (dim == Master_matrix::template get_null_value<Dimension>()) dim = boundary.size() == 0 ? 0 : boundary.size() - 1;

  if constexpr (Master_matrix::Option_list::has_row_access && !Master_matrix::Option_list::has_removable_rows) {
    if (boundary.begin() != boundary.end()) {
<<<<<<< HEAD
      Index pivot;
      if constexpr (Master_matrix::Option_list::is_z2) {
        pivot = *std::prev(boundary.end());
      } else {
        pivot = std::prev(boundary.end())->first;
      }
      RA_opt::_resize(pivot);
=======
      RA_opt::_resize(Master_matrix::get_row_index(*std::prev(boundary.end())));
>>>>>>> 2e1cab55
    }
  }

  _initialize_column([&]() -> Column* {
    if constexpr (Master_matrix::Option_list::has_row_access) {
<<<<<<< HEAD
      repToColumn_.push_back(
          columnPool_->construct(nextColumnIndex_, boundary, dim, RA_opt::_get_rows_ptr(), colSettings_));
=======
      return columnPool_->construct(nextColumnIndex_, boundary, dim, RA_opt::_get_rows_ptr(), colSettings_);
>>>>>>> 2e1cab55
    } else {
      return columnPool_->construct(boundary, dim, colSettings_);
    }
<<<<<<< HEAD
  } else {
    if constexpr (Master_matrix::Option_list::has_row_access) {
      repToColumn_[nextColumnIndex_] =
          columnPool_->construct(nextColumnIndex_, boundary, dim, RA_opt::_get_rows_ptr(), colSettings_);
    } else {
      repToColumn_[nextColumnIndex_] = columnPool_->construct(boundary, dim, colSettings_);
    }
  }
=======
  });

>>>>>>> 2e1cab55
  _insert_column(nextColumnIndex_);

  nextColumnIndex_++;
}

template <class Master_matrix>
inline const typename Base_matrix_with_column_compression<Master_matrix>::Column&
Base_matrix_with_column_compression<Master_matrix>::get_column(Index columnIndex)
{
  auto col = repToColumn_[columnClasses_.find_set(columnIndex)];
  if (col == nullptr) return empty_column_;
  return *col;
}

template <class Master_matrix>
inline const typename Base_matrix_with_column_compression<Master_matrix>::Row&
Base_matrix_with_column_compression<Master_matrix>::get_row(Index rowIndex) const
{
  static_assert(Master_matrix::Option_list::has_row_access, "Row access has to be enabled for this method.");

  return RA_opt::get_row(rowIndex);
}

template <class Master_matrix>
inline void Base_matrix_with_column_compression<Master_matrix>::erase_empty_row(Index rowIndex)
{
  if constexpr (Master_matrix::Option_list::has_row_access && Master_matrix::Option_list::has_removable_rows) {
    RA_opt::erase_empty_row(rowIndex);
  }
}

template <class Master_matrix>
inline typename Base_matrix_with_column_compression<Master_matrix>::Index
Base_matrix_with_column_compression<Master_matrix>::get_number_of_columns() const
{
  return nextColumnIndex_;
}

template <class Master_matrix>
template <class Entry_range_or_column_index>
inline void Base_matrix_with_column_compression<Master_matrix>::add_to(const Entry_range_or_column_index& sourceColumn,
                                                                       Index targetColumnIndex)
{
  // handle case where targetRep == sourceRep?
  Index targetRep = columnClasses_.find_set(targetColumnIndex);
  Column& target = *repToColumn_[targetRep];
  columnToRep_.erase(target);
  if constexpr (std::is_integral_v<Entry_range_or_column_index>) {
    target += get_column(sourceColumn);
  } else {
    target += sourceColumn;
  }
  _insert_column(targetRep);
}

template <class Master_matrix>
template <class Entry_range_or_column_index>
inline void Base_matrix_with_column_compression<Master_matrix>::multiply_target_and_add_to(
    const Entry_range_or_column_index& sourceColumn,
    const Field_element& coefficient,
    Index targetColumnIndex)
{
  // handle case where targetRep == sourceRep?
  Index targetRep = columnClasses_.find_set(targetColumnIndex);
  Column& target = *repToColumn_[targetRep];
  columnToRep_.erase(target);
  if constexpr (std::is_integral_v<Entry_range_or_column_index>) {
    target.multiply_target_and_add(coefficient, get_column(sourceColumn));
  } else {
    target.multiply_target_and_add(coefficient, sourceColumn);
  }
  _insert_column(targetRep);
}

template <class Master_matrix>
template <class Entry_range_or_column_index>
inline void Base_matrix_with_column_compression<Master_matrix>::multiply_source_and_add_to(
    const Field_element& coefficient,
    const Entry_range_or_column_index& sourceColumn,
    Index targetColumnIndex)
{
  // handle case where targetRep == sourceRep?
  Index targetRep = columnClasses_.find_set(targetColumnIndex);
  Column& target = *repToColumn_[targetRep];
  columnToRep_.erase(target);
  if constexpr (std::is_integral_v<Entry_range_or_column_index>) {
    target.multiply_source_and_add(get_column(sourceColumn), coefficient);
  } else {
    target.multiply_source_and_add(sourceColumn, coefficient);
  }
  _insert_column(targetRep);
}

template <class Master_matrix>
inline bool Base_matrix_with_column_compression<Master_matrix>::is_zero_entry(Index columnIndex, Index rowIndex)
{
  auto col = repToColumn_[columnClasses_.find_set(columnIndex)];
  if (col == nullptr) return true;
  return !col->is_non_zero(rowIndex);
}

template <class Master_matrix>
inline bool Base_matrix_with_column_compression<Master_matrix>::is_zero_column(Index columnIndex)
{
  auto col = repToColumn_[columnClasses_.find_set(columnIndex)];
  if (col == nullptr) return true;
  return col->is_empty();
}

template <class Master_matrix>
inline Base_matrix_with_column_compression<Master_matrix>&
Base_matrix_with_column_compression<Master_matrix>::operator=(const Base_matrix_with_column_compression& other)
{
  if (this == &other) return *this;

  for (auto col : repToColumn_) {
    if (col != nullptr) {
      columnPool_->destroy(col);
      col = nullptr;
    }
  }
  RA_opt::operator=(other);
  columnClasses_ = other.columnClasses_;
  columnToRep_.reserve(other.columnToRep_.size());
  repToColumn_.resize(other.repToColumn_.size(), nullptr);
  nextColumnIndex_ = 0;
  colSettings_ = other.colSettings_;
  for (const Column* col : other.repToColumn_) {
    if constexpr (Master_matrix::Option_list::has_row_access) {
      repToColumn_[nextColumnIndex_] =
          columnPool_->construct(*col, col->get_column_index(), RA_opt::_get_rows_ptr(), colSettings_);
    } else {
      repToColumn_[nextColumnIndex_] = columnPool_->construct(*col, colSettings_);
    }
    columnToRep_.insert(columnToRep_.end(), *repToColumn_[nextColumnIndex_]);
    repToColumn_[nextColumnIndex_]->set_rep(nextColumnIndex_);
    nextColumnIndex_++;
  }
  return *this;
}

template <class Master_matrix>
inline Base_matrix_with_column_compression<Master_matrix>&
Base_matrix_with_column_compression<Master_matrix>::operator=(Base_matrix_with_column_compression&& other) noexcept
{
  if (&repToColumn_ == &(other.repToColumn_)) return *this;

  RA_opt::operator=(std::move(other));

  columnToRep_.clear_and_dispose(Delete_disposer(this));

  columnToRep_ = std::move(other.columnToRep_);
  columnClasses_ = std::move(other.columnClasses_);
  repToColumn_ = std::move(other.repToColumn_);
  nextColumnIndex_ = std::exchange(other.nextColumnIndex_, 0);
  colSettings_ = std::exchange(other.colSettings_, nullptr);
  columnPool_ = std::exchange(other.columnPool_, nullptr);

  return *this;
}

template <class Master_matrix>
inline void Base_matrix_with_column_compression<Master_matrix>::print()
{
  std::cout << "Compressed_matrix:\n";
  for (Column& col : columnToRep_) {
    for (auto e : col->get_content(nextColumnIndex_)) {
      if (e == 0U)
        std::cout << "- ";
      else
        std::cout << e << " ";
    }
    std::cout << "(";
    for (Index i = 0; i < nextColumnIndex_; ++i) {
      if (columnClasses_.find_set(i) == col.get_rep()) std::cout << i << " ";
    }
    std::cout << ")\n";
  }
  std::cout << "\n";
  std::cout << "Row Matrix:\n";
  for (Index i = 0; i < RA_opt::_get_rows_ptr()->size(); ++i) {
    const Row& row = RA_opt::get_row(i);
    for (const auto& entry : row) {
      std::cout << entry.get_column_index() << " ";
    }
    std::cout << "(" << i << ")\n";
  }
  std::cout << "\n";
}

template <class Master_matrix>
template <class F>
inline void Base_matrix_with_column_compression<Master_matrix>::_initialize_column(F&& get_column)
{
  if (repToColumn_.size() == nextColumnIndex_) {
    // could perhaps be avoided, if find_set returns something special when it does not find
    columnClasses_.link(nextColumnIndex_, nextColumnIndex_);
    repToColumn_.push_back(std::forward<F>(get_column)());
  } else {
    repToColumn_[nextColumnIndex_] = std::forward<F>(get_column)();
  }
}

template <class Master_matrix>
inline void Base_matrix_with_column_compression<Master_matrix>::_insert_column(Index columnIndex)
{
  Column& col = *repToColumn_[columnIndex];

  if (col.is_empty()) {
    columnPool_->destroy(&col);  // delete curr_col;
    repToColumn_[columnIndex] = nullptr;
    return;
  }

  col.set_rep(columnIndex);
  auto res = columnToRep_.insert(col);
  if (res.first->get_rep() != columnIndex) {  // if true, then redundant column
    _insert_double_column(columnIndex, res.first);
  }
}

template <class Master_matrix>
inline void Base_matrix_with_column_compression<Master_matrix>::_insert_double_column(
    Index columnIndex,
    typename Col_dict::iterator& doubleIt)
{
  Index doubleRep = doubleIt->get_rep();
  columnClasses_.link(columnIndex, doubleRep);  // both should be representatives
  Index newRep = columnClasses_.find_set(columnIndex);

  columnPool_->destroy(repToColumn_[columnIndex]);
  repToColumn_[columnIndex] = nullptr;

  if (newRep == columnIndex) {
    std::swap(repToColumn_[doubleRep], repToColumn_[columnIndex]);
    doubleIt->set_rep(columnIndex);
  }
}

}  // namespace persistence_matrix
}  // namespace Gudhi

#endif  // PM_BASE_MATRIX_COMPRESSION_H<|MERGE_RESOLUTION|>--- conflicted
+++ resolved
@@ -81,20 +81,12 @@
         : Base(columnIndex, nonZeroRowIndices, rowContainer, colSettings)
     {}
 
-<<<<<<< HEAD
-    template <class Container>
-=======
     template <class Container, class = std::enable_if_t<!std::is_arithmetic_v<Container> > >
->>>>>>> 2e1cab55
     Column(const Container& nonZeroRowIndices, Dimension dimension, Column_settings* colSettings)
         : Base(nonZeroRowIndices, dimension, colSettings)
     {}
 
-<<<<<<< HEAD
-    template <class Container, class Row_container>
-=======
     template <class Container, class Row_container, class = std::enable_if_t<!std::is_arithmetic_v<Container> > >
->>>>>>> 2e1cab55
     Column(Index columnIndex,
            const Container& nonZeroRowIndices,
            Dimension dimension,
@@ -103,8 +95,6 @@
         : Base(columnIndex, nonZeroRowIndices, dimension, rowContainer, colSettings)
     {}
 
-<<<<<<< HEAD
-=======
     Column(Index idx, Dimension dimension, Column_settings* colSettings) : Base(idx, dimension, colSettings) {}
 
     Column(Index idx, Field_element e, Dimension dimension, Column_settings* colSettings)
@@ -126,7 +116,6 @@
         : Base(columnIndex, idx, e, dimension, rowContainer, colSettings)
     {}
 
->>>>>>> 2e1cab55
     Column(const Column& column, Column_settings* colSettings = nullptr)
         : Base(static_cast<const Base&>(column), colSettings), rep_(column.rep_)
     {}
@@ -135,21 +124,12 @@
     Column(const Column& column, Index columnIndex, Row_container* rowContainer, Column_settings* colSettings = nullptr)
         : Base(static_cast<const Base&>(column), columnIndex, rowContainer, colSettings), rep_(column.rep_)
     {}
-<<<<<<< HEAD
 
     Column(Column&& column) noexcept : Base(std::move(static_cast<Base&>(column))), rep_(std::exchange(column.rep_, 0))
     {}
 
     ~Column() = default;
 
-=======
-
-    Column(Column&& column) noexcept : Base(std::move(static_cast<Base&>(column))), rep_(std::exchange(column.rep_, 0))
-    {}
-
-    ~Column() = default;
-
->>>>>>> 2e1cab55
     // TODO: is it possible to make this work?
     //  template <class... U>
     //  Column(U&&... u) : Base(std::forward<U>(u)...) {}
@@ -601,44 +581,18 @@
 
   if constexpr (Master_matrix::Option_list::has_row_access && !Master_matrix::Option_list::has_removable_rows) {
     if (boundary.begin() != boundary.end()) {
-<<<<<<< HEAD
-      Index pivot;
-      if constexpr (Master_matrix::Option_list::is_z2) {
-        pivot = *std::prev(boundary.end());
-      } else {
-        pivot = std::prev(boundary.end())->first;
-      }
-      RA_opt::_resize(pivot);
-=======
       RA_opt::_resize(Master_matrix::get_row_index(*std::prev(boundary.end())));
->>>>>>> 2e1cab55
     }
   }
 
   _initialize_column([&]() -> Column* {
     if constexpr (Master_matrix::Option_list::has_row_access) {
-<<<<<<< HEAD
-      repToColumn_.push_back(
-          columnPool_->construct(nextColumnIndex_, boundary, dim, RA_opt::_get_rows_ptr(), colSettings_));
-=======
       return columnPool_->construct(nextColumnIndex_, boundary, dim, RA_opt::_get_rows_ptr(), colSettings_);
->>>>>>> 2e1cab55
     } else {
       return columnPool_->construct(boundary, dim, colSettings_);
     }
-<<<<<<< HEAD
-  } else {
-    if constexpr (Master_matrix::Option_list::has_row_access) {
-      repToColumn_[nextColumnIndex_] =
-          columnPool_->construct(nextColumnIndex_, boundary, dim, RA_opt::_get_rows_ptr(), colSettings_);
-    } else {
-      repToColumn_[nextColumnIndex_] = columnPool_->construct(boundary, dim, colSettings_);
-    }
-  }
-=======
   });
 
->>>>>>> 2e1cab55
   _insert_column(nextColumnIndex_);
 
   nextColumnIndex_++;

--- conflicted
+++ resolved
@@ -18,6 +18,8 @@
 #ifndef PM_RU_REP_CYCLES_H
 #define PM_RU_REP_CYCLES_H
 
+#include <utility>    //std::move
+#include <algorithm>  //std::sort
 #include <vector>
 
 #include <gudhi/persistence_matrix_options.h>
@@ -102,15 +104,11 @@
   std::vector<Index> birthToCycle_;         /**< Map from birth index to cycle index. */
 
   constexpr Master_RU_matrix* _matrix() { return static_cast<Master_RU_matrix*>(this); }
-
   constexpr const Master_RU_matrix* _matrix() const { return static_cast<const Master_RU_matrix*>(this); }
-<<<<<<< HEAD
-=======
 
   void _retrieve_cycle_from_r(Index colIdx, Index repIdx);
   void _retrieve_cycle_from_u(Index colIdx, Index repIdx);
   Inverse_column _get_inverse(Index c);
->>>>>>> 2e1cab55
 };
 
 template <class Master_matrix>
@@ -160,8 +158,6 @@
 }
 
 template <class Master_matrix>
-<<<<<<< HEAD
-=======
 inline void RU_representative_cycles<Master_matrix>::_retrieve_cycle_from_r(Index colIdx, Index repIdx)
 {
   auto& col = _matrix()->reducedMatrixR_.get_column(colIdx);
@@ -261,7 +257,6 @@
 }
 
 template <class Master_matrix>
->>>>>>> 2e1cab55
 inline void RU_representative_cycles<Master_matrix>::_reset()
 {
   representativeCycles_.clear();

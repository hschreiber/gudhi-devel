--- conflicted
+++ resolved
@@ -74,16 +74,11 @@
   Heap_column(Column_settings* colSettings = nullptr);
   template <class Container = typename Master_matrix::Boundary>
   Heap_column(const Container& nonZeroRowIndices, Column_settings* colSettings);
-<<<<<<< HEAD
-  template <class Container = typename Master_matrix::Boundary>
-  Heap_column(const Container& nonZeroRowIndices, Dimension dimension, Column_settings* colSettings);
-=======
   template <class Container = typename Master_matrix::Boundary,
             class = std::enable_if_t<!std::is_arithmetic_v<Container> > >
   Heap_column(const Container& nonZeroRowIndices, Dimension dimension, Column_settings* colSettings);
   Heap_column(ID_index idx, Dimension dimension, Column_settings* colSettings);
   Heap_column(ID_index idx, Field_element e, Dimension dimension, Column_settings* colSettings);
->>>>>>> 2e1cab55
   Heap_column(const Heap_column& column, Column_settings* colSettings = nullptr);
   Heap_column(Heap_column&& column) noexcept;
   ~Heap_column();
@@ -105,9 +100,6 @@
               Column_settings* colSettings);
   template <class Row_container>
   Heap_column(Index columnIndex,
-<<<<<<< HEAD
-              const Container& nonZeroRowIndices,
-=======
               ID_index idx,
               Dimension dimension,
               Row_container* rowContainer,
@@ -116,7 +108,6 @@
   Heap_column(Index columnIndex,
               ID_index idx,
               Field_element e,
->>>>>>> 2e1cab55
               Dimension dimension,
               Row_container* rowContainer,
               Column_settings* colSettings);
@@ -384,8 +375,7 @@
       insertsSinceLastPrune_(std::exchange(column.insertsSinceLastPrune_, 0)),
       operators_(std::exchange(column.operators_, nullptr)),
       entryPool_(std::exchange(column.entryPool_, nullptr))
-{
-}
+{}
 
 template <class Master_matrix>
 template <class Container, class Row_container>
@@ -691,11 +681,7 @@
     Field_element v = get_pivot_value();
     _add(column, v);
     // assumes that the addition never zeros out this column.
-<<<<<<< HEAD
-    if (_add(column)) {
-=======
     if (v == Field_operators::get_additive_identity()) {
->>>>>>> 2e1cab55
       Chain_opt::_swap_pivots(column);
       Dim_opt::_swap_dimension(column);
     }
@@ -737,26 +723,9 @@
 {
   if constexpr (Master_matrix::isNonBasic && !Master_matrix::Option_list::is_of_boundary_type) {
     // assumes that the addition never zeros out this column.
-<<<<<<< HEAD
-    if constexpr (Master_matrix::Option_list::is_z2) {
-      if (val) {
-        if (_add(column)) {
-          Chain_opt::_swap_pivots(column);
-          Dim_opt::_swap_dimension(column);
-        }
-      } else {
-        throw std::invalid_argument("A chain column should not be multiplied by 0.");
-      }
-    } else {
-      if (_multiply_target_and_add(val, column)) {
-        Chain_opt::_swap_pivots(column);
-        Dim_opt::_swap_dimension(column);
-      }
-=======
     if (_multiply_target_and_add(Master_matrix::get_coefficient_value(val, operators_), column)) {
       Chain_opt::_swap_pivots(column);
       Dim_opt::_swap_dimension(column);
->>>>>>> 2e1cab55
     }
   } else {
     _multiply_target_and_add(Master_matrix::get_coefficient_value(val, operators_), column);
@@ -787,24 +756,9 @@
 {
   if constexpr (Master_matrix::isNonBasic && !Master_matrix::Option_list::is_of_boundary_type) {
     // assumes that the addition never zeros out this column.
-<<<<<<< HEAD
-    if constexpr (Master_matrix::Option_list::is_z2) {
-      if (val) {
-        if (_add(column)) {
-          Chain_opt::_swap_pivots(column);
-          Dim_opt::_swap_dimension(column);
-        }
-      }
-    } else {
-      if (_multiply_source_and_add(column, val)) {
-        Chain_opt::_swap_pivots(column);
-        Dim_opt::_swap_dimension(column);
-      }
-=======
     if (_multiply_source_and_add(column, Master_matrix::get_coefficient_value(val, operators_))) {
       Chain_opt::_swap_pivots(column);
       Dim_opt::_swap_dimension(column);
->>>>>>> 2e1cab55
     }
   } else {
     _multiply_source_and_add(column, Master_matrix::get_coefficient_value(val, operators_));
@@ -966,21 +920,10 @@
 
   for (const Entry& entry : column) {
     ++insertsSinceLastPrune_;
-<<<<<<< HEAD
-    if constexpr (Master_matrix::Option_list::is_z2) {
-      if constexpr (Master_matrix::isNonBasic && !Master_matrix::Option_list::is_of_boundary_type) {
-        if (entry.get_row_index() == Chain_opt::_get_pivot()) pivotVal = !pivotVal;
-      }
-      column_.push_back(entryPool_->construct(entry.get_row_index()));
-    } else {
-      if constexpr (Master_matrix::isNonBasic && !Master_matrix::Option_list::is_of_boundary_type) {
-        if (entry.get_row_index() == Chain_opt::_get_pivot()) operators_->add_inplace(pivotVal, entry.get_element());
-=======
 
     if constexpr (Master_matrix::isNonBasic && !Master_matrix::Option_list::is_of_boundary_type) {
       if (entry.get_row_index() == Chain_opt::_get_pivot()) {
         _add_coefficient(pivotVal, entry.get_element());
->>>>>>> 2e1cab55
       }
     }
 
@@ -998,13 +941,9 @@
 inline std::conditional_t<computePivotVal, typename Heap_column<Master_matrix>::Field_element, void>
 Heap_column<Master_matrix>::_multiply(const Field_element& val)
 {
-<<<<<<< HEAD
-  if (val == 0U) {
-=======
   Field_element pivotVal(0);
 
   if (val == Field_operators::get_additive_identity()) {
->>>>>>> 2e1cab55
     if constexpr (Master_matrix::isNonBasic && !Master_matrix::Option_list::is_of_boundary_type) {
       // this would not only mess up the base, but also the pivots stored.
       throw std::invalid_argument("A chain column should not be multiplied by 0.");
@@ -1024,23 +963,6 @@
       return;
   }
 
-<<<<<<< HEAD
-  for (Entry* entry : column_) {
-    operators_->multiply_inplace(entry->get_element(), val);
-    if constexpr (Master_matrix::isNonBasic && !Master_matrix::Option_list::is_of_boundary_type) {
-      if (entry->get_row_index() == Chain_opt::_get_pivot()) operators_->add_inplace(pivotVal, entry->get_element());
-    }
-  }
-
-  for (const Entry& entry : column) {
-    ++insertsSinceLastPrune_;
-    if constexpr (Master_matrix::isNonBasic && !Master_matrix::Option_list::is_of_boundary_type) {
-      if (entry.get_row_index() == Chain_opt::_get_pivot()) operators_->add_inplace(pivotVal, entry.get_element());
-    }
-    column_.push_back(entryPool_->construct(entry.get_row_index()));
-    column_.back()->set_element(entry.get_element());
-    std::push_heap(column_.begin(), column_.end(), entryPointerComp_);
-=======
   // multiply_inplace needs a non-const reference to element, so even if Z2 never reaches here, it won't compile
   // without the constexpr, as we are not storing a dummy value just for this purpose.
   if constexpr (!Master_matrix::Option_list::is_z2) {
@@ -1071,7 +993,6 @@
     pivotVal = _multiply<true>(val);
   } else {
     _multiply<false>(val);
->>>>>>> 2e1cab55
   }
 
   _add(column, pivotVal);
@@ -1084,11 +1005,7 @@
 template <class Entry_range>
 inline bool Heap_column<Master_matrix>::_multiply_source_and_add(const Entry_range& column, const Field_element& val)
 {
-<<<<<<< HEAD
-  if (val == 0U || column.begin() == column.end()) {
-=======
   if (val == Field_operators::get_additive_identity() || column.begin() == column.end()) {
->>>>>>> 2e1cab55
     return false;
   }
 
@@ -1117,11 +1034,7 @@
 
     if constexpr (Master_matrix::isNonBasic && !Master_matrix::Option_list::is_of_boundary_type) {
       if (entry.get_row_index() == Chain_opt::_get_pivot()) {
-<<<<<<< HEAD
-        operators_->add_inplace(pivotVal, column_.back()->get_element());
-=======
         _add_coefficient(pivotVal, column_.back()->get_element());
->>>>>>> 2e1cab55
       }
     }
 
@@ -1130,9 +1043,6 @@
 
   if (2 * insertsSinceLastPrune_ > column_.size()) _prune();
 
-<<<<<<< HEAD
-  return pivotVal == 0U;
-=======
   return pivotVal == Field_operators::get_additive_identity();
 }
 
@@ -1158,7 +1068,6 @@
   } else {
     return operators_->multiply(e, a);
   }
->>>>>>> 2e1cab55
 }
 
 }  // namespace persistence_matrix

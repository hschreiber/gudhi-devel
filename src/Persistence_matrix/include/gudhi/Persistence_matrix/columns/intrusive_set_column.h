--- conflicted
+++ resolved
@@ -80,13 +80,6 @@
                        const Container& nonZeroRowIndices,
                        Row_container* rowContainer,
                        Column_settings* colSettings);
-<<<<<<< HEAD
-  template <class Container = typename Master_matrix::Boundary>
-  Intrusive_set_column(const Container& nonZeroRowIndices, Dimension dimension, Column_settings* colSettings);
-  template <class Container = typename Master_matrix::Boundary, class Row_container>
-  Intrusive_set_column(Index columnIndex,
-                       const Container& nonZeroRowIndices,
-=======
   template <class Container = typename Master_matrix::Boundary,
             class = std::enable_if_t<!std::is_arithmetic_v<Container> > >
   Intrusive_set_column(const Container& nonZeroRowIndices, Dimension dimension, Column_settings* colSettings);
@@ -113,7 +106,6 @@
   Intrusive_set_column(Index columnIndex,
                        ID_index idx,
                        Field_element e,
->>>>>>> 2e1cab55
                        Dimension dimension,
                        Row_container* rowContainer,
                        Column_settings* colSettings);
@@ -469,8 +461,7 @@
       column_(std::move(column.column_)),
       operators_(std::exchange(column.operators_, nullptr)),
       entryPool_(std::exchange(column.entryPool_, nullptr))
-{
-}
+{}
 
 template <class Master_matrix>
 inline Intrusive_set_column<Master_matrix>::~Intrusive_set_column()
@@ -756,26 +747,9 @@
 {
   if constexpr (Master_matrix::isNonBasic && !Master_matrix::Option_list::is_of_boundary_type) {
     // assumes that the addition never zeros out this column.
-<<<<<<< HEAD
-    if constexpr (Master_matrix::Option_list::is_z2) {
-      if (val) {
-        if (_add(column)) {
-          Chain_opt::_swap_pivots(column);
-          Dim_opt::_swap_dimension(column);
-        }
-      } else {
-        throw std::invalid_argument("A chain column should not be multiplied by 0.");
-      }
-    } else {
-      if (_multiply_target_and_add(val, column)) {
-        Chain_opt::_swap_pivots(column);
-        Dim_opt::_swap_dimension(column);
-      }
-=======
     if (_multiply_target_and_add(Master_matrix::get_coefficient_value(val, operators_), column)) {
       Chain_opt::_swap_pivots(column);
       Dim_opt::_swap_dimension(column);
->>>>>>> 2e1cab55
     }
   } else {
     _multiply_target_and_add(Master_matrix::get_coefficient_value(val, operators_), column);
@@ -808,24 +782,9 @@
 {
   if constexpr (Master_matrix::isNonBasic && !Master_matrix::Option_list::is_of_boundary_type) {
     // assumes that the addition never zeros out this column.
-<<<<<<< HEAD
-    if constexpr (Master_matrix::Option_list::is_z2) {
-      if (val) {
-        if (_add(column)) {
-          Chain_opt::_swap_pivots(column);
-          Dim_opt::_swap_dimension(column);
-        }
-      }
-    } else {
-      if (_multiply_source_and_add(column, val)) {
-        Chain_opt::_swap_pivots(column);
-        Dim_opt::_swap_dimension(column);
-      }
-=======
     if (_multiply_source_and_add(column, Master_matrix::get_coefficient_value(val, operators_))) {
       Chain_opt::_swap_pivots(column);
       Dim_opt::_swap_dimension(column);
->>>>>>> 2e1cab55
     }
   } else {
     _multiply_source_and_add(column, Master_matrix::get_coefficient_value(val, operators_));
@@ -868,7 +827,6 @@
 template <class Master_matrix>
 inline Intrusive_set_column<Master_matrix>& Intrusive_set_column<Master_matrix>::operator=(
     Intrusive_set_column&& other) noexcept
-<<<<<<< HEAD
 {
   static_assert(!Master_matrix::Option_list::has_row_access, "= assignment not enabled with row access option.");
 
@@ -889,45 +847,8 @@
 
 template <class Master_matrix>
 inline void Intrusive_set_column<Master_matrix>::_delete_entry(iterator& it)
-=======
->>>>>>> 2e1cab55
-{
-  static_assert(!Master_matrix::Option_list::has_row_access, "= assignment not enabled with row access option.");
-
-  // to avoid destroying the column before building from it-self...
-  if (&column_ == &(other.column_)) return *this;
-
-  Dim_opt::operator=(std::move(other));
-  Chain_opt::operator=(std::move(other));
-
-  column_.clear_and_dispose(Delete_disposer(this));
-
-  operators_ = std::exchange(other.operators_, nullptr);
-  entryPool_ = std::exchange(other.entryPool_, nullptr);
-  column_ = std::move(other.column_);
-
-  return *this;
-}
-
-template <class Master_matrix>
-inline void Intrusive_set_column<Master_matrix>::_delete_entry(iterator& it)
-{
-<<<<<<< HEAD
-  if constexpr (Master_matrix::Option_list::has_row_access) {
-    Entry* newEntry = entryPool_->construct(RA_opt::get_column_index(), rowIndex);
-    newEntry->set_element(value);
-    column_.insert(position, *newEntry);
-    RA_opt::insert_entry(rowIndex, newEntry);
-    return newEntry;
-  } else {
-    Entry* newEntry = entryPool_->construct(rowIndex);
-    newEntry->set_element(value);
-    column_.insert(position, *newEntry);
-    return newEntry;
-  }
-=======
+{
   it = column_.erase_and_dispose(it, Delete_disposer(this));
->>>>>>> 2e1cab55
 }
 
 template <class Master_matrix>
@@ -938,13 +859,7 @@
 {
   Entry* newEntry;
   if constexpr (Master_matrix::Option_list::has_row_access) {
-<<<<<<< HEAD
-    Entry* newEntry = entryPool_->construct(RA_opt::get_column_index(), rowIndex);
-    column_.insert(position, *newEntry);
-    RA_opt::insert_entry(rowIndex, newEntry);
-=======
     newEntry = entryPool_->construct(RA_opt::get_column_index(), rowIndex);
->>>>>>> 2e1cab55
   } else {
     newEntry = entryPool_->construct(rowIndex);
   }

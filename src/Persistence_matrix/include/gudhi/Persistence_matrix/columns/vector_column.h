/*    This file is part of the Gudhi Library - https://gudhi.inria.fr/ - which is released under MIT.
 *    See file LICENSE or go to https://gudhi.inria.fr/licensing/ for full license details.
 *    Author(s):       Hannah Schreiber
 *
 *    Copyright (C) 2022-24 Inria
 *
 *    Modification(s):
 *      - YYYY/MM Author: Description of the modification
 */

/**
 * @file vector_column.h
 * @author Hannah Schreiber
 * @brief Contains the @ref Gudhi::persistence_matrix::Vector_column class.
 * Also defines the std::hash method for @ref Gudhi::persistence_matrix::Vector_column.
 */

#ifndef PM_VECTOR_COLUMN_H
#define PM_VECTOR_COLUMN_H

#include <cstddef>      // std::size_t
#include <stdexcept>    // std::invalid_argument
#include <type_traits>  // std::is_same_v
#include <algorithm>    // std::binary_search, std::sort
#include <utility>      // std::swap, std::move & std::exchange
#include <unordered_set>
#include <vector>

#include <boost/range/iterator_range_core.hpp>
#include <boost/iterator/indirect_iterator.hpp>

#include <gudhi/Persistence_matrix/columns/column_utilities.h>

namespace Gudhi {
namespace persistence_matrix {

/**
 * @class Vector_column vector_column.h gudhi/Persistence_matrix/columns/vector_column.h
 * @ingroup persistence_matrix
 *
 * @brief Column class following the @ref PersistenceMatrixColumn concept.
 *
 * Column based on a vector structure. The entries are always ordered by row index, but entries are removed by
 * @ref PersistenceMatrixColumn::clear(PersistenceMatrixOptions::Index rowIndex) "clear(Index)" in a lazy way,
 * so erased values can still be in the underlying container.
 * On the other hand, two entries will never have the same row index.
 *
 * @tparam Master_matrix An instantiation of @ref Matrix from which all types and options are deduced.
 */
template <class Master_matrix>
class Vector_column : public Master_matrix::Row_access_option,
                      public Master_matrix::Column_dimension_option,
                      public Master_matrix::Chain_column_option
{
 public:
  using Master = Master_matrix;
  using Index = typename Master_matrix::Index;
  using ID_index = typename Master_matrix::ID_index;
  using Dimension = typename Master_matrix::Dimension;
  using Field_element = typename Master_matrix::Element;
  using Entry = typename Master_matrix::Matrix_entry;
  using Column_settings = typename Master_matrix::Column_settings;

 private:
  using Field_operators = typename Master_matrix::Field_operators;
  using Column_support = std::vector<Entry*>;
  using Entry_constructor = typename Master_matrix::Entry_constructor;

  class Non_zero_element_iterator
      : public boost::iterator_facade<Non_zero_element_iterator, const Entry, boost::forward_traversal_tag>
  {
   public:
    Non_zero_element_iterator(std::size_t curr,
                              Column_support const* column,
                              std::unordered_set<ID_index> const* erasedValues)
        : curr_(curr), column_(column), erasedValues_(erasedValues)
    {}

    Non_zero_element_iterator(Column_support const* column)
        : curr_(column->size()), column_(column), erasedValues_(nullptr)
    {}

   private:
    friend class boost::iterator_core_access;

    bool equal(Non_zero_element_iterator const& other) const
    {
      return curr_ == other.curr_ && column_ == other.column_;
    }

    const Entry& dereference() const { return *(*column_)[curr_]; }

    void increment()
    {
      ++curr_;
      while (curr_ < column_->size() &&
             erasedValues_->find((*column_)[curr_]->get_row_index()) != erasedValues_->end()) {
        ++curr_;
      }
    }

    std::size_t curr_;
    Column_support const* column_;
    std::unordered_set<ID_index> const* erasedValues_;
  };

 public:
  using iterator = boost::indirect_iterator<typename Column_support::iterator>;
  using const_iterator = boost::indirect_iterator<typename Column_support::const_iterator>;
  using reverse_iterator = boost::indirect_iterator<typename Column_support::reverse_iterator>;
  using const_reverse_iterator = boost::indirect_iterator<typename Column_support::const_reverse_iterator>;
  using Content_range = boost::iterator_range<Non_zero_element_iterator>;

  Vector_column(Column_settings* colSettings = nullptr);
  template <class Container = typename Master_matrix::Boundary>
  Vector_column(const Container& nonZeroRowIndices, Column_settings* colSettings);
  template <class Container = typename Master_matrix::Boundary, class Row_container>
  Vector_column(Index columnIndex,
                const Container& nonZeroRowIndices,
                Row_container* rowContainer,
                Column_settings* colSettings);
<<<<<<< HEAD
  template <class Container = typename Master_matrix::Boundary>
  Vector_column(const Container& nonZeroRowIndices, Dimension dimension, Column_settings* colSettings);
  template <class Container = typename Master_matrix::Boundary, class Row_container>
  Vector_column(Index columnIndex,
                const Container& nonZeroRowIndices,
=======
  template <class Container = typename Master_matrix::Boundary,
            class = std::enable_if_t<!std::is_arithmetic_v<Container> > >
  Vector_column(const Container& nonZeroRowIndices, Dimension dimension, Column_settings* colSettings);
  template <class Container = typename Master_matrix::Boundary,
            class Row_container,
            class = std::enable_if_t<!std::is_arithmetic_v<Container> > >
  Vector_column(Index columnIndex,
                const Container& nonZeroRowIndices,
                Dimension dimension,
                Row_container* rowContainer,
                Column_settings* colSettings);
  Vector_column(ID_index idx, Dimension dimension, Column_settings* colSettings);
  Vector_column(ID_index idx, Field_element e, Dimension dimension, Column_settings* colSettings);
  template <class Row_container>
  Vector_column(Index columnIndex,
                ID_index idx,
                Dimension dimension,
                Row_container* rowContainer,
                Column_settings* colSettings);
  template <class Row_container>
  Vector_column(Index columnIndex,
                ID_index idx,
                Field_element e,
>>>>>>> 2e1cab55
                Dimension dimension,
                Row_container* rowContainer,
                Column_settings* colSettings);
  Vector_column(const Vector_column& column, Column_settings* colSettings = nullptr);
  template <class Row_container>
  Vector_column(const Vector_column& column,
                Index columnIndex,
                Row_container* rowContainer,
                Column_settings* colSettings = nullptr);
  Vector_column(Vector_column&& column) noexcept;
  ~Vector_column();

  std::vector<Field_element> get_content(int columnLength = -1) const;
  bool is_non_zero(ID_index rowIndex) const;
  [[nodiscard]] bool is_empty() const;
  [[nodiscard]] std::size_t size() const;

  template <class Row_index_map>
  void reorder(const Row_index_map& valueMap,
               [[maybe_unused]] Index columnIndex = Master_matrix::template get_null_value<Index>());
  void clear();
  // do not clear an entry to 0 if the entry was already 0, otherwise size/is_empty will be wrong.
  void clear(ID_index rowIndex);

  ID_index get_pivot();
  Field_element get_pivot_value();

  iterator begin() noexcept;
  const_iterator begin() const noexcept;
  iterator end() noexcept;
  const_iterator end() const noexcept;
  reverse_iterator rbegin() noexcept;
  const_reverse_iterator rbegin() const noexcept;
  reverse_iterator rend() noexcept;
  const_reverse_iterator rend() const noexcept;

  Content_range get_non_zero_content_range() const;

  template <class Entry_range>
  Vector_column& operator+=(const Entry_range& column);
  Vector_column& operator+=(Vector_column& column);

  Vector_column& operator*=(const Field_element& v);

  // this = v * this + column
  template <class Entry_range>
  Vector_column& multiply_target_and_add(const Field_element& val, const Entry_range& column);
  Vector_column& multiply_target_and_add(const Field_element& val, Vector_column& column);
  // this = this + column * v
  template <class Entry_range>
  Vector_column& multiply_source_and_add(const Entry_range& column, const Field_element& val);
  Vector_column& multiply_source_and_add(Vector_column& column, const Field_element& val);

  void push_back(const Entry& entry);

  std::size_t compute_hash_value();

  friend bool operator==(const Vector_column& c1, const Vector_column& c2)
  {
    if (&c1 == &c2) return true;
    if (c1.erasedValues_.empty() && c2.erasedValues_.empty() && c1.column_.size() != c2.column_.size()) return false;

    auto r1 = c1.get_non_zero_content_range();
    auto r2 = c2.get_non_zero_content_range();
    return std::equal(r1.begin(), r1.end(), r2.begin(), r2.end(), [](const Entry& e1, const Entry& e2) {
      return e1.get_row_index() == e2.get_row_index() && e1.get_element() == e2.get_element();
    });
  }

  friend bool operator<(const Vector_column& c1, const Vector_column& c2)
  {
    if (&c1 == &c2) return false;

    auto r1 = c1.get_non_zero_content_range();
    auto r2 = c2.get_non_zero_content_range();
    return std::lexicographical_compare(
        r1.begin(), r1.end(), r2.begin(), r2.end(), [](const Entry& e1, const Entry& e2) {
          if (e1.get_row_index() != e2.get_row_index()) return e1.get_row_index() < e2.get_row_index();
          if (e1.get_element() != e2.get_element()) return e1.get_element() < e2.get_element();
          return false;
        });
  }

  // Disabled with row access.
  Vector_column& operator=(const Vector_column& other);
  Vector_column& operator=(Vector_column&& other) noexcept;

  friend void swap(Vector_column& col1, Vector_column& col2) noexcept
  {
    swap(static_cast<typename Master_matrix::Row_access_option&>(col1),
         static_cast<typename Master_matrix::Row_access_option&>(col2));
    swap(static_cast<typename Master_matrix::Column_dimension_option&>(col1),
         static_cast<typename Master_matrix::Column_dimension_option&>(col2));
    swap(static_cast<typename Master_matrix::Chain_column_option&>(col1),
         static_cast<typename Master_matrix::Chain_column_option&>(col2));
    col1.column_.swap(col2.column_);
    col1.erasedValues_.swap(col2.erasedValues_);
    std::swap(col1.operators_, col2.operators_);
    std::swap(col1.entryPool_, col2.entryPool_);
  }

 private:
  using RA_opt = typename Master_matrix::Row_access_option;
  using Dim_opt = typename Master_matrix::Column_dimension_option;
  using Chain_opt = typename Master_matrix::Chain_column_option;

  Column_support column_;
  // TODO: test other containers? Useless when clear(Index) is never called, how much is it worth it?
  std::unordered_set<ID_index> erasedValues_;
<<<<<<< HEAD
  Field_operators* operators_;
=======
  Field_operators const* operators_;
>>>>>>> 2e1cab55
  Entry_constructor* entryPool_;

  template <class Column, class Entry_iterator, typename F1, typename F2, typename F3, typename F4>
  friend void _generic_merge_entry_to_column(Column& targetColumn,
                                             Entry_iterator& itSource,
                                             typename Column::Column_support::iterator& itTarget,
                                             F1&& process_target,
                                             F2&& process_source,
                                             F3&& update_target1,
                                             F4&& update_target2,
                                             bool& pivotIsZeroed);

  void _delete_entry(Entry* entry);
  void _delete_entry(typename Column_support::iterator& it);
  Entry* _insert_entry(Column_support& column, ID_index rowIndex, const Field_element& value);
  void _update_entry(Index position, ID_index rowIndex, const Field_element& value);
  template <class Entry_range>
  bool _add(const Entry_range& column);
  template <class Entry_range>
  bool _multiply_target_and_add(const Field_element& val, const Entry_range& column);
  template <class Entry_range>
  bool _multiply_source_and_add(const Entry_range& column, const Field_element& val);
  template <class Entry_range, typename F1, typename F2, typename F3, typename F4>
  bool _generic_add(const Entry_range& column,
                    F1&& process_target,
                    F2&& process_source,
                    F3&& update_target1,
                    F4&& update_target2);
  bool _is_lazy_erased(const typename Column_support::const_iterator& it) const;
  bool _is_lazy_erased(ID_index rowIndex) const;
};

template <class Master_matrix>
inline Vector_column<Master_matrix>::Vector_column(Column_settings* colSettings)
    : RA_opt(),
      Dim_opt(),
      Chain_opt(),
      operators_(Master_matrix::get_operator_ptr(colSettings)),
      entryPool_(colSettings == nullptr ? nullptr : &(colSettings->entryConstructor))
{}

template <class Master_matrix>
template <class Container>
inline Vector_column<Master_matrix>::Vector_column(const Container& nonZeroRowIndices, Column_settings* colSettings)
    : Vector_column(nonZeroRowIndices, nonZeroRowIndices.size() == 0 ? 0 : nonZeroRowIndices.size() - 1, colSettings)
{
  static_assert(!Master_matrix::isNonBasic || Master_matrix::Option_list::is_of_boundary_type,
                "Constructor not available for chain columns, please specify the dimension of the chain.");
}

template <class Master_matrix>
template <class Container, class Row_container>
inline Vector_column<Master_matrix>::Vector_column(Index columnIndex,
                                                   const Container& nonZeroRowIndices,
                                                   Row_container* rowContainer,
                                                   Column_settings* colSettings)
    : Vector_column(columnIndex,
                    nonZeroRowIndices,
                    nonZeroRowIndices.size() == 0 ? 0 : nonZeroRowIndices.size() - 1,
                    rowContainer,
                    colSettings)
{
  static_assert(!Master_matrix::isNonBasic || Master_matrix::Option_list::is_of_boundary_type,
                "Constructor not available for chain columns, please specify the dimension of the chain.");
}

template <class Master_matrix>
template <class Container, class>
inline Vector_column<Master_matrix>::Vector_column(const Container& nonZeroRowIndices,
                                                   Dimension dimension,
                                                   Column_settings* colSettings)
    : RA_opt(),
      Dim_opt(dimension),
      Chain_opt(nonZeroRowIndices.begin() == nonZeroRowIndices.end()
                    ? Master_matrix::template get_null_value<ID_index>()
                    : Master_matrix::get_row_index(*std::prev(nonZeroRowIndices.end()))),
      column_(nonZeroRowIndices.size(), nullptr),
      operators_(Master_matrix::get_operator_ptr(colSettings)),
      entryPool_(&(colSettings->entryConstructor))
{
  Index i = 0;
  for (const auto& id : nonZeroRowIndices) {
    _update_entry(i++,
                  Master_matrix::get_row_index(id),
                  Master_matrix::get_coefficient_value(Master_matrix::get_element(id), operators_));
  }
}

template <class Master_matrix>
template <class Container, class Row_container, class>
inline Vector_column<Master_matrix>::Vector_column(Index columnIndex,
                                                   const Container& nonZeroRowIndices,
                                                   Dimension dimension,
                                                   Row_container* rowContainer,
                                                   Column_settings* colSettings)
    : RA_opt(columnIndex, rowContainer),
      Dim_opt(dimension),
      Chain_opt(nonZeroRowIndices.begin() == nonZeroRowIndices.end()
                    ? Master_matrix::template get_null_value<ID_index>()
                    : Master_matrix::get_row_index(*std::prev(nonZeroRowIndices.end()))),
      column_(nonZeroRowIndices.size(), nullptr),
      operators_(Master_matrix::get_operator_ptr(colSettings)),
      entryPool_(&(colSettings->entryConstructor))
{
  Index i = 0;
  for (const auto& id : nonZeroRowIndices) {
    _update_entry(i++,
                  Master_matrix::get_row_index(id),
                  Master_matrix::get_coefficient_value(Master_matrix::get_element(id), operators_));
  }
}

template <class Master_matrix>
inline Vector_column<Master_matrix>::Vector_column(ID_index idx, Dimension dimension, Column_settings* colSettings)
    : RA_opt(),
      Dim_opt(dimension),
      Chain_opt(idx),
      column_(1, nullptr),
      operators_(nullptr),
      entryPool_(&(colSettings->entryConstructor))
{
  static_assert(Master_matrix::Option_list::is_z2,
                "Constructor not available for Zp != Z2. Please specify the coefficient.");
  _update_entry(0, idx, 1);
}

template <class Master_matrix>
inline Vector_column<Master_matrix>::Vector_column(ID_index idx,
                                                   Field_element e,
                                                   Dimension dimension,
                                                   Column_settings* colSettings)
    : RA_opt(),
      Dim_opt(dimension),
      Chain_opt(idx),
      column_(1, nullptr),
      operators_(&(colSettings->operators)),
      entryPool_(&(colSettings->entryConstructor))
{
  static_assert(!Master_matrix::Option_list::is_z2,
                "Constructor not available for Zp == Z2. Please do not specify any coefficient.");
  _update_entry(0, idx, operators_->get_value(e));
}

template <class Master_matrix>
template <class Row_container>
inline Vector_column<Master_matrix>::Vector_column(Index columnIndex,
                                                   ID_index idx,
                                                   Dimension dimension,
                                                   Row_container* rowContainer,
                                                   Column_settings* colSettings)
    : RA_opt(columnIndex, rowContainer),
      Dim_opt(dimension),
      Chain_opt(idx),
      column_(1, nullptr),
      operators_(nullptr),
      entryPool_(&(colSettings->entryConstructor))
{
  static_assert(Master_matrix::Option_list::is_z2,
                "Constructor not available for Zp != Z2. Please specify the coefficient.");
  _update_entry(0, idx, 1);
}

template <class Master_matrix>
template <class Row_container>
inline Vector_column<Master_matrix>::Vector_column(Index columnIndex,
                                                   ID_index idx,
                                                   Field_element e,
                                                   Dimension dimension,
                                                   Row_container* rowContainer,
                                                   Column_settings* colSettings)
    : RA_opt(columnIndex, rowContainer),
      Dim_opt(dimension),
      Chain_opt(idx),
      column_(1, nullptr),
      operators_(&(colSettings->operators)),
      entryPool_(&(colSettings->entryConstructor))
{
  static_assert(!Master_matrix::Option_list::is_z2,
                "Constructor not available for Zp == Z2. Please do not specify any coefficient.");
  _update_entry(0, idx, operators_->get_value(e));
}

template <class Master_matrix>
inline Vector_column<Master_matrix>::Vector_column(const Vector_column& column, Column_settings* colSettings)
    : RA_opt(),
      Dim_opt(static_cast<const Dim_opt&>(column)),
      Chain_opt(static_cast<const Chain_opt&>(column)),
      column_(column.column_.size(), nullptr),
      erasedValues_(column.erasedValues_),
      operators_(colSettings == nullptr ? column.operators_ : Master_matrix::get_operator_ptr(colSettings)),
      entryPool_(colSettings == nullptr ? column.entryPool_ : &(colSettings->entryConstructor))
{
  static_assert(!Master_matrix::Option_list::has_row_access,
                "Simple copy constructor not available when row access option enabled. Please specify the new column "
                "index and the row container.");

  Index i = 0;
  for (const Entry* entry : column.column_) {
    _update_entry(i++, entry->get_row_index(), entry->get_element());
  }
}

template <class Master_matrix>
template <class Row_container>
inline Vector_column<Master_matrix>::Vector_column(const Vector_column& column,
                                                   Index columnIndex,
                                                   Row_container* rowContainer,
                                                   Column_settings* colSettings)
    : RA_opt(columnIndex, rowContainer),
      Dim_opt(static_cast<const Dim_opt&>(column)),
      Chain_opt(static_cast<const Chain_opt&>(column)),
      column_(column.column_.size(), nullptr),
      erasedValues_(column.erasedValues_),
      operators_(colSettings == nullptr ? column.operators_ : Master_matrix::get_operator_ptr(colSettings)),
      entryPool_(colSettings == nullptr ? column.entryPool_ : &(colSettings->entryConstructor))
{
  Index i = 0;
  for (const Entry* entry : column.column_) {
    _update_entry(i++, entry->get_row_index(), entry->get_element());
  }
}

template <class Master_matrix>
inline Vector_column<Master_matrix>::Vector_column(Vector_column&& column) noexcept
    : RA_opt(std::move(static_cast<RA_opt&>(column))),
      Dim_opt(std::move(static_cast<Dim_opt&>(column))),
      Chain_opt(std::move(static_cast<Chain_opt&>(column))),
      column_(std::move(column.column_)),
      erasedValues_(std::move(column.erasedValues_)),
      operators_(std::exchange(column.operators_, nullptr)),
      entryPool_(std::exchange(column.entryPool_, nullptr))
{
}

template <class Master_matrix>
inline Vector_column<Master_matrix>::~Vector_column()
{
  for (auto* entry : column_) {
    _delete_entry(entry);
  }
}

template <class Master_matrix>
inline std::vector<typename Vector_column<Master_matrix>::Field_element> Vector_column<Master_matrix>::get_content(
    int columnLength) const
{
  if (columnLength < 0 && column_.size() > 0)
    columnLength = column_.back()->get_row_index() + 1;
  else if (columnLength < 0)
    return std::vector<Field_element>();

  std::vector<Field_element> container(columnLength, 0);
  auto r = get_non_zero_content_range();
  for (auto it = r.begin(); it != r.end() && it->get_row_index() < static_cast<ID_index>(columnLength); ++it) {
    container[it->get_row_index()] = Master_matrix::get_element(*it);
  }
  return container;
}

template <class Master_matrix>
inline bool Vector_column<Master_matrix>::is_non_zero(ID_index rowIndex) const
{
  if (_is_lazy_erased(rowIndex)) return false;

  Entry entry(rowIndex);
  return std::binary_search(column_.begin(), column_.end(), &entry, [](const Entry* a, const Entry* b) {
    return a->get_row_index() < b->get_row_index();
  });
}

template <class Master_matrix>
inline bool Vector_column<Master_matrix>::is_empty() const
{
  if constexpr (!Master_matrix::isNonBasic || Master_matrix::Option_list::is_of_boundary_type) {
    return column_.size() == erasedValues_.size();  // assumes that erasedValues is always a subset of column_, which is
                                                    // wrong if someone cleared an non existing value...
  } else {
    return column_.empty();
  }
}

template <class Master_matrix>
inline std::size_t Vector_column<Master_matrix>::size() const
{
  if constexpr (!Master_matrix::isNonBasic || Master_matrix::Option_list::is_of_boundary_type) {
    return column_.size() - erasedValues_.size();  // assumes that erasedValues is always a subset of column_, which is
                                                   // wrong if someone cleared an non existing value...
  } else {
    return column_.size();
  }
}

template <class Master_matrix>
template <class Row_index_map>
inline void Vector_column<Master_matrix>::reorder(const Row_index_map& valueMap, [[maybe_unused]] Index columnIndex)
{
  static_assert(!Master_matrix::isNonBasic || Master_matrix::Option_list::is_of_boundary_type,
                "Method not available for chain columns.");

  if (erasedValues_.empty()) {  // to avoid useless push_backs.
    for (Entry* entry : column_) {
      if constexpr (Master_matrix::Option_list::has_row_access) {
        RA_opt::unlink(entry);
        if (columnIndex != Master_matrix::template get_null_value<Index>()) entry->set_column_index(columnIndex);
      }
      entry->set_row_index(valueMap.at(entry->get_row_index()));
      if constexpr (Master_matrix::Option_list::has_intrusive_rows && Master_matrix::Option_list::has_row_access)
        RA_opt::insert_entry(entry->get_row_index(), entry);
    }

    // all entries have to be deleted first, to avoid problem with insertion when row is a set
    if constexpr (!Master_matrix::Option_list::has_intrusive_rows && Master_matrix::Option_list::has_row_access) {
      for (Entry* entry : column_) {
        RA_opt::insert_entry(entry->get_row_index(), entry);
      }
    }

    std::sort(column_.begin(), column_.end(), [](const Entry* c1, const Entry* c2) { return *c1 < *c2; });
  } else {
    Column_support newColumn;
    for (Entry* entry : column_) {
      if (!_is_lazy_erased(entry->get_row_index())) {
        if constexpr (Master_matrix::Option_list::has_row_access) {
          RA_opt::unlink(entry);
          if (columnIndex != Master_matrix::template get_null_value<Index>()) entry->set_column_index(columnIndex);
        }
        entry->set_row_index(valueMap.at(entry->get_row_index()));
        newColumn.push_back(entry);
        if constexpr (Master_matrix::Option_list::has_intrusive_rows && Master_matrix::Option_list::has_row_access)
          RA_opt::insert_entry(entry->get_row_index(), entry);
      } else {
        _delete_entry(entry);
      }
    }
    // all entries have to be deleted first, to avoid problem with insertion when row is a set
    if constexpr (!Master_matrix::Option_list::has_intrusive_rows && Master_matrix::Option_list::has_row_access) {
      for (Entry* entry : column_) {
        RA_opt::insert_entry(entry->get_row_index(), entry);
      }
    }
    std::sort(newColumn.begin(), newColumn.end(), [](const Entry* c1, const Entry* c2) { return *c1 < *c2; });
    erasedValues_.clear();
    column_.swap(newColumn);
  }
}

template <class Master_matrix>
inline void Vector_column<Master_matrix>::clear()
{
  static_assert(!Master_matrix::isNonBasic || Master_matrix::Option_list::is_of_boundary_type,
                "Method not available for chain columns as a base element should not be empty.");

  for (auto* entry : column_) {
    if constexpr (Master_matrix::Option_list::has_row_access) RA_opt::unlink(entry);
    entryPool_->destroy(entry);
  }

  column_.clear();
  erasedValues_.clear();
}

template <class Master_matrix>
inline void Vector_column<Master_matrix>::clear(ID_index rowIndex)
{
  static_assert(!Master_matrix::isNonBasic || Master_matrix::Option_list::is_of_boundary_type,
                "Method not available for chain columns.");

  erasedValues_.insert(rowIndex);
}

template <class Master_matrix>
inline typename Vector_column<Master_matrix>::ID_index Vector_column<Master_matrix>::get_pivot()
{
  static_assert(Master_matrix::isNonBasic,
                "Method not available for base columns.");  // could technically be, but is the notion useful then?

  if constexpr (Master_matrix::Option_list::is_of_boundary_type) {
    if (column_.empty()) return Master_matrix::template get_null_value<ID_index>();
    if (erasedValues_.empty()) return column_.back()->get_row_index();

    auto it = erasedValues_.find(column_.back()->get_row_index());
    while (!column_.empty() && it != erasedValues_.end()) {
      erasedValues_.erase(it);
      _delete_entry(column_.back());
      column_.pop_back();
      if (!column_.empty()) it = erasedValues_.find(column_.back()->get_row_index());
    }

    if (column_.empty()) return Master_matrix::template get_null_value<ID_index>();
    return column_.back()->get_row_index();
  } else {
    return Chain_opt::_get_pivot();
  }
}

template <class Master_matrix>
inline typename Vector_column<Master_matrix>::Field_element Vector_column<Master_matrix>::get_pivot_value()
{
  static_assert(Master_matrix::isNonBasic,
                "Method not available for base columns.");  // could technically be, but is the notion useful then?

  if constexpr (Master_matrix::Option_list::is_z2) {
    return 1;
  } else {
    if constexpr (Master_matrix::Option_list::is_of_boundary_type) {
      if (column_.empty()) return 0;
      if (erasedValues_.empty()) return column_.back()->get_element();

      auto it = erasedValues_.find(column_.back()->get_row_index());
      while (!column_.empty() && it != erasedValues_.end()) {
        erasedValues_.erase(it);
        _delete_entry(column_.back());
        column_.pop_back();
        if (!column_.empty()) it = erasedValues_.find(column_.back()->get_row_index());
      }

      if (column_.empty()) return 0;
      return column_.back()->get_element();
    } else {
      if (Chain_opt::_get_pivot() == Master_matrix::template get_null_value<ID_index>()) return Field_element();
      for (const Entry* entry : column_) {
        if (entry->get_row_index() == Chain_opt::_get_pivot()) return entry->get_element();
      }
      return Field_element();  // should never happen if chain column is used properly
    }
  }
}

template <class Master_matrix>
inline typename Vector_column<Master_matrix>::iterator Vector_column<Master_matrix>::begin() noexcept
{
  return column_.begin();
}

template <class Master_matrix>
inline typename Vector_column<Master_matrix>::const_iterator Vector_column<Master_matrix>::begin() const noexcept
{
  return column_.begin();
}

template <class Master_matrix>
inline typename Vector_column<Master_matrix>::iterator Vector_column<Master_matrix>::end() noexcept
{
  return column_.end();
}

template <class Master_matrix>
inline typename Vector_column<Master_matrix>::const_iterator Vector_column<Master_matrix>::end() const noexcept
{
  return column_.end();
}

template <class Master_matrix>
inline typename Vector_column<Master_matrix>::reverse_iterator Vector_column<Master_matrix>::rbegin() noexcept
{
  return column_.rbegin();
}

template <class Master_matrix>
inline typename Vector_column<Master_matrix>::const_reverse_iterator Vector_column<Master_matrix>::rbegin()
    const noexcept
{
  return column_.rbegin();
}

template <class Master_matrix>
inline typename Vector_column<Master_matrix>::reverse_iterator Vector_column<Master_matrix>::rend() noexcept
{
  return column_.rend();
}

template <class Master_matrix>
inline typename Vector_column<Master_matrix>::const_reverse_iterator Vector_column<Master_matrix>::rend() const noexcept
{
  return column_.rend();
}

template <class Master_matrix>
inline typename Vector_column<Master_matrix>::Content_range Vector_column<Master_matrix>::get_non_zero_content_range()
    const
{
  return Content_range(Non_zero_element_iterator(0, &column_, &erasedValues_), Non_zero_element_iterator(&column_));
}

template <class Master_matrix>
template <class Entry_range>
inline Vector_column<Master_matrix>& Vector_column<Master_matrix>::operator+=(const Entry_range& column)
{
  static_assert((!Master_matrix::isNonBasic || std::is_same_v<Entry_range, Vector_column>),
                "For boundary columns, the range has to be a column of same type to help ensure the validity of the "
                "base element.");  // could be removed, if we give the responsibility to the user.
  static_assert((!Master_matrix::isNonBasic || Master_matrix::Option_list::is_of_boundary_type),
                "For chain columns, the given column cannot be constant.");

  _add(column);

  return *this;
}

template <class Master_matrix>
inline Vector_column<Master_matrix>& Vector_column<Master_matrix>::operator+=(Vector_column& column)
{
  if constexpr (Master_matrix::isNonBasic && !Master_matrix::Option_list::is_of_boundary_type) {
    // assumes that the addition never zeros out this column.
    if (_add(column)) {
      Chain_opt::_swap_pivots(column);
      Dim_opt::_swap_dimension(column);
    }
  } else {
    _add(column);
  }

  return *this;
}

template <class Master_matrix>
inline Vector_column<Master_matrix>& Vector_column<Master_matrix>::operator*=(const Field_element& v)
{
  Field_element val = Master_matrix::get_coefficient_value(v, operators_);

  if (val == Field_operators::get_additive_identity()) {
    if constexpr (Master_matrix::isNonBasic && !Master_matrix::Option_list::is_of_boundary_type) {
      throw std::invalid_argument("A chain column should not be multiplied by 0.");
    } else {
      clear();
    }
    return *this;
  }

  if (val == Field_operators::get_multiplicative_identity()) return *this;

  // multiply_inplace needs a non-const reference to element, so even if Z2 never reaches here, it won't compile
  // without the constexpr, as we are not storing a dummy value just for this purpose.
  if constexpr (!Master_matrix::Option_list::is_z2) {
    for (Entry* entry : column_) {
      operators_->multiply_inplace(entry->get_element(), val);
      if constexpr (Master_matrix::Option_list::has_row_access) RA_opt::update_entry(*entry);
    }
  }

  return *this;
}

template <class Master_matrix>
template <class Entry_range>
inline Vector_column<Master_matrix>& Vector_column<Master_matrix>::multiply_target_and_add(const Field_element& val,
                                                                                           const Entry_range& column)
{
  static_assert((!Master_matrix::isNonBasic || std::is_same_v<Entry_range, Vector_column>),
                "For boundary columns, the range has to be a column of same type to help ensure the validity of the "
                "base element.");  // could be removed, if we give the responsibility to the user.
  static_assert((!Master_matrix::isNonBasic || Master_matrix::Option_list::is_of_boundary_type),
                "For chain columns, the given column cannot be constant.");

  _multiply_target_and_add(Master_matrix::get_coefficient_value(val, operators_), column);

  return *this;
}

template <class Master_matrix>
inline Vector_column<Master_matrix>& Vector_column<Master_matrix>::multiply_target_and_add(const Field_element& val,
                                                                                           Vector_column& column)
{
  if constexpr (Master_matrix::isNonBasic && !Master_matrix::Option_list::is_of_boundary_type) {
    // assumes that the addition never zeros out this column.
<<<<<<< HEAD
    if constexpr (Master_matrix::Option_list::is_z2) {
      if (val) {
        if (_add(column)) {
          Chain_opt::_swap_pivots(column);
          Dim_opt::_swap_dimension(column);
        }
      } else {
        throw std::invalid_argument("A chain column should not be multiplied by 0.");
      }
    } else {
      if (_multiply_target_and_add(val, column)) {
        Chain_opt::_swap_pivots(column);
        Dim_opt::_swap_dimension(column);
      }
=======
    if (_multiply_target_and_add(Master_matrix::get_coefficient_value(val, operators_), column)) {
      Chain_opt::_swap_pivots(column);
      Dim_opt::_swap_dimension(column);
>>>>>>> 2e1cab55
    }
  } else {
    _multiply_target_and_add(Master_matrix::get_coefficient_value(val, operators_), column);
  }

  return *this;
}

template <class Master_matrix>
template <class Entry_range>
inline Vector_column<Master_matrix>& Vector_column<Master_matrix>::multiply_source_and_add(const Entry_range& column,
                                                                                           const Field_element& val)
{
  static_assert((!Master_matrix::isNonBasic || std::is_same_v<Entry_range, Vector_column>),
                "For boundary columns, the range has to be a column of same type to help ensure the validity of the "
                "base element.");  // could be removed, if we give the responsibility to the user.
  static_assert((!Master_matrix::isNonBasic || Master_matrix::Option_list::is_of_boundary_type),
                "For chain columns, the given column cannot be constant.");

  _multiply_source_and_add(column, Master_matrix::get_coefficient_value(val, operators_));

  return *this;
}

template <class Master_matrix>
inline Vector_column<Master_matrix>& Vector_column<Master_matrix>::multiply_source_and_add(Vector_column& column,
                                                                                           const Field_element& val)
{
  if constexpr (Master_matrix::isNonBasic && !Master_matrix::Option_list::is_of_boundary_type) {
    // assumes that the addition never zeros out this column.
<<<<<<< HEAD
    if constexpr (Master_matrix::Option_list::is_z2) {
      if (val) {
        if (_add(column)) {
          Chain_opt::_swap_pivots(column);
          Dim_opt::_swap_dimension(column);
        }
      }
    } else {
      if (_multiply_source_and_add(column, val)) {
        Chain_opt::_swap_pivots(column);
        Dim_opt::_swap_dimension(column);
      }
=======
    if (_multiply_source_and_add(column, Master_matrix::get_coefficient_value(val, operators_))) {
      Chain_opt::_swap_pivots(column);
      Dim_opt::_swap_dimension(column);
>>>>>>> 2e1cab55
    }
  } else {
    _multiply_source_and_add(column, Master_matrix::get_coefficient_value(val, operators_));
  }

  return *this;
}

template <class Master_matrix>
inline void Vector_column<Master_matrix>::push_back(const Entry& entry)
{
  static_assert(Master_matrix::Option_list::is_of_boundary_type, "`push_back` is not available for Chain matrices.");

  GUDHI_CHECK(entry.get_row_index() > get_pivot(), "The new row index has to be higher than the current pivot.");

  _insert_entry(column_, entry.get_row_index(), entry.get_element());
}

template <class Master_matrix>
inline Vector_column<Master_matrix>& Vector_column<Master_matrix>::operator=(const Vector_column& other)
{
  static_assert(!Master_matrix::Option_list::has_row_access, "= assignment not enabled with row access option.");

  // to avoid destroying the column when building from it-self in the for loop below...
  if (this == &other) return *this;

  Dim_opt::operator=(other);
  Chain_opt::operator=(other);

  auto tmpPool = entryPool_;
  entryPool_ = other.entryPool_;

  while (column_.size() > other.column_.size()) {
    if (column_.back() != nullptr) {
      if constexpr (Master_matrix::Option_list::has_row_access) RA_opt::unlink(column_.back());
      tmpPool->destroy(column_.back());
    }
    column_.pop_back();
  }

  column_.resize(other.column_.size(), nullptr);
  Index i = 0;
  for (const Entry* entry : other.column_) {
    if (column_[i] != nullptr) {
      if constexpr (Master_matrix::Option_list::has_row_access) RA_opt::unlink(column_[i]);
      tmpPool->destroy(column_[i]);
    }
    _update_entry(i++, entry->get_row_index(), entry->get_element());
  }
  erasedValues_ = other.erasedValues_;
  operators_ = other.operators_;

  return *this;
}

template <class Master_matrix>
inline Vector_column<Master_matrix>& Vector_column<Master_matrix>::operator=(Vector_column&& other) noexcept
{
  static_assert(!Master_matrix::Option_list::has_row_access, "= assignment not enabled with row access option.");

  // to avoid destroying the column before building from it-self...
  if (&column_ == &(other.column_)) return *this;

  Dim_opt::operator=(std::move(other));
  Chain_opt::operator=(std::move(other));

  for (auto* entry : column_) {
    if (entry != nullptr) _delete_entry(entry);
  }

  column_ = std::move(other.column_);
  erasedValues_ = std::move(other.erasedValues_);
  operators_ = std::exchange(other.operators_, nullptr);
  entryPool_ = std::exchange(other.entryPool_, nullptr);

  return *this;
}

template <class Master_matrix>
inline std::size_t Vector_column<Master_matrix>::compute_hash_value()
{
  std::size_t seed = 0;
  for (const Entry& entry : get_non_zero_content_range()) {
    seed ^= std::hash<unsigned int>()(entry.get_row_index() * static_cast<unsigned int>(entry.get_element())) +
            0x9e3779b9 + (seed << 6) + (seed >> 2);
  }
  return seed;
}

template <class Master_matrix>
inline void Vector_column<Master_matrix>::_delete_entry(Entry* entry)
{
  if constexpr (Master_matrix::Option_list::has_row_access) RA_opt::unlink(entry);
  entryPool_->destroy(entry);
}

template <class Master_matrix>
inline void Vector_column<Master_matrix>::_delete_entry(typename Column_support::iterator& it)
{
  _delete_entry(*it);
  ++it;
}

template <class Master_matrix>
inline typename Vector_column<Master_matrix>::Entry*
Vector_column<Master_matrix>::_insert_entry(Column_support& column, ID_index rowIndex, const Field_element& value)
{
  Entry* newEntry;
  if constexpr (Master_matrix::Option_list::has_row_access) {
<<<<<<< HEAD
    Entry* newEntry = entryPool_->construct(RA_opt::get_column_index(), rowIndex);
    newEntry->set_element(value);
    column.push_back(newEntry);
    RA_opt::insert_entry(rowIndex, newEntry);
    return newEntry;
=======
    newEntry = entryPool_->construct(RA_opt::get_column_index(), rowIndex);
>>>>>>> 2e1cab55
  } else {
    newEntry = entryPool_->construct(rowIndex);
  }
  newEntry->set_element(value);
  column.push_back(newEntry);
  if constexpr (Master_matrix::Option_list::has_row_access) RA_opt::insert_entry(rowIndex, newEntry);
  return newEntry;
}

template <class Master_matrix>
inline void Vector_column<Master_matrix>::_update_entry(Index position, ID_index rowIndex, const Field_element& value)
{
  if constexpr (Master_matrix::Option_list::has_row_access) {
<<<<<<< HEAD
    Entry* newEntry = entryPool_->construct(RA_opt::get_column_index(), rowIndex);
    column.push_back(newEntry);
    RA_opt::insert_entry(rowIndex, newEntry);
  } else {
    Entry* newEntry = entryPool_->construct(rowIndex);
    column.push_back(newEntry);
  }
}

template <class Master_matrix>
inline void Vector_column<Master_matrix>::_update_entry(const Field_element& value, ID_index rowIndex, Index position)
{
  if constexpr (Master_matrix::Option_list::has_row_access) {
    Entry* newEntry = entryPool_->construct(RA_opt::get_column_index(), rowIndex);
    newEntry->set_element(value);
    column_[position] = newEntry;
    RA_opt::insert_entry(rowIndex, newEntry);
  } else {
    column_[position] = entryPool_->construct(rowIndex);
    column_[position]->set_element(value);
  }
}

template <class Master_matrix>
inline void Vector_column<Master_matrix>::_update_entry(ID_index rowIndex, Index position)
{
  if constexpr (Master_matrix::Option_list::has_row_access) {
    Entry* newEntry = entryPool_->construct(RA_opt::get_column_index(), rowIndex);
    column_[position] = newEntry;
    RA_opt::insert_entry(rowIndex, newEntry);
=======
    column_[position] = entryPool_->construct(RA_opt::get_column_index(), rowIndex);
>>>>>>> 2e1cab55
  } else {
    column_[position] = entryPool_->construct(rowIndex);
  }
  column_[position]->set_element(value);
  if constexpr (Master_matrix::Option_list::has_row_access) RA_opt::insert_entry(rowIndex, column_[position]);
}

template <class Master_matrix>
template <class Entry_range>
inline bool Vector_column<Master_matrix>::_add(const Entry_range& column)
{
  if (column.begin() == column.end()) return false;
  if (column_.empty()) {  // chain should never enter here.
    auto get_range = [](const Entry_range& column) -> decltype(auto) {
      if constexpr (std::is_same_v<Entry_range, Vector_column<Master_matrix> >) {
        return column.get_non_zero_content_range();
      } else {
        return column;
      }
    };
    column_.resize(column.size());
    Index i = 0;
    for (const Entry& entry : get_range(column)) {
      _update_entry(i++, entry.get_row_index(), entry.get_element());
    }
    column_.resize(i);  // i <= column.size(), so it should not trigger a reallocation
    erasedValues_.clear();
    return true;
  }

  Column_support newColumn;
  newColumn.reserve(column_.size() + column.size());  // safe upper bound

  auto pivotIsZeroed = _generic_add(
      column,
      [&](Entry* entryTarget) { newColumn.push_back(entryTarget); },
      [&](typename Entry_range::const_iterator& itSource,
          [[maybe_unused]] const typename Column_support::iterator& itTarget) {
        _insert_entry(newColumn, itSource->get_row_index(), itSource->get_element());
      },
      [&](Field_element& targetElement, typename Entry_range::const_iterator& itSource) {
        if constexpr (!Master_matrix::Option_list::is_z2)
          operators_->add_inplace(targetElement, itSource->get_element());
      },
      [&](Entry* entryTarget) { newColumn.push_back(entryTarget); });

  column_.swap(newColumn);

  return pivotIsZeroed;
}

template <class Master_matrix>
template <class Entry_range>
inline bool Vector_column<Master_matrix>::_multiply_target_and_add(const Field_element& val, const Entry_range& column)
{
<<<<<<< HEAD
  if (val == 0U) {
=======
  if (val == Field_operators::get_additive_identity()) {
>>>>>>> 2e1cab55
    if constexpr (Master_matrix::isNonBasic && !Master_matrix::Option_list::is_of_boundary_type) {
      throw std::invalid_argument("A chain column should not be multiplied by 0.");
      // this would not only mess up the base, but also the pivots stored.
    } else {
      clear();
    }
  }

  if (column_.empty() || val == Field_operators::get_multiplicative_identity()) {
    return _add(column);
  }

<<<<<<< HEAD
  auto pivotIsZeroed = _generic_add(
      column,
      [&](Entry* entryTarget) {
        operators_->multiply_inplace(entryTarget->get_element(), val);
        if constexpr (Master_matrix::Option_list::has_row_access) RA_opt::update_entry(*entryTarget);
        newColumn.push_back(entryTarget);
      },
      [&](typename Entry_range::const_iterator& itSource, const typename Column_support::iterator& itTarget) {
        _insert_entry(itSource->get_element(), itSource->get_row_index(), newColumn);
      },
      [&](Field_element& targetElement, typename Entry_range::const_iterator& itSource) {
        operators_->multiply_and_add_inplace_front(targetElement, val, itSource->get_element());
      },
      [&](Entry* entryTarget) { newColumn.push_back(entryTarget); });
=======
  // multiply_inplace needs a non-const reference to element, so even if Z2 never reaches here, it won't compile
  // without the constexpr, as we are not storing a dummy value just for this purpose.
  if constexpr (!Master_matrix::Option_list::is_z2) {
    Column_support newColumn;
    newColumn.reserve(column_.size() + column.size());  // safe upper bound

    auto pivotIsZeroed = _generic_add(
        column,
        [&](Entry* entryTarget) {
          operators_->multiply_inplace(entryTarget->get_element(), val);
          if constexpr (Master_matrix::Option_list::has_row_access) RA_opt::update_entry(*entryTarget);
          newColumn.push_back(entryTarget);
        },
        [&](typename Entry_range::const_iterator& itSource, const typename Column_support::iterator& itTarget) {
          _insert_entry(newColumn, itSource->get_row_index(), itSource->get_element());
        },
        [&](Field_element& targetElement, typename Entry_range::const_iterator& itSource) {
          operators_->multiply_and_add_inplace_front(targetElement, val, itSource->get_element());
        },
        [&](Entry* entryTarget) { newColumn.push_back(entryTarget); });
>>>>>>> 2e1cab55

    column_.swap(newColumn);

    return pivotIsZeroed;
  } else {
    return false;  // we should never arrive here, just to suppress the warning
  }
}

template <class Master_matrix>
template <class Entry_range>
inline bool Vector_column<Master_matrix>::_multiply_source_and_add(const Entry_range& column, const Field_element& val)
{
<<<<<<< HEAD
  if (val == 0U || column.begin() == column.end()) {
=======
  if (val == Field_operators::get_additive_identity() || column.begin() == column.end()) {
>>>>>>> 2e1cab55
    return false;
  }

  if (val == Field_operators::get_multiplicative_identity()) {
    return _add(column);
  }

<<<<<<< HEAD
  auto pivotIsZeroed = _generic_add(
      column,
      [&](Entry* entryTarget) { newColumn.push_back(entryTarget); },
      [&](typename Entry_range::const_iterator& itSource, const typename Column_support::iterator& itTarget) {
        Entry* newEntry = _insert_entry(itSource->get_element(), itSource->get_row_index(), newColumn);
        operators_->multiply_inplace(newEntry->get_element(), val);
        if constexpr (Master_matrix::Option_list::has_row_access) RA_opt::update_entry(*newEntry);
      },
      [&](Field_element& targetElement, typename Entry_range::const_iterator& itSource) {
        operators_->multiply_and_add_inplace_back(itSource->get_element(), val, targetElement);
      },
      [&](Entry* entryTarget) { newColumn.push_back(entryTarget); });
=======
  // multiply_inplace needs a non-const reference to element, so even if Z2 never reaches here, it won't compile
  // without the constexpr, as we are not storing a dummy value just for this purpose.
  if constexpr (!Master_matrix::Option_list::is_z2) {
    Column_support newColumn;
    newColumn.reserve(column_.size() + column.size());  // safe upper bound

    auto pivotIsZeroed = _generic_add(
        column,
        [&](Entry* entryTarget) { newColumn.push_back(entryTarget); },
        [&](typename Entry_range::const_iterator& itSource, const typename Column_support::iterator& itTarget) {
          Entry* newEntry = _insert_entry(newColumn, itSource->get_row_index(), itSource->get_element());
          operators_->multiply_inplace(newEntry->get_element(), val);
          if constexpr (Master_matrix::Option_list::has_row_access) RA_opt::update_entry(*newEntry);
        },
        [&](Field_element& targetElement, typename Entry_range::const_iterator& itSource) {
          operators_->multiply_and_add_inplace_back(itSource->get_element(), val, targetElement);
        },
        [&](Entry* entryTarget) { newColumn.push_back(entryTarget); });
>>>>>>> 2e1cab55

    column_.swap(newColumn);

    return pivotIsZeroed;
  } else {
    return false;  // we should never arrive here, just to suppress the warning
  }
}

template <class Master_matrix>
template <class Entry_range, typename F1, typename F2, typename F3, typename F4>
inline bool Vector_column<Master_matrix>::_generic_add(const Entry_range& column,
                                                       F1&& process_target,
                                                       F2&& process_source,
                                                       F3&& update_target1,
                                                       F4&& update_target2)
{
  auto updateTargetIterator = [&](typename Column_support::iterator& itTarget) {
    while (_is_lazy_erased(itTarget)) {
      _delete_entry(*itTarget);
      ++itTarget;
    }
  };
  auto updateSourceIterator = [&](typename Entry_range::const_iterator& itSource) {
    if constexpr (std::is_same_v<Entry_range, Vector_column<Master_matrix> >) {
      while (itSource != column.end() && column._is_lazy_erased(itSource->get_row_index())) ++itSource;
    }
  };

  bool pivotIsZeroed = false;

  auto itTarget = column_.begin();
  auto itSource = column.begin();
  while (itTarget != column_.end() && itSource != column.end()) {
    updateTargetIterator(itTarget);
    updateSourceIterator(itSource);
    if (itTarget == column_.end() || itSource == column.end()) break;

    _generic_merge_entry_to_column(*this,
                                   itSource,
                                   itTarget,
                                   std::forward<F1>(process_target),
                                   std::forward<F2>(process_source),
                                   std::forward<F3>(update_target1),
                                   std::forward<F4>(update_target2),
                                   pivotIsZeroed);
  }

  while (itSource != column.end()) {
    updateSourceIterator(itSource);
    if (itSource == column.end()) break;

    std::forward<F2>(process_source)(itSource, column_.end());
    ++itSource;
  }

  while (itTarget != column_.end()) {
    updateTargetIterator(itTarget);
    if (itTarget == column_.end()) break;

    std::forward<F1>(process_target)(*itTarget);
    ++itTarget;
  }

  erasedValues_.clear();

  return pivotIsZeroed;
}

template <class Master_matrix>
inline bool Vector_column<Master_matrix>::_is_lazy_erased(const typename Column_support::const_iterator& it) const
{
  if constexpr (!Master_matrix::isNonBasic || Master_matrix::Option_list::is_of_boundary_type) {
    return it != column_.end() && erasedValues_.find((*it)->get_row_index()) != erasedValues_.end();
  } else {
    return false;
  }
}

template <class Master_matrix>
inline bool Vector_column<Master_matrix>::_is_lazy_erased(ID_index rowIndex) const
{
  if constexpr (!Master_matrix::isNonBasic || Master_matrix::Option_list::is_of_boundary_type) {
    return erasedValues_.find(rowIndex) != erasedValues_.end();
  } else {
    return false;
  }
}

}  // namespace persistence_matrix
}  // namespace Gudhi

/**
 * @ingroup persistence_matrix
 *
 * @brief Hash method for @ref Gudhi::persistence_matrix::Vector_column.
 *
 * @tparam Master_matrix Template parameter of @ref Gudhi::persistence_matrix::Vector_column.
 * @tparam Entry_constructor Template parameter of @ref Gudhi::persistence_matrix::Vector_column.
 */
template <class Master_matrix>
struct std::hash<Gudhi::persistence_matrix::Vector_column<Master_matrix> > {
  std::size_t operator()(const Gudhi::persistence_matrix::Vector_column<Master_matrix>& column) const
  {
    return column.compute_hash_value();
  }
};

#endif  // PM_VECTOR_COLUMN_H<|MERGE_RESOLUTION|>--- conflicted
+++ resolved
@@ -119,13 +119,6 @@
                 const Container& nonZeroRowIndices,
                 Row_container* rowContainer,
                 Column_settings* colSettings);
-<<<<<<< HEAD
-  template <class Container = typename Master_matrix::Boundary>
-  Vector_column(const Container& nonZeroRowIndices, Dimension dimension, Column_settings* colSettings);
-  template <class Container = typename Master_matrix::Boundary, class Row_container>
-  Vector_column(Index columnIndex,
-                const Container& nonZeroRowIndices,
-=======
   template <class Container = typename Master_matrix::Boundary,
             class = std::enable_if_t<!std::is_arithmetic_v<Container> > >
   Vector_column(const Container& nonZeroRowIndices, Dimension dimension, Column_settings* colSettings);
@@ -149,7 +142,6 @@
   Vector_column(Index columnIndex,
                 ID_index idx,
                 Field_element e,
->>>>>>> 2e1cab55
                 Dimension dimension,
                 Row_container* rowContainer,
                 Column_settings* colSettings);
@@ -259,11 +251,7 @@
   Column_support column_;
   // TODO: test other containers? Useless when clear(Index) is never called, how much is it worth it?
   std::unordered_set<ID_index> erasedValues_;
-<<<<<<< HEAD
-  Field_operators* operators_;
-=======
   Field_operators const* operators_;
->>>>>>> 2e1cab55
   Entry_constructor* entryPool_;
 
   template <class Column, class Entry_iterator, typename F1, typename F2, typename F3, typename F4>
@@ -495,8 +483,7 @@
       erasedValues_(std::move(column.erasedValues_)),
       operators_(std::exchange(column.operators_, nullptr)),
       entryPool_(std::exchange(column.entryPool_, nullptr))
-{
-}
+{}
 
 template <class Master_matrix>
 inline Vector_column<Master_matrix>::~Vector_column()
@@ -829,26 +816,9 @@
 {
   if constexpr (Master_matrix::isNonBasic && !Master_matrix::Option_list::is_of_boundary_type) {
     // assumes that the addition never zeros out this column.
-<<<<<<< HEAD
-    if constexpr (Master_matrix::Option_list::is_z2) {
-      if (val) {
-        if (_add(column)) {
-          Chain_opt::_swap_pivots(column);
-          Dim_opt::_swap_dimension(column);
-        }
-      } else {
-        throw std::invalid_argument("A chain column should not be multiplied by 0.");
-      }
-    } else {
-      if (_multiply_target_and_add(val, column)) {
-        Chain_opt::_swap_pivots(column);
-        Dim_opt::_swap_dimension(column);
-      }
-=======
     if (_multiply_target_and_add(Master_matrix::get_coefficient_value(val, operators_), column)) {
       Chain_opt::_swap_pivots(column);
       Dim_opt::_swap_dimension(column);
->>>>>>> 2e1cab55
     }
   } else {
     _multiply_target_and_add(Master_matrix::get_coefficient_value(val, operators_), column);
@@ -879,24 +849,9 @@
 {
   if constexpr (Master_matrix::isNonBasic && !Master_matrix::Option_list::is_of_boundary_type) {
     // assumes that the addition never zeros out this column.
-<<<<<<< HEAD
-    if constexpr (Master_matrix::Option_list::is_z2) {
-      if (val) {
-        if (_add(column)) {
-          Chain_opt::_swap_pivots(column);
-          Dim_opt::_swap_dimension(column);
-        }
-      }
-    } else {
-      if (_multiply_source_and_add(column, val)) {
-        Chain_opt::_swap_pivots(column);
-        Dim_opt::_swap_dimension(column);
-      }
-=======
     if (_multiply_source_and_add(column, Master_matrix::get_coefficient_value(val, operators_))) {
       Chain_opt::_swap_pivots(column);
       Dim_opt::_swap_dimension(column);
->>>>>>> 2e1cab55
     }
   } else {
     _multiply_source_and_add(column, Master_matrix::get_coefficient_value(val, operators_));
@@ -1006,15 +961,7 @@
 {
   Entry* newEntry;
   if constexpr (Master_matrix::Option_list::has_row_access) {
-<<<<<<< HEAD
-    Entry* newEntry = entryPool_->construct(RA_opt::get_column_index(), rowIndex);
-    newEntry->set_element(value);
-    column.push_back(newEntry);
-    RA_opt::insert_entry(rowIndex, newEntry);
-    return newEntry;
-=======
     newEntry = entryPool_->construct(RA_opt::get_column_index(), rowIndex);
->>>>>>> 2e1cab55
   } else {
     newEntry = entryPool_->construct(rowIndex);
   }
@@ -1028,40 +975,7 @@
 inline void Vector_column<Master_matrix>::_update_entry(Index position, ID_index rowIndex, const Field_element& value)
 {
   if constexpr (Master_matrix::Option_list::has_row_access) {
-<<<<<<< HEAD
-    Entry* newEntry = entryPool_->construct(RA_opt::get_column_index(), rowIndex);
-    column.push_back(newEntry);
-    RA_opt::insert_entry(rowIndex, newEntry);
-  } else {
-    Entry* newEntry = entryPool_->construct(rowIndex);
-    column.push_back(newEntry);
-  }
-}
-
-template <class Master_matrix>
-inline void Vector_column<Master_matrix>::_update_entry(const Field_element& value, ID_index rowIndex, Index position)
-{
-  if constexpr (Master_matrix::Option_list::has_row_access) {
-    Entry* newEntry = entryPool_->construct(RA_opt::get_column_index(), rowIndex);
-    newEntry->set_element(value);
-    column_[position] = newEntry;
-    RA_opt::insert_entry(rowIndex, newEntry);
-  } else {
-    column_[position] = entryPool_->construct(rowIndex);
-    column_[position]->set_element(value);
-  }
-}
-
-template <class Master_matrix>
-inline void Vector_column<Master_matrix>::_update_entry(ID_index rowIndex, Index position)
-{
-  if constexpr (Master_matrix::Option_list::has_row_access) {
-    Entry* newEntry = entryPool_->construct(RA_opt::get_column_index(), rowIndex);
-    column_[position] = newEntry;
-    RA_opt::insert_entry(rowIndex, newEntry);
-=======
     column_[position] = entryPool_->construct(RA_opt::get_column_index(), rowIndex);
->>>>>>> 2e1cab55
   } else {
     column_[position] = entryPool_->construct(rowIndex);
   }
@@ -1117,11 +1031,7 @@
 template <class Entry_range>
 inline bool Vector_column<Master_matrix>::_multiply_target_and_add(const Field_element& val, const Entry_range& column)
 {
-<<<<<<< HEAD
-  if (val == 0U) {
-=======
   if (val == Field_operators::get_additive_identity()) {
->>>>>>> 2e1cab55
     if constexpr (Master_matrix::isNonBasic && !Master_matrix::Option_list::is_of_boundary_type) {
       throw std::invalid_argument("A chain column should not be multiplied by 0.");
       // this would not only mess up the base, but also the pivots stored.
@@ -1134,22 +1044,6 @@
     return _add(column);
   }
 
-<<<<<<< HEAD
-  auto pivotIsZeroed = _generic_add(
-      column,
-      [&](Entry* entryTarget) {
-        operators_->multiply_inplace(entryTarget->get_element(), val);
-        if constexpr (Master_matrix::Option_list::has_row_access) RA_opt::update_entry(*entryTarget);
-        newColumn.push_back(entryTarget);
-      },
-      [&](typename Entry_range::const_iterator& itSource, const typename Column_support::iterator& itTarget) {
-        _insert_entry(itSource->get_element(), itSource->get_row_index(), newColumn);
-      },
-      [&](Field_element& targetElement, typename Entry_range::const_iterator& itSource) {
-        operators_->multiply_and_add_inplace_front(targetElement, val, itSource->get_element());
-      },
-      [&](Entry* entryTarget) { newColumn.push_back(entryTarget); });
-=======
   // multiply_inplace needs a non-const reference to element, so even if Z2 never reaches here, it won't compile
   // without the constexpr, as we are not storing a dummy value just for this purpose.
   if constexpr (!Master_matrix::Option_list::is_z2) {
@@ -1170,7 +1064,6 @@
           operators_->multiply_and_add_inplace_front(targetElement, val, itSource->get_element());
         },
         [&](Entry* entryTarget) { newColumn.push_back(entryTarget); });
->>>>>>> 2e1cab55
 
     column_.swap(newColumn);
 
@@ -1184,11 +1077,7 @@
 template <class Entry_range>
 inline bool Vector_column<Master_matrix>::_multiply_source_and_add(const Entry_range& column, const Field_element& val)
 {
-<<<<<<< HEAD
-  if (val == 0U || column.begin() == column.end()) {
-=======
   if (val == Field_operators::get_additive_identity() || column.begin() == column.end()) {
->>>>>>> 2e1cab55
     return false;
   }
 
@@ -1196,20 +1085,6 @@
     return _add(column);
   }
 
-<<<<<<< HEAD
-  auto pivotIsZeroed = _generic_add(
-      column,
-      [&](Entry* entryTarget) { newColumn.push_back(entryTarget); },
-      [&](typename Entry_range::const_iterator& itSource, const typename Column_support::iterator& itTarget) {
-        Entry* newEntry = _insert_entry(itSource->get_element(), itSource->get_row_index(), newColumn);
-        operators_->multiply_inplace(newEntry->get_element(), val);
-        if constexpr (Master_matrix::Option_list::has_row_access) RA_opt::update_entry(*newEntry);
-      },
-      [&](Field_element& targetElement, typename Entry_range::const_iterator& itSource) {
-        operators_->multiply_and_add_inplace_back(itSource->get_element(), val, targetElement);
-      },
-      [&](Entry* entryTarget) { newColumn.push_back(entryTarget); });
-=======
   // multiply_inplace needs a non-const reference to element, so even if Z2 never reaches here, it won't compile
   // without the constexpr, as we are not storing a dummy value just for this purpose.
   if constexpr (!Master_matrix::Option_list::is_z2) {
@@ -1228,7 +1103,6 @@
           operators_->multiply_and_add_inplace_back(itSource->get_element(), val, targetElement);
         },
         [&](Entry* entryTarget) { newColumn.push_back(entryTarget); });
->>>>>>> 2e1cab55
 
     column_.swap(newColumn);
 

--- conflicted
+++ resolved
@@ -53,12 +53,9 @@
   template <class Field_element>
   Dummy_entry_field_element_mixin([[maybe_unused]] Field_element t)
   {}
-<<<<<<< HEAD
-=======
 
   static constexpr bool get_element() { return true; };
   static constexpr void set_element(bool /* element */) {}
->>>>>>> 2e1cab55
 };
 
 /**
@@ -284,15 +281,7 @@
    */
   operator std::pair<ID_index, Field_element>() const
   {
-<<<<<<< HEAD
-    if constexpr (Master_matrix::Option_list::is_z2) {
-      return {rowIndex_, 1};
-    } else {
-      return {rowIndex_, field_opt::element_};
-    }
-=======
     return {rowIndex_, field_opt::get_element()};
->>>>>>> 2e1cab55
   }
 
  private:

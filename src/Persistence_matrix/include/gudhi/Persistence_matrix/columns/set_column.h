/*    This file is part of the Gudhi Library - https://gudhi.inria.fr/ - which is released under MIT.
 *    See file LICENSE or go to https://gudhi.inria.fr/licensing/ for full license details.
 *    Author(s):       Hannah Schreiber
 *
 *    Copyright (C) 2022-24 Inria
 *
 *    Modification(s):
 *      - YYYY/MM Author: Description of the modification
 */

/**
 * @file set_column.h
 * @author Hannah Schreiber
 * @brief Contains the @ref Gudhi::persistence_matrix::Set_column class.
 * Also defines the std::hash method for @ref Gudhi::persistence_matrix::Set_column.
 */

#ifndef PM_SET_COLUMN_H
#define PM_SET_COLUMN_H

#include <vector>
#include <stdexcept>
#include <type_traits>
#include <set>
#include <utility>  //std::swap, std::move & std::exchange

#include <boost/iterator/indirect_iterator.hpp>
#include <boost/range/iterator_range_core.hpp>

#include <gudhi/Persistence_matrix/allocators/entry_constructors.h>
#include <gudhi/Persistence_matrix/columns/column_utilities.h>

namespace Gudhi {
namespace persistence_matrix {

/**
 * @class Set_column set_column.h gudhi/Persistence_matrix/columns/set_column.h
 * @ingroup persistence_matrix
 *
 * @brief Column class following the @ref PersistenceMatrixColumn concept.
 *
 * Column based on a set structure. The entries are always ordered by row index and only non-zero values
 * are stored uniquely in the underlying container.
 *
 * @tparam Master_matrix An instantiation of @ref Matrix from which all types and options are deduced.
 */
template <class Master_matrix>
class Set_column : public Master_matrix::Row_access_option,
                   public Master_matrix::Column_dimension_option,
                   public Master_matrix::Chain_column_option
{
 public:
  using Master = Master_matrix;
  using Index = typename Master_matrix::Index;
  using ID_index = typename Master_matrix::ID_index;
  using Dimension = typename Master_matrix::Dimension;
  using Field_element = typename Master_matrix::Element;
  using Entry = typename Master_matrix::Matrix_entry;
  using Column_settings = typename Master_matrix::Column_settings;

 private:
  using Field_operators = typename Master_matrix::Field_operators;

  struct EntryPointerComp {
    bool operator()(const Entry* c1, const Entry* c2) const { return *c1 < *c2; }
  };

  using Column_support = std::set<Entry*, EntryPointerComp>;
  using Entry_constructor = typename Master_matrix::Entry_constructor;

 public:
  using iterator = boost::indirect_iterator<typename Column_support::iterator>;
  using const_iterator = boost::indirect_iterator<typename Column_support::const_iterator>;
  using reverse_iterator = boost::indirect_iterator<typename Column_support::reverse_iterator>;
  using const_reverse_iterator = boost::indirect_iterator<typename Column_support::const_reverse_iterator>;
  using Content_range = boost::iterator_range<const_iterator>;

  Set_column(Column_settings* colSettings = nullptr);
  template <class Container = typename Master_matrix::Boundary>
  Set_column(const Container& nonZeroRowIndices, Column_settings* colSettings);
  template <class Container = typename Master_matrix::Boundary, class Row_container>
  Set_column(Index columnIndex,
             const Container& nonZeroRowIndices,
             Row_container* rowContainer,
             Column_settings* colSettings);
<<<<<<< HEAD
  template <class Container = typename Master_matrix::Boundary>
  Set_column(const Container& nonZeroRowIndices, Dimension dimension, Column_settings* colSettings);
  template <class Container = typename Master_matrix::Boundary, class Row_container>
  Set_column(Index columnIndex,
             const Container& nonZeroRowIndices,
=======
  template <class Container = typename Master_matrix::Boundary,
            class = std::enable_if_t<!std::is_arithmetic_v<Container> > >
  Set_column(const Container& nonZeroRowIndices, Dimension dimension, Column_settings* colSettings);
  template <class Container = typename Master_matrix::Boundary,
            class Row_container,
            class = std::enable_if_t<!std::is_arithmetic_v<Container> > >
  Set_column(Index columnIndex,
             const Container& nonZeroRowIndices,
             Dimension dimension,
             Row_container* rowContainer,
             Column_settings* colSettings);
  Set_column(ID_index idx, Dimension dimension, Column_settings* colSettings);
  Set_column(ID_index idx, Field_element e, Dimension dimension, Column_settings* colSettings);
  template <class Row_container>
  Set_column(Index columnIndex,
             ID_index idx,
             Dimension dimension,
             Row_container* rowContainer,
             Column_settings* colSettings);
  template <class Row_container>
  Set_column(Index columnIndex,
             ID_index idx,
             Field_element e,
>>>>>>> 2e1cab55
             Dimension dimension,
             Row_container* rowContainer,
             Column_settings* colSettings);
  Set_column(const Set_column& column, Column_settings* colSettings = nullptr);
  template <class Row_container>
  Set_column(const Set_column& column,
             Index columnIndex,
             Row_container* rowContainer,
             Column_settings* colSettings = nullptr);
  Set_column(Set_column&& column) noexcept;
  ~Set_column();

  std::vector<Field_element> get_content(int columnLength = -1) const;
  bool is_non_zero(ID_index rowIndex) const;
  [[nodiscard]] bool is_empty() const;
  [[nodiscard]] std::size_t size() const;

  template <class Row_index_map>
  void reorder(const Row_index_map& valueMap,
               [[maybe_unused]] Index columnIndex = Master_matrix::template get_null_value<Index>());
  void clear();
  void clear(ID_index rowIndex);

  ID_index get_pivot() const;
  Field_element get_pivot_value() const;

  iterator begin() noexcept;
  const_iterator begin() const noexcept;
  iterator end() noexcept;
  const_iterator end() const noexcept;
  reverse_iterator rbegin() noexcept;
  const_reverse_iterator rbegin() const noexcept;
  reverse_iterator rend() noexcept;
  const_reverse_iterator rend() const noexcept;

  Content_range get_non_zero_content_range() const;

  template <class Entry_range>
  Set_column& operator+=(const Entry_range& column);
  Set_column& operator+=(Set_column& column);

  Set_column& operator*=(const Field_element& v);

  // this = v * this + column
  template <class Entry_range>
  Set_column& multiply_target_and_add(const Field_element& val, const Entry_range& column);
  Set_column& multiply_target_and_add(const Field_element& val, Set_column& column);
  // this = this + column * v
  template <class Entry_range>
  Set_column& multiply_source_and_add(const Entry_range& column, const Field_element& val);
  Set_column& multiply_source_and_add(Set_column& column, const Field_element& val);

  void push_back(const Entry& entry);

  friend bool operator==(const Set_column& c1, const Set_column& c2)
  {
    if (&c1 == &c2) return true;
    if (c1.column_.size() != c2.column_.size()) return false;

    return std::equal(c1.column_.begin(),
                      c1.column_.end(),
                      c2.column_.begin(),
                      c2.column_.end(),
                      [](const Entry* e1, const Entry* e2) {
                        return e1->get_row_index() == e2->get_row_index() && e1->get_element() == e2->get_element();
                      });
  }

  friend bool operator<(const Set_column& c1, const Set_column& c2)
  {
    if (&c1 == &c2) return false;

    return std::lexicographical_compare(c1.column_.begin(),
                                        c1.column_.end(),
                                        c2.column_.begin(),
                                        c2.column_.end(),
                                        [](const Entry* e1, const Entry* e2) {
                                          if (e1->get_row_index() != e2->get_row_index())
                                            return e1->get_row_index() < e2->get_row_index();
                                          if (e1->get_element() != e2->get_element())
                                            return e1->get_element() < e2->get_element();
                                          return false;
                                        });
  }

  // Disabled with row access.
  Set_column& operator=(const Set_column& other);
  Set_column& operator=(Set_column&& other) noexcept;

  friend void swap(Set_column& col1, Set_column& col2) noexcept
  {
    swap(static_cast<typename Master_matrix::Row_access_option&>(col1),
         static_cast<typename Master_matrix::Row_access_option&>(col2));
    swap(static_cast<typename Master_matrix::Column_dimension_option&>(col1),
         static_cast<typename Master_matrix::Column_dimension_option&>(col2));
    swap(static_cast<typename Master_matrix::Chain_column_option&>(col1),
         static_cast<typename Master_matrix::Chain_column_option&>(col2));
    col1.column_.swap(col2.column_);
    std::swap(col1.operators_, col2.operators_);
    std::swap(col1.entryPool_, col2.entryPool_);
  }

 private:
  using RA_opt = typename Master_matrix::Row_access_option;
  using Dim_opt = typename Master_matrix::Column_dimension_option;
  using Chain_opt = typename Master_matrix::Chain_column_option;

  Column_support column_;
  Field_operators const* operators_;
  Entry_constructor* entryPool_;

  template <class Column, class Entry_iterator, typename F1, typename F2, typename F3, typename F4>
  friend void _generic_merge_entry_to_column(Column& targetColumn,
                                             Entry_iterator& itSource,
                                             typename Column::Column_support::iterator& itTarget,
                                             F1&& process_target,
                                             F2&& process_source,
                                             F3&& update_target1,
                                             F4&& update_target2,
                                             bool& pivotIsZeroed);
  template <class Column, class Entry_range, typename F1, typename F2, typename F3, typename F4, typename F5>
  friend bool _generic_add_to_column(const Entry_range& source,
                                     Column& targetColumn,
                                     F1&& process_target,
                                     F2&& process_source,
                                     F3&& update_target1,
                                     F4&& update_target2,
                                     F5&& finish_target);
  template <class Column, class Entry_range>
  friend bool _add_to_column(const Entry_range& source, Column& targetColumn);
  template <class Column, class Entry_range>
  friend bool _multiply_target_and_add_to_column(const typename Column::Field_element& val,
                                                 const Entry_range& source,
                                                 Column& targetColumn);
  template <class Column, class Entry_range>
  friend bool _multiply_source_and_add_to_column(const typename Column::Field_element& val,
                                                 const Entry_range& source,
                                                 Column& targetColumn);

  void _delete_entry(typename Column_support::iterator& it);
  Entry* _insert_entry(const typename Column_support::iterator& position,
                       ID_index rowIndex,
                       const Field_element& value);
  template <class Entry_range>
  bool _add(const Entry_range& column);
  template <class Entry_range>
  bool _multiply_target_and_add(const Field_element& val, const Entry_range& column);
  template <class Entry_range>
  bool _multiply_source_and_add(const Entry_range& column, const Field_element& val);
};

template <class Master_matrix>
inline Set_column<Master_matrix>::Set_column(Column_settings* colSettings)
    : RA_opt(),
      Dim_opt(),
      Chain_opt(),
      operators_(Master_matrix::get_operator_ptr(colSettings)),
      entryPool_(colSettings == nullptr ? nullptr : &(colSettings->entryConstructor))
{}

template <class Master_matrix>
template <class Container>
inline Set_column<Master_matrix>::Set_column(const Container& nonZeroRowIndices, Column_settings* colSettings)
    : Set_column(nonZeroRowIndices, nonZeroRowIndices.size() == 0 ? 0 : nonZeroRowIndices.size() - 1, colSettings)
{
  static_assert(!Master_matrix::isNonBasic || Master_matrix::Option_list::is_of_boundary_type,
                "Constructor not available for chain columns, please specify the dimension of the chain.");
}

template <class Master_matrix>
template <class Container, class Row_container>
inline Set_column<Master_matrix>::Set_column(Index columnIndex,
                                             const Container& nonZeroRowIndices,
                                             Row_container* rowContainer,
                                             Column_settings* colSettings)
    : Set_column(columnIndex,
                 nonZeroRowIndices,
                 nonZeroRowIndices.size() == 0 ? 0 : nonZeroRowIndices.size() - 1,
                 rowContainer,
                 colSettings)
{
  static_assert(!Master_matrix::isNonBasic || Master_matrix::Option_list::is_of_boundary_type,
                "Constructor not available for chain columns, please specify the dimension of the chain.");
}

template <class Master_matrix>
template <class Container, class>
inline Set_column<Master_matrix>::Set_column(const Container& nonZeroRowIndices,
                                             Dimension dimension,
                                             Column_settings* colSettings)
    : RA_opt(),
      Dim_opt(dimension),
      Chain_opt(nonZeroRowIndices.begin() == nonZeroRowIndices.end()
                    ? Master_matrix::template get_null_value<ID_index>()
                    : Master_matrix::get_row_index(*std::prev(nonZeroRowIndices.end()))),
      operators_(Master_matrix::get_operator_ptr(colSettings)),
      entryPool_(&(colSettings->entryConstructor))
{
  for (const auto& id : nonZeroRowIndices) {
    _insert_entry(column_.end(),
                  Master_matrix::get_row_index(id),
                  Master_matrix::get_coefficient_value(Master_matrix::get_element(id), operators_));
  }
}

template <class Master_matrix>
template <class Container, class Row_container, class>
inline Set_column<Master_matrix>::Set_column(Index columnIndex,
                                             const Container& nonZeroRowIndices,
                                             Dimension dimension,
                                             Row_container* rowContainer,
                                             Column_settings* colSettings)
    : RA_opt(columnIndex, rowContainer),
      Dim_opt(dimension),
      Chain_opt(nonZeroRowIndices.begin() == nonZeroRowIndices.end()
                    ? Master_matrix::template get_null_value<ID_index>()
                    : Master_matrix::get_row_index(*std::prev(nonZeroRowIndices.end()))),
      operators_(Master_matrix::get_operator_ptr(colSettings)),
      entryPool_(&(colSettings->entryConstructor))
{
  for (const auto& id : nonZeroRowIndices) {
    _insert_entry(column_.end(),
                  Master_matrix::get_row_index(id),
                  Master_matrix::get_coefficient_value(Master_matrix::get_element(id), operators_));
  }
}

template <class Master_matrix>
inline Set_column<Master_matrix>::Set_column(ID_index idx, Dimension dimension, Column_settings* colSettings)
    : RA_opt(), Dim_opt(dimension), Chain_opt(idx), operators_(nullptr), entryPool_(&(colSettings->entryConstructor))
{
  static_assert(Master_matrix::Option_list::is_z2,
                "Constructor not available for Zp != Z2. Please specify the coefficient.");
  _insert_entry(column_.end(), idx, 1);
}

template <class Master_matrix>
inline Set_column<Master_matrix>::Set_column(ID_index idx,
                                             Field_element e,
                                             Dimension dimension,
                                             Column_settings* colSettings)
    : RA_opt(),
      Dim_opt(dimension),
      Chain_opt(idx),
      operators_(&(colSettings->operators)),
      entryPool_(&(colSettings->entryConstructor))
{
  static_assert(!Master_matrix::Option_list::is_z2,
                "Constructor not available for Zp == Z2. Please do not specify any coefficient.");
  _insert_entry(column_.end(), idx, operators_->get_value(e));
}

template <class Master_matrix>
template <class Row_container>
inline Set_column<Master_matrix>::Set_column(Index columnIndex,
                                             ID_index idx,
                                             Dimension dimension,
                                             Row_container* rowContainer,
                                             Column_settings* colSettings)
    : RA_opt(columnIndex, rowContainer),
      Dim_opt(dimension),
      Chain_opt(idx),
      operators_(nullptr),
      entryPool_(&(colSettings->entryConstructor))
{
  static_assert(Master_matrix::Option_list::is_z2,
                "Constructor not available for Zp != Z2. Please specify the coefficient.");
  _insert_entry(column_.end(), idx, 1);
}

template <class Master_matrix>
template <class Row_container>
inline Set_column<Master_matrix>::Set_column(Index columnIndex,
                                             ID_index idx,
                                             Field_element e,
                                             Dimension dimension,
                                             Row_container* rowContainer,
                                             Column_settings* colSettings)
    : RA_opt(columnIndex, rowContainer),
      Dim_opt(dimension),
      Chain_opt(idx),
      operators_(&(colSettings->operators)),
      entryPool_(&(colSettings->entryConstructor))
{
  static_assert(!Master_matrix::Option_list::is_z2,
                "Constructor not available for Zp == Z2. Please do not specify any coefficient.");
  _insert_entry(column_.end(), idx, operators_->get_value(e));
}

template <class Master_matrix>
inline Set_column<Master_matrix>::Set_column(const Set_column& column, Column_settings* colSettings)
    : RA_opt(),
      Dim_opt(static_cast<const Dim_opt&>(column)),
      Chain_opt(static_cast<const Chain_opt&>(column)),
      operators_(colSettings == nullptr ? column.operators_ : Master_matrix::get_operator_ptr(colSettings)),
      entryPool_(colSettings == nullptr ? column.entryPool_ : &(colSettings->entryConstructor))
{
  static_assert(!Master_matrix::Option_list::has_row_access,
                "Simple copy constructor not available when row access option enabled. Please specify the new column "
                "index and the row container.");

  for (const Entry* entry : column.column_) {
    _insert_entry(column_.end(), entry->get_row_index(), entry->get_element());
  }
}

template <class Master_matrix>
template <class Row_container>
inline Set_column<Master_matrix>::Set_column(const Set_column& column,
                                             Index columnIndex,
                                             Row_container* rowContainer,
                                             Column_settings* colSettings)
    : RA_opt(columnIndex, rowContainer),
      Dim_opt(static_cast<const Dim_opt&>(column)),
      Chain_opt(static_cast<const Chain_opt&>(column)),
      operators_(colSettings == nullptr ? column.operators_ : Master_matrix::get_operator_ptr(colSettings)),
      entryPool_(colSettings == nullptr ? column.entryPool_ : &(colSettings->entryConstructor))
{
  for (const Entry* entry : column.column_) {
    _insert_entry(column_.end(), entry->get_row_index(), entry->get_element());
  }
}

template <class Master_matrix>
inline Set_column<Master_matrix>::Set_column(Set_column&& column) noexcept
    : RA_opt(std::move(static_cast<RA_opt&>(column))),
      Dim_opt(std::move(static_cast<Dim_opt&>(column))),
      Chain_opt(std::move(static_cast<Chain_opt&>(column))),
      column_(std::move(column.column_)),
      operators_(std::exchange(column.operators_, nullptr)),
      entryPool_(std::exchange(column.entryPool_, nullptr))
{
}

template <class Master_matrix>
inline Set_column<Master_matrix>::~Set_column()
{
  for (auto* entry : column_) {
    if constexpr (Master_matrix::Option_list::has_row_access) RA_opt::unlink(entry);
    entryPool_->destroy(entry);
  }
}

template <class Master_matrix>
inline std::vector<typename Set_column<Master_matrix>::Field_element> Set_column<Master_matrix>::get_content(
    int columnLength) const
{
  if (columnLength < 0 && column_.size() > 0)
    columnLength = (*column_.rbegin())->get_row_index() + 1;
  else if (columnLength < 0)
    return std::vector<Field_element>();

  std::vector<Field_element> container(columnLength, 0);
  for (auto it = column_.begin(); it != column_.end() && (*it)->get_row_index() < static_cast<ID_index>(columnLength);
       ++it) {
    container[(*it)->get_row_index()] = Master_matrix::get_element(**it);
  }
  return container;
}

template <class Master_matrix>
inline bool Set_column<Master_matrix>::is_non_zero(ID_index rowIndex) const
{
  Entry entry(rowIndex);
  return column_.find(&entry) != column_.end();
}

template <class Master_matrix>
inline bool Set_column<Master_matrix>::is_empty() const
{
  return column_.empty();
}

template <class Master_matrix>
inline std::size_t Set_column<Master_matrix>::size() const
{
  return column_.size();
}

template <class Master_matrix>
template <class Row_index_map>
inline void Set_column<Master_matrix>::reorder(const Row_index_map& valueMap, [[maybe_unused]] Index columnIndex)
{
  static_assert(!Master_matrix::isNonBasic || Master_matrix::Option_list::is_of_boundary_type,
                "Method not available for chain columns.");

  Column_support newSet;

  for (Entry* entry : column_) {
    if constexpr (Master_matrix::Option_list::has_row_access) {
      RA_opt::unlink(entry);
      if (columnIndex != Master_matrix::template get_null_value<Index>()) entry->set_column_index(columnIndex);
    }
    entry->set_row_index(valueMap.at(entry->get_row_index()));
    newSet.insert(entry);
    if constexpr (Master_matrix::Option_list::has_row_access &&
                  Master_matrix::Option_list::has_intrusive_rows)  // intrusive list
      RA_opt::insert_entry(entry->get_row_index(), entry);
  }

  // when row is a set, all entries have to be deleted first, to avoid colliding when inserting
  if constexpr (Master_matrix::Option_list::has_row_access && !Master_matrix::Option_list::has_intrusive_rows) {  // set
    for (Entry* entry : newSet) {
      RA_opt::insert_entry(entry->get_row_index(), entry);
    }
  }

  column_.swap(newSet);
}

template <class Master_matrix>
inline void Set_column<Master_matrix>::clear()
{
  static_assert(!Master_matrix::isNonBasic || Master_matrix::Option_list::is_of_boundary_type,
                "Method not available for chain columns as a base element should not be empty.");

  for (auto* entry : column_) {
    if constexpr (Master_matrix::Option_list::has_row_access) RA_opt::unlink(entry);
    entryPool_->destroy(entry);
  }

  column_.clear();
}

template <class Master_matrix>
inline void Set_column<Master_matrix>::clear(ID_index rowIndex)
{
  static_assert(!Master_matrix::isNonBasic || Master_matrix::Option_list::is_of_boundary_type,
                "Method not available for chain columns.");

  auto entry = entryPool_->construct(rowIndex);
  auto it = column_.find(entry);
  if (it != column_.end()) {
    _delete_entry(it);
  }
  entryPool_->destroy(entry);
}

template <class Master_matrix>
inline typename Set_column<Master_matrix>::ID_index Set_column<Master_matrix>::get_pivot() const
{
  static_assert(Master_matrix::isNonBasic,
                "Method not available for base columns.");  // could technically be, but is the notion useful then?

  if constexpr (Master_matrix::Option_list::is_of_boundary_type) {
    if (column_.empty()) return Master_matrix::template get_null_value<ID_index>();
    return (*column_.rbegin())->get_row_index();
  } else {
    return Chain_opt::_get_pivot();
  }
}

template <class Master_matrix>
inline typename Set_column<Master_matrix>::Field_element Set_column<Master_matrix>::get_pivot_value() const
{
  static_assert(Master_matrix::isNonBasic,
                "Method not available for base columns.");  // could technically be, but is the notion useful then?

  if constexpr (Master_matrix::Option_list::is_z2) {
    return 1;
  } else {
    if constexpr (Master_matrix::Option_list::is_of_boundary_type) {
      if (column_.empty()) return 0;
      return (*column_.rbegin())->get_element();
    } else {
      if (Chain_opt::_get_pivot() == Master_matrix::template get_null_value<ID_index>()) return Field_element();
      for (const Entry* entry : column_) {
        if (entry->get_row_index() == Chain_opt::_get_pivot()) return entry->get_element();
      }
      return Field_element();  // should never happen if chain column is used properly
    }
  }
}

template <class Master_matrix>
inline typename Set_column<Master_matrix>::iterator Set_column<Master_matrix>::begin() noexcept
{
  return column_.begin();
}

template <class Master_matrix>
inline typename Set_column<Master_matrix>::const_iterator Set_column<Master_matrix>::begin() const noexcept
{
  return column_.begin();
}

template <class Master_matrix>
inline typename Set_column<Master_matrix>::iterator Set_column<Master_matrix>::end() noexcept
{
  return column_.end();
}

template <class Master_matrix>
inline typename Set_column<Master_matrix>::const_iterator Set_column<Master_matrix>::end() const noexcept
{
  return column_.end();
}

template <class Master_matrix>
inline typename Set_column<Master_matrix>::reverse_iterator Set_column<Master_matrix>::rbegin() noexcept
{
  return column_.rbegin();
}

template <class Master_matrix>
inline typename Set_column<Master_matrix>::const_reverse_iterator Set_column<Master_matrix>::rbegin() const noexcept
{
  return column_.rbegin();
}

template <class Master_matrix>
inline typename Set_column<Master_matrix>::reverse_iterator Set_column<Master_matrix>::rend() noexcept
{
  return column_.rend();
}

template <class Master_matrix>
inline typename Set_column<Master_matrix>::const_reverse_iterator Set_column<Master_matrix>::rend() const noexcept
{
  return column_.rend();
}

template <class Master_matrix>
inline typename Set_column<Master_matrix>::Content_range Set_column<Master_matrix>::get_non_zero_content_range() const
{
  return Content_range(column_.begin(), column_.end());
}

template <class Master_matrix>
template <class Entry_range>
inline Set_column<Master_matrix>& Set_column<Master_matrix>::operator+=(const Entry_range& column)
{
  static_assert((!Master_matrix::isNonBasic || std::is_same_v<Entry_range, Set_column>),
                "For boundary columns, the range has to be a column of same type to help ensure the validity of the "
                "base element.");  // could be removed, if we give the responsibility to the user.
  static_assert((!Master_matrix::isNonBasic || Master_matrix::Option_list::is_of_boundary_type),
                "For chain columns, the given column cannot be constant.");

  _add(column);

  return *this;
}

template <class Master_matrix>
inline Set_column<Master_matrix>& Set_column<Master_matrix>::operator+=(Set_column& column)
{
  if constexpr (Master_matrix::isNonBasic && !Master_matrix::Option_list::is_of_boundary_type) {
    // assumes that the addition never zeros out this column.
    if (_add(column)) {
      Chain_opt::_swap_pivots(column);
      Dim_opt::_swap_dimension(column);
    }
  } else {
    _add(column);
  }

  return *this;
}

template <class Master_matrix>
inline Set_column<Master_matrix>& Set_column<Master_matrix>::operator*=(const Field_element& v)
{
  Field_element val = Master_matrix::get_coefficient_value(v, operators_);

  if (val == Field_operators::get_additive_identity()) {
    if constexpr (Master_matrix::isNonBasic && !Master_matrix::Option_list::is_of_boundary_type) {
      throw std::invalid_argument("A chain column should not be multiplied by 0.");
    } else {
      clear();
    }
    return *this;
  }

  if (val == Field_operators::get_multiplicative_identity()) return *this;

  // multiply_inplace needs a non-const reference to element, so even if Z2 never reaches here, it won't compile
  // without the constexpr, as we are not storing a dummy value just for this purpose.
  if constexpr (!Master_matrix::Option_list::is_z2) {
    for (Entry* entry : column_) {
      operators_->multiply_inplace(entry->get_element(), val);
      if constexpr (Master_matrix::Option_list::has_row_access) RA_opt::update_entry(*entry);
    }
  }

  return *this;
}

template <class Master_matrix>
template <class Entry_range>
inline Set_column<Master_matrix>& Set_column<Master_matrix>::multiply_target_and_add(const Field_element& val,
                                                                                     const Entry_range& column)
{
  static_assert((!Master_matrix::isNonBasic || std::is_same_v<Entry_range, Set_column>),
                "For boundary columns, the range has to be a column of same type to help ensure the validity of the "
                "base element.");  // could be removed, if we give the responsibility to the user.
  static_assert((!Master_matrix::isNonBasic || Master_matrix::Option_list::is_of_boundary_type),
                "For chain columns, the given column cannot be constant.");

  _multiply_target_and_add(Master_matrix::get_coefficient_value(val, operators_), column);

  return *this;
}

template <class Master_matrix>
inline Set_column<Master_matrix>& Set_column<Master_matrix>::multiply_target_and_add(const Field_element& val,
                                                                                     Set_column& column)
{
  if constexpr (Master_matrix::isNonBasic && !Master_matrix::Option_list::is_of_boundary_type) {
    // assumes that the addition never zeros out this column.
<<<<<<< HEAD
    if constexpr (Master_matrix::Option_list::is_z2) {
      if (val) {
        if (_add(column)) {
          Chain_opt::_swap_pivots(column);
          Dim_opt::_swap_dimension(column);
        }
      } else {
        throw std::invalid_argument("A chain column should not be multiplied by 0.");
      }
    } else {
      if (_multiply_target_and_add(val, column)) {
        Chain_opt::_swap_pivots(column);
        Dim_opt::_swap_dimension(column);
      }
=======
    if (_multiply_target_and_add(Master_matrix::get_coefficient_value(val, operators_), column)) {
      Chain_opt::_swap_pivots(column);
      Dim_opt::_swap_dimension(column);
>>>>>>> 2e1cab55
    }
  } else {
    _multiply_target_and_add(Master_matrix::get_coefficient_value(val, operators_), column);
  }

  return *this;
}

template <class Master_matrix>
template <class Entry_range>
inline Set_column<Master_matrix>& Set_column<Master_matrix>::multiply_source_and_add(const Entry_range& column,
                                                                                     const Field_element& val)
{
  static_assert((!Master_matrix::isNonBasic || std::is_same_v<Entry_range, Set_column>),
                "For boundary columns, the range has to be a column of same type to help ensure the validity of the "
                "base element.");  // could be removed, if we give the responsibility to the user.
  static_assert((!Master_matrix::isNonBasic || Master_matrix::Option_list::is_of_boundary_type),
                "For chain columns, the given column cannot be constant.");

  _multiply_source_and_add(column, Master_matrix::get_coefficient_value(val, operators_));

  return *this;
}

template <class Master_matrix>
inline Set_column<Master_matrix>& Set_column<Master_matrix>::multiply_source_and_add(Set_column& column,
                                                                                     const Field_element& val)
{
  if constexpr (Master_matrix::isNonBasic && !Master_matrix::Option_list::is_of_boundary_type) {
    // assumes that the addition never zeros out this column.
<<<<<<< HEAD
    if constexpr (Master_matrix::Option_list::is_z2) {
      if (val) {
        if (_add(column)) {
          Chain_opt::_swap_pivots(column);
          Dim_opt::_swap_dimension(column);
        }
      }
    } else {
      if (_multiply_source_and_add(column, val)) {
        Chain_opt::_swap_pivots(column);
        Dim_opt::_swap_dimension(column);
      }
=======
    if (_multiply_source_and_add(column, Master_matrix::get_coefficient_value(val, operators_))) {
      Chain_opt::_swap_pivots(column);
      Dim_opt::_swap_dimension(column);
>>>>>>> 2e1cab55
    }
  } else {
    _multiply_source_and_add(column, Master_matrix::get_coefficient_value(val, operators_));
  }

  return *this;
}

template <class Master_matrix>
inline void Set_column<Master_matrix>::push_back(const Entry& entry)
{
  static_assert(Master_matrix::Option_list::is_of_boundary_type, "`push_back` is not available for Chain matrices.");

  GUDHI_CHECK(entry.get_row_index() > get_pivot(), "The new row index has to be higher than the current pivot.");

  _insert_entry(column_.end(), entry.get_row_index(), entry.get_element());
}

template <class Master_matrix>
inline Set_column<Master_matrix>& Set_column<Master_matrix>::operator=(const Set_column& other)
{
  static_assert(!Master_matrix::Option_list::has_row_access, "= assignment not enabled with row access option.");

  // to avoid destroying the column when building from it-self in the for loop below...
  if (this == &other) return *this;

  Dim_opt::operator=(other);
  Chain_opt::operator=(other);

  for (auto* entry : column_) {
    entryPool_->destroy(entry);
  }
  column_.clear();

  entryPool_ = other.entryPool_;
  operators_ = other.operators_;

  for (const Entry* entry : other.column_) {
    _insert_entry(column_.end(), entry->get_row_index(), entry->get_element());
  }

  return *this;
}

template <class Master_matrix>
inline Set_column<Master_matrix>& Set_column<Master_matrix>::operator=(Set_column&& other) noexcept
{
  static_assert(!Master_matrix::Option_list::has_row_access, "= assignment not enabled with row access option.");

  // to avoid destroying the column before building from it-self...
  if (&column_ == &(other.column_)) return *this;

  Dim_opt::operator=(std::move(other));
  Chain_opt::operator=(std::move(other));

  for (auto* entry : column_) {
    if (entry != nullptr) entryPool_->destroy(entry);
  }

  column_ = std::move(other.column_);
  operators_ = std::exchange(other.operators_, nullptr);
  entryPool_ = std::exchange(other.entryPool_, nullptr);

  return *this;
}

template <class Master_matrix>
inline void Set_column<Master_matrix>::_delete_entry(typename Column_support::iterator& it)
{
  if constexpr (Master_matrix::Option_list::has_row_access) RA_opt::unlink(*it);
  entryPool_->destroy(*it);
  it = column_.erase(it);
}

template <class Master_matrix>
inline typename Set_column<Master_matrix>::Entry* Set_column<Master_matrix>::_insert_entry(
    const typename Column_support::iterator& position,
    ID_index rowIndex,
<<<<<<< HEAD
    const typename Column_support::iterator& position)
{
  if constexpr (Master_matrix::Option_list::has_row_access) {
    Entry* newEntry = entryPool_->construct(RA_opt::get_column_index(), rowIndex);
    newEntry->set_element(value);
    column_.insert(position, newEntry);
    RA_opt::insert_entry(rowIndex, newEntry);
    return newEntry;
  } else {
    Entry* newEntry = entryPool_->construct(rowIndex);
    newEntry->set_element(value);
    column_.insert(position, newEntry);
    return newEntry;
  }
}

template <class Master_matrix>
inline void Set_column<Master_matrix>::_insert_entry(ID_index rowIndex,
                                                     const typename Column_support::iterator& position)
=======
    const Field_element& value)
>>>>>>> 2e1cab55
{
  Entry* newEntry;
  if constexpr (Master_matrix::Option_list::has_row_access) {
<<<<<<< HEAD
    Entry* newEntry = entryPool_->construct(RA_opt::get_column_index(), rowIndex);
    column_.insert(position, newEntry);
    RA_opt::insert_entry(rowIndex, newEntry);
=======
    newEntry = entryPool_->construct(RA_opt::get_column_index(), rowIndex);
>>>>>>> 2e1cab55
  } else {
    newEntry = entryPool_->construct(rowIndex);
  }
  newEntry->set_element(value);
  column_.insert(position, newEntry);
  if constexpr (Master_matrix::Option_list::has_row_access) RA_opt::insert_entry(rowIndex, newEntry);
  return newEntry;
}

template <class Master_matrix>
template <class Entry_range>
inline bool Set_column<Master_matrix>::_add(const Entry_range& column)
{
  return _add_to_column(column, *this);
}

template <class Master_matrix>
template <class Entry_range>
inline bool Set_column<Master_matrix>::_multiply_target_and_add(const Field_element& val, const Entry_range& column)
{
  return _multiply_target_and_add_to_column(val, column, *this);
}

template <class Master_matrix>
template <class Entry_range>
inline bool Set_column<Master_matrix>::_multiply_source_and_add(const Entry_range& column, const Field_element& val)
{
  return _multiply_source_and_add_to_column(val, column, *this);
}

}  // namespace persistence_matrix
}  // namespace Gudhi

/**
 * @ingroup persistence_matrix
 *
 * @brief Hash method for @ref Gudhi::persistence_matrix::Set_column.
 *
 * @tparam Master_matrix Template parameter of @ref Gudhi::persistence_matrix::Set_column.
 * @tparam Entry_constructor Template parameter of @ref Gudhi::persistence_matrix::Set_column.
 */
template <class Master_matrix>
struct std::hash<Gudhi::persistence_matrix::Set_column<Master_matrix> > {
  std::size_t operator()(const Gudhi::persistence_matrix::Set_column<Master_matrix>& column) const
  {
    return Gudhi::persistence_matrix::hash_column(column);
  }
};

#endif  // PM_SET_COLUMN_H<|MERGE_RESOLUTION|>--- conflicted
+++ resolved
@@ -83,13 +83,6 @@
              const Container& nonZeroRowIndices,
              Row_container* rowContainer,
              Column_settings* colSettings);
-<<<<<<< HEAD
-  template <class Container = typename Master_matrix::Boundary>
-  Set_column(const Container& nonZeroRowIndices, Dimension dimension, Column_settings* colSettings);
-  template <class Container = typename Master_matrix::Boundary, class Row_container>
-  Set_column(Index columnIndex,
-             const Container& nonZeroRowIndices,
-=======
   template <class Container = typename Master_matrix::Boundary,
             class = std::enable_if_t<!std::is_arithmetic_v<Container> > >
   Set_column(const Container& nonZeroRowIndices, Dimension dimension, Column_settings* colSettings);
@@ -113,7 +106,6 @@
   Set_column(Index columnIndex,
              ID_index idx,
              Field_element e,
->>>>>>> 2e1cab55
              Dimension dimension,
              Row_container* rowContainer,
              Column_settings* colSettings);
@@ -723,26 +715,9 @@
 {
   if constexpr (Master_matrix::isNonBasic && !Master_matrix::Option_list::is_of_boundary_type) {
     // assumes that the addition never zeros out this column.
-<<<<<<< HEAD
-    if constexpr (Master_matrix::Option_list::is_z2) {
-      if (val) {
-        if (_add(column)) {
-          Chain_opt::_swap_pivots(column);
-          Dim_opt::_swap_dimension(column);
-        }
-      } else {
-        throw std::invalid_argument("A chain column should not be multiplied by 0.");
-      }
-    } else {
-      if (_multiply_target_and_add(val, column)) {
-        Chain_opt::_swap_pivots(column);
-        Dim_opt::_swap_dimension(column);
-      }
-=======
     if (_multiply_target_and_add(Master_matrix::get_coefficient_value(val, operators_), column)) {
       Chain_opt::_swap_pivots(column);
       Dim_opt::_swap_dimension(column);
->>>>>>> 2e1cab55
     }
   } else {
     _multiply_target_and_add(Master_matrix::get_coefficient_value(val, operators_), column);
@@ -773,24 +748,9 @@
 {
   if constexpr (Master_matrix::isNonBasic && !Master_matrix::Option_list::is_of_boundary_type) {
     // assumes that the addition never zeros out this column.
-<<<<<<< HEAD
-    if constexpr (Master_matrix::Option_list::is_z2) {
-      if (val) {
-        if (_add(column)) {
-          Chain_opt::_swap_pivots(column);
-          Dim_opt::_swap_dimension(column);
-        }
-      }
-    } else {
-      if (_multiply_source_and_add(column, val)) {
-        Chain_opt::_swap_pivots(column);
-        Dim_opt::_swap_dimension(column);
-      }
-=======
     if (_multiply_source_and_add(column, Master_matrix::get_coefficient_value(val, operators_))) {
       Chain_opt::_swap_pivots(column);
       Dim_opt::_swap_dimension(column);
->>>>>>> 2e1cab55
     }
   } else {
     _multiply_source_and_add(column, Master_matrix::get_coefficient_value(val, operators_));
@@ -869,39 +829,11 @@
 inline typename Set_column<Master_matrix>::Entry* Set_column<Master_matrix>::_insert_entry(
     const typename Column_support::iterator& position,
     ID_index rowIndex,
-<<<<<<< HEAD
-    const typename Column_support::iterator& position)
-{
-  if constexpr (Master_matrix::Option_list::has_row_access) {
-    Entry* newEntry = entryPool_->construct(RA_opt::get_column_index(), rowIndex);
-    newEntry->set_element(value);
-    column_.insert(position, newEntry);
-    RA_opt::insert_entry(rowIndex, newEntry);
-    return newEntry;
-  } else {
-    Entry* newEntry = entryPool_->construct(rowIndex);
-    newEntry->set_element(value);
-    column_.insert(position, newEntry);
-    return newEntry;
-  }
-}
-
-template <class Master_matrix>
-inline void Set_column<Master_matrix>::_insert_entry(ID_index rowIndex,
-                                                     const typename Column_support::iterator& position)
-=======
     const Field_element& value)
->>>>>>> 2e1cab55
 {
   Entry* newEntry;
   if constexpr (Master_matrix::Option_list::has_row_access) {
-<<<<<<< HEAD
-    Entry* newEntry = entryPool_->construct(RA_opt::get_column_index(), rowIndex);
-    column_.insert(position, newEntry);
-    RA_opt::insert_entry(rowIndex, newEntry);
-=======
     newEntry = entryPool_->construct(RA_opt::get_column_index(), rowIndex);
->>>>>>> 2e1cab55
   } else {
     newEntry = entryPool_->construct(rowIndex);
   }

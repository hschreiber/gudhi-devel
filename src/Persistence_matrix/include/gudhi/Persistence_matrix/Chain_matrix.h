/*    This file is part of the Gudhi Library - https://gudhi.inria.fr/ - which is released under MIT.
 *    See file LICENSE or go to https://gudhi.inria.fr/licensing/ for full license details.
 *    Author(s):       Hannah Schreiber
 *
 *    Copyright (C) 2022-24 Inria
 *
 *    Modification(s):
 *      - YYYY/MM Author: Description of the modification
 */

/**
 * @file Chain_matrix.h
 * @author Hannah Schreiber
 * @brief Contains the @ref Gudhi::persistence_matrix::Chain_matrix class.
 */

#ifndef PM_CHAIN_MATRIX_H
#define PM_CHAIN_MATRIX_H

#include <iostream>  //print() only
#include <set>
#include <map>
#include <stdexcept>
#include <vector>
#include <utility>    //std::swap, std::move & std::exchange
#include <algorithm>  //std::sort

#include <gudhi/Persistence_matrix/Id_to_index_overlay.h>  //friend
#include <gudhi/Persistence_matrix/index_mapper.h>

namespace Gudhi {
namespace persistence_matrix {

/**
 * @class Chain_matrix Chain_matrix.h gudhi/Persistence_matrix/Chain_matrix.h
 * @ingroup persistence_matrix
 *
 * @brief %Matrix structure storing a compatible base of a filtered chain complex. See @cite zigzag.
 * The base is constructed from the boundaries of the cells in the complex. Allows the persistent homology to be
 * computed, as well as representative cycles. Supports vineyards (see @cite vineyards) and the removal
 * of maximal cells while maintaining a valid barcode. Provides an access to its columns and rows.
 *
 * @tparam Master_matrix An instantiation of @ref Matrix from which all types and options are deduced.
 */
template <class Master_matrix>
class Chain_matrix : public Master_matrix::Matrix_dimension_option,
                     public Master_matrix::Chain_pairing_option,
                     public Master_matrix::Chain_vine_swap_option,
                     public Master_matrix::Chain_representative_cycles_option,
                     public Master_matrix::Matrix_row_access_option,
                     protected std::conditional_t<
                         Master_matrix::Option_list::has_vine_update &&
                             (Master_matrix::Option_list::has_column_pairings ||
                              Master_matrix::Option_list::can_retrieve_representative_cycles),
                         Index_mapper<typename Master_matrix::template Dictionary<typename Master_matrix::Pos_index>>,
                         Dummy_index_mapper>
{
 private:
  using Dim_opt = typename Master_matrix::Matrix_dimension_option;
  using Pair_opt = typename Master_matrix::Chain_pairing_option;
  using Swap_opt = typename Master_matrix::Chain_vine_swap_option;
  using Rep_opt = typename Master_matrix::Chain_representative_cycles_option;
  using RA_opt = typename Master_matrix::Matrix_row_access_option;

  static constexpr bool hasPivotToPosMap_ =
      Master_matrix::Option_list::has_vine_update && (Master_matrix::Option_list::has_column_pairings ||
                                                      Master_matrix::Option_list::can_retrieve_representative_cycles);

  using Pivot_to_pos_mapper_opt =
      std::conditional_t<hasPivotToPosMap_,
                         Index_mapper<typename Master_matrix::template Dictionary<typename Master_matrix::Pos_index>>,
                         Dummy_index_mapper>;

 public:
  /**
   * @brief Field operators class. Necessary only if @ref PersistenceMatrixOptions::is_z2 is false.
   */
  using Field_operators = typename Master_matrix::Field_operators;
  using Field_element = typename Master_matrix::Element;                     /**< Type of an field element. */
  using Column = typename Master_matrix::Column;                             /**< Column type. */
  using Row = typename Master_matrix::Row;                                   /**< Row type, only necessary with row
                                                                                  access option. */
  using Entry = typename Master_matrix::Matrix_entry;                        /**< @ref Entry "Matrix entry" type. */
  using Entry_constructor = typename Master_matrix::Entry_constructor;       /**< Factory of @ref Entry classes. */
  using Column_settings = typename Master_matrix::Column_settings;           /**< Structure giving access to the columns
                                                                                  to necessary external classes. */
  using Boundary = typename Master_matrix::Boundary;                         /**< Type of an input column. */
  using Entry_representative = typename Master_matrix::Entry_representative; /**< %Entry content representative. */
  using Index = typename Master_matrix::Index;                               /**< @ref MatIdx index type. */
  using ID_index = typename Master_matrix::ID_index;                         /**< @ref IDIdx index type. */
  using Pos_index = typename Master_matrix::Pos_index;                       /**< @ref PosIdx index type. */
  using Dimension = typename Master_matrix::Dimension;                       /**< Dimension value type. */

  /**
   * @brief Constructs an empty matrix. Only available if @ref PersistenceMatrixOptions::has_column_pairings is
   * true or @ref PersistenceMatrixOptions::has_vine_update is false. Otherwise, birth and death comparators have
   * to be provided.
   *
   * @param colSettings Pointer to an existing setting structure for the columns. The structure should contain all
   * the necessary external classes specifically necessary for the chosen column type, such as custom allocators.
   */
  Chain_matrix(Column_settings* colSettings);
  /**
   * @brief Constructs a new matrix from the given ranges of @ref Matrix::Entry_representative. Each range corresponds
   * to a column  (the order of the ranges are preserved). The content of the ranges is assumed to be sorted by
   * increasing IDs. The IDs of the simplices are also assumed to be consecutive, ordered by filtration value, starting
   * with 0. Only available if @ref PersistenceMatrixOptions::has_column_pairings is true or
   * @ref PersistenceMatrixOptions::has_vine_update is false. Otherwise, birth and death
   * comparators have to be provided.
   *
   * @tparam Boundary_range Range type for @ref Matrix::Entry_representative ranges.
   * Assumed to have a begin(), end() and size() method.
   * @param orderedBoundaries Range of boundaries: @p orderedBoundaries is interpreted as a boundary matrix of a
   * filtered **simplicial** complex, whose boundaries are ordered by filtration order.
   * Therefore, `orderedBoundaries[i]` should store the boundary of the \f$ i^{th} \f$ simplex in the filtration,
   * as an ordered list of indices of its facets (again those indices correspond to their respective position
   * in the matrix). That is why the indices of the simplices are assumed to be consecutive and starting with 0
   * (an empty boundary is interpreted as a vertex boundary and not as a non existing simplex).
   * All dimensions up to the maximal dimension of interest have to be present. If only a higher dimension is of
   * interest and not everything should be stored, then use the @ref insert_boundary method instead
   * (after creating the matrix with the
   * @ref Chain_matrix(unsigned int numberOfColumns, Column_settings* colSettings)
   * constructor preferably).
   * @param colSettings Pointer to an existing setting structure for the columns. The structure should contain all
   * the necessary external classes specifically necessary for the chosen column type, such as custom allocators.
   */
  template <class Boundary_range = Boundary>
  Chain_matrix(const std::vector<Boundary_range>& orderedBoundaries, Column_settings* colSettings);
  /**
   * @brief Constructs a new empty matrix and reserves space for the given number of columns. Only available
   * if @ref PersistenceMatrixOptions::has_column_pairings is true or @ref PersistenceMatrixOptions::has_vine_update
   * is false. Otherwise, birth and death comparators have to be provided.
   *
   * @param numberOfColumns Number of columns to reserve space for.
   * @param colSettings Pointer to an existing setting structure for the columns. The structure should contain all
   * the necessary external classes specifically necessary for the chosen column type, such as custom allocators.
   */
  Chain_matrix(unsigned int numberOfColumns, Column_settings* colSettings);
  /**
   * @brief Constructs an empty matrix and stores the given comparators.
   *
   * @warning If @ref PersistenceMatrixOptions::has_vine_update is false, the comparators are not used.
   * And if @ref PersistenceMatrixOptions::has_vine_update is true, but
   * @ref PersistenceMatrixOptions::has_column_pairings is also true, the comparators are ignored and
   * the current barcode is used to compare birth and deaths. Therefore it is useless to provide them in those cases.
   *
   * @tparam BirthComparatorFunction Type of the birth comparator: (@ref Pos_index, @ref Pos_index) -> bool
   * @tparam DeathComparatorFunction Type of the death comparator: (@ref Pos_index, @ref Pos_index) -> bool
   * @param colSettings Pointer to an existing setting structure for the columns. The structure should contain all
   * the necessary external classes specifically necessary for the chosen column type, such as custom allocators.
   * @param birthComparator Method taking two @ref PosIdx indices as input and returning true if and only if
   * the birth associated to the first position is strictly less than birth associated to
   * the second one with respect to some self defined order. It is used while swapping two unpaired or
   * two negative columns.
   * @param deathComparator Method taking two @ref PosIdx indices as input and returning true if and only if
   * the death associated to the first position is strictly less than death associated to
   * the second one with respect to some self defined order. It is used while swapping two positive but paired
   * columns.
   */
  template <typename BirthComparatorFunction, typename DeathComparatorFunction>
  Chain_matrix(Column_settings* colSettings,
               const BirthComparatorFunction& birthComparator,
               const DeathComparatorFunction& deathComparator);
  /**
   * @brief Constructs a new matrix from the given ranges of @ref Matrix::Entry_representative. Each range corresponds
   * to a column (the order of the ranges are preserved). The content of the ranges is assumed to be sorted by
   * increasing IDs. The IDs of the simplices are also assumed to be consecutive, ordered by filtration value, starting
   * with 0.
   *
   * @warning If @ref PersistenceMatrixOptions::has_vine_update is false, the comparators are not used.
   * And if @ref PersistenceMatrixOptions::has_vine_update is true, but
   * @ref PersistenceMatrixOptions::has_column_pairings is also true, the comparators are ignored and
   * the current barcode is used to compare birth and deaths. Therefore it is useless to provide them in those cases.
   *
   * @tparam BirthComparatorFunction Type of the birth comparator: (@ref Pos_index, @ref Pos_index) -> bool
   * @tparam DeathComparatorFunction Type of the death comparator: (@ref Pos_index, @ref Pos_index) -> bool
   * @tparam Boundary_range  Range type for @ref Matrix::Entry_representative ranges.
   * Assumed to have a begin(), end() and size() method.
   * @param orderedBoundaries Range of boundaries: @p orderedBoundaries is interpreted as a boundary matrix of a
   * filtered **simplicial** complex, whose boundaries are ordered by filtration order.
   * Therefore, `orderedBoundaries[i]` should store the boundary of the \f$ i^{th} \f$ simplex in the filtration,
   * as an ordered list of indices of its facets (again those indices correspond to their respective position
   * in the matrix). That is why the indices of the simplices are assumed to be consecutive and starting with 0
   * (an empty boundary is interpreted as a vertex boundary and not as a non existing simplex).
   * All dimensions up to the maximal dimension of interest have to be present. If only a higher dimension is of
   * interest and not everything should be stored, then use the @ref insert_boundary method instead
   * (after creating the matrix with the @ref Chain_matrix(unsigned int, Column_settings*,
   * const BirthComparatorFunction&, const DeathComparatorFunction&) constructor preferably).
   * @param colSettings Pointer to an existing setting structure for the columns. The structure should contain all
   * the necessary external classes specifically necessary for the chosen column type, such as custom allocators.
   * @param birthComparator Method taking two @ref PosIdx indices as input and returning true if and only if
   * the birth associated to the first position is strictly less than birth associated to
   * the second one with respect to some self defined order. It is used while swapping two unpaired or
   * two negative columns.
   * @param deathComparator Method taking two @ref PosIdx indices as input and returning true if and only if
   * the death associated to the first position is strictly less than death associated to
   * the second one with respect to some self defined order. It is used while swapping two positive but paired
   * columns.
   */
  template <typename BirthComparatorFunction, typename DeathComparatorFunction, class Boundary_range = Boundary>
  Chain_matrix(const std::vector<Boundary_range>& orderedBoundaries,
               Column_settings* colSettings,
               const BirthComparatorFunction& birthComparator,
               const DeathComparatorFunction& deathComparator);
  /**
   * @brief Constructs a new empty matrix and reserves space for the given number of columns.
   *
   * @warning If @ref PersistenceMatrixOptions::has_vine_update is false, the comparators are not used.
   * And if @ref PersistenceMatrixOptions::has_vine_update is true, but
   * @ref PersistenceMatrixOptions::has_column_pairings is also true, the comparators are ignored and
   * the current barcode is used to compare birth and deaths. Therefore it is useless to provide them in those cases.
   *
   * @tparam BirthComparatorFunction Type of the birth comparator: (@ref Pos_index, @ref Pos_index) -> bool
   * @tparam DeathComparatorFunction Type of the death comparator: (@ref Pos_index, @ref Pos_index) -> bool
   * @param numberOfColumns Number of columns to reserve space for.
   * @param colSettings Pointer to an existing setting structure for the columns. The structure should contain all
   * the necessary external classes specifically necessary for the chosen column type, such as custom allocators.
   * @param birthComparator Method taking two @ref PosIdx indices as input and returning true if and only if
   * the birth associated to the first position is strictly less than birth associated to
   * the second one with respect to some self defined order. It is used while swapping two unpaired or
   * two negative columns.
   * @param deathComparator Method taking two @ref PosIdx indices as input and returning true if and only if
   * the death associated to the first position is strictly less than death associated to
   * the second one with respect to some self defined order. It is used while swapping two positive but paired
   * columns.
   */
  template <typename BirthComparatorFunction, typename DeathComparatorFunction>
  Chain_matrix(unsigned int numberOfColumns,
               Column_settings* colSettings,
               const BirthComparatorFunction& birthComparator,
               const DeathComparatorFunction& deathComparator);
  /**
   * @brief Copy constructor. If @p colSettings is not a null pointer, its value is kept
   * instead of the one in the copied matrix.
   *
   * @param matrixToCopy Matrix to copy.
   * @param colSettings Either a pointer to an existing setting structure for the columns or a null pointer.
   * The structure should contain all the necessary external classes specifically necessary for the chosen column type,
   * such as custom allocators. If null pointer, the pointer stored in @p matrixToCopy is used instead.
   */
  Chain_matrix(const Chain_matrix& matrixToCopy, Column_settings* colSettings = nullptr);
  /**
   * @brief Move constructor.
   *
   * @param other Matrix to move.
   */
  Chain_matrix(Chain_matrix&& other) noexcept;

  ~Chain_matrix() = default;

  /**
   * @brief Inserts at the end of the matrix a new ordered column corresponding to the given boundary.
   * This means that it is assumed that this method is called on boundaries in the order of the filtration.
   * It also assumes that the cells in the given boundary are identified by their relative position in the filtration,
   * starting at 0. If it is not the case, use the other
   * @ref insert_boundary(ID_index cellIndex, const Boundary_range& boundary, Dimension dim) "insert_boundary"
   * instead by indicating the cell ID used in the boundaries when the cell is inserted.
   *
   * Different to the constructor, the boundaries do not have to come from a simplicial complex, but also from
   * a more general entry complex. This includes cubical complexes or Morse complexes for example.
   *
   * When inserted, the given boundary is reduced and from the reduction process, the column is deduced in the form of:
   * `IDIdx + linear combination of older column IDIdxs`. If the barcode is stored, it will be updated.
   *
   * @tparam Boundary_range Range of @ref Matrix::Entry_representative. Assumed to have a begin(), end() and size()
   * method.
   * @param boundary Boundary generating the new column. The content should be ordered by ID.
   * @param dim Dimension of the cell whose boundary is given. If the complex is simplicial,
   * this parameter can be omitted as it can be deduced from the size of the boundary.
   * @return The @ref MatIdx indices of the unpaired chains used to reduce the boundary.
   */
  template <class Boundary_range = Boundary>
  std::vector<Entry_representative> insert_boundary(
      const Boundary_range& boundary,
      Dimension dim = Master_matrix::template get_null_value<Dimension>());
  /**
   * @brief It does the same as the other version, but allows the boundary cells to be identified without restrictions
   * except that all IDs have to be strictly increasing in the order of filtration. Note that you should avoid then
   * to use the other insertion method to avoid overwriting IDs.
   *
   * As a cell has to be inserted before one of its cofaces in a valid filtration (recall that it is assumed that
   * the cells are inserted by order of filtration), it is sufficient to indicate the ID of the cell being inserted.
   *
   * @tparam Boundary_range Range of @ref Matrix::Entry_representative. Assumed to have a begin(), end() and size()
   * method.
   * @param cellID @ref IDIdx index to use to identify the new cell.
   * @param boundary Boundary generating the new column. The indices of the boundary have to correspond to the
   * @p cellID values of precedent calls of the method for the corresponding cells and should be ordered in
   * increasing order.
   * @param dim Dimension of the cell whose boundary is given. If the complex is simplicial,
   * this parameter can be omitted as it can be deduced from the size of the boundary.
   * @return The @ref MatIdx index of the inserted boundary.
   */
  template <class Boundary_range = Boundary>
  std::vector<Entry_representative> insert_boundary(
      ID_index cellID,
      const Boundary_range& boundary,
      Dimension dim = Master_matrix::template get_null_value<Dimension>());
  /**
   * @brief Returns the column at the given @ref MatIdx index.
   * The type of the column depends on the chosen options, see @ref PersistenceMatrixOptions::column_type.
   *
   * @param columnIndex @ref MatIdx index of the column to return.
   * @return Reference to the column.
   */
  Column& get_column(Index columnIndex);
  /**
   * @brief Returns the column at the given @ref MatIdx index.
   * The type of the column depends on the chosen options, see @ref PersistenceMatrixOptions::column_type.
   *
   * @param columnIndex @ref MatIdx index of the column to return.
   * @return Const reference to the column.
   */
  const Column& get_column(Index columnIndex) const;
  /**
   * @brief Only available if @ref PersistenceMatrixOptions::has_removable_columns and
   * @ref PersistenceMatrixOptions::has_vine_update are true, as well as,
   * @ref PersistenceMatrixOptions::has_map_column_container and @ref PersistenceMatrixOptions::has_column_pairings.
   * Assumes that the cell is maximal in the current complex and removes it such that the matrix remains consistent
   * (i.e., the matrix is still a compatible bases of the chain complex in the sense of @cite zigzag).
   * The maximality of the cell is not verified.
   * Also updates the barcode if it is stored.
   *
   * Note that using the other version of the method could perform better depending on how the data is
   * maintained on the side of the user, that is, if providing the second parameter is easy.
   *
   * See also @ref remove_last.
   *
   * @param cellID @ref IDIdx index of the cell to remove
   */
  void remove_maximal_cell(ID_index cellID);
  /**
   * @brief Only available if @ref PersistenceMatrixOptions::has_removable_columns,
   * @ref PersistenceMatrixOptions::has_vine_update and @ref PersistenceMatrixOptions::has_map_column_container
   * are true.
   * Assumes that the cell is maximal in the current complex and removes it such that the matrix remains consistent
   * (i.e., it is still a compatible bases of the chain complex in the sense of @cite zigzag).
   * The maximality of the cell is not verified.
   * Also updates the barcode if it is stored.
   *
   * To maintain the compatibility, vine swaps are done to move the cell up to the end of the filtration. Once at
   * the end, the removal is trivial. But for @ref chainmatrix "chain matrices", swaps do not actually swap the position
   * of the column every time, so the cells appearing after @p cellID in the filtration have to be searched first within
   * the matrix. If the user has an easy access to the @ref IDIdx of the cells in the order of filtration, passing them
   * by argument with @p columnsToSwap allows to skip a linear search process. Typically, if the user knows that the
   * cell he wants to remove is already the last cell of the filtration, calling
   * @ref remove_maximal_cell(ID_index cellIndex, const std::vector<ID_index>& columnsToSwap)
   * "remove_maximal_cell(cellID, {})" will be faster than @ref remove_last().
   *
   * See also @ref remove_last.
   *
   * @param cellID @ref IDIdx index of the cell to remove
   * @param columnsToSwap Vector of @ref IDIdx indices of the cells coming after @p cellID in the filtration.
   */
  void remove_maximal_cell(ID_index cellID, const std::vector<ID_index>& columnsToSwap);
  /**
   * @brief Only available if @ref PersistenceMatrixOptions::has_removable_columns is true and,
   * if @ref PersistenceMatrixOptions::has_map_column_container is true or
   * @ref PersistenceMatrixOptions::has_vine_update is false.
   * Removes the last cell in the filtration from the matrix and updates the barcode if it is stored.
   *
   * See also @ref remove_maximal_cell.
   *
   * @warning If @ref PersistenceMatrixOptions::has_vine_update is true, the last cell does not have to
   * be at the end of the matrix container and therefore has to be searched first. In this case, if the user
   * already knows the @ref IDIdx of the last cell, calling
   * @ref remove_maximal_cell(ID_index cellIndex, const std::vector<ID_index>& columnsToSwap)
   * "remove_maximal_cell(cellID, {})" instead allows to skip the search.
   */
  void remove_last();

  /**
   * @brief Returns the current number of columns in the matrix.
   *
   * @return The number of columns.
   */
  Index get_number_of_columns() const;

  /**
   * @brief Returns the dimension of the given column.
   *
   * @param columnIndex @ref MatIdx index of the column representing the cell.
   * @return Dimension of the cell.
   */
  Dimension get_column_dimension(Index columnIndex) const;

  /**
   * @brief Adds column at @p sourceColumnIndex onto the column at @p targetColumnIndex in the matrix.
   *
   * @warning They will be no verification to ensure that the addition makes sense for the validity of a
   * @ref chainmatrix "chain matrix". For example, a right-to-left addition could corrupt the computation
   * of the barcode if done blindly. So should be used with care.
   *
   * @param sourceColumnIndex @ref MatIdx index of the source column.
   * @param targetColumnIndex @ref MatIdx index of the target column.
   */
  void add_to(Index sourceColumnIndex, Index targetColumnIndex);
  /**
   * @brief Multiplies the target column with the coefficient and then adds the source column to it.
   * That is: `targetColumn = (targetColumn * coefficient) + sourceColumn`.
   *
   * @warning They will be no verification to ensure that the addition makes sense for the validity of a
   * @ref chainmatrix "chain matrix". For example, a right-to-left addition could corrupt the computation
   * of the barcode if done blindly. So should be used with care.
   *
   * @param sourceColumnIndex @ref MatIdx index of the source column.
   * @param coefficient Value to multiply.
   * @param targetColumnIndex @ref MatIdx index of the target column.
   */
  void multiply_target_and_add_to(Index sourceColumnIndex, const Field_element& coefficient, Index targetColumnIndex);
  /**
   * @brief Multiplies the source column with the coefficient before adding it to the target column.
   * That is: `targetColumn += (coefficient * sourceColumn)`. The source column will **not** be modified.
   *
   * @warning They will be no verification to ensure that the addition makes sense for the validity of a
   * @ref chainmatrix "chain matrix". For example, a right-to-left addition could corrupt the computation
   * of the barcode if done blindly. So should be used with care.
   *
   * @param coefficient Value to multiply.
   * @param sourceColumnIndex @ref MatIdx index of the source column.
   * @param targetColumnIndex @ref MatIdx index of the target column.
   */
  void multiply_source_and_add_to(const Field_element& coefficient, Index sourceColumnIndex, Index targetColumnIndex);

  /**
   * @brief Indicates if the entry at given coordinates has value zero.
   *
   * @param columnIndex @ref MatIdx index of the column of the entry.
   * @param rowIndex @ref rowindex "Row index" of the row of the entry.
   * @return true If the entry has value zero.
   * @return false Otherwise.
   */
  bool is_zero_entry(Index columnIndex, ID_index rowIndex) const;
  /**
   * @brief Indicates if the column at given index has value zero. Note that if the matrix is valid, this method
   * should always return false.
   *
   * @param columnIndex @ref MatIdx index of the column.
   * @return true If the column has value zero.
   * @return false Otherwise.
   */
  bool is_zero_column(Index columnIndex);

  /**
   * @brief Returns the column with given @ref rowindex "row index" as pivot. Assumes that the pivot exists.
   *
   * @param cellID @ref rowindex "Row index" of the pivot.
   * @return @ref MatIdx index of the column with the given pivot.
   */
  Index get_column_with_pivot(ID_index cellID) const;
  /**
   * @brief Returns the @ref rowindex "row index" of the pivot of the given column.
   *
   * @param columnIndex @ref MatIdx index of the column
   * @return The @ref rowindex "row index" of the pivot.
   */
  ID_index get_pivot(Index columnIndex);

  /**
   * @brief Resets the matrix to an empty matrix.
   *
   * @param colSettings Pointer to an existing setting structure for the columns. The structure should contain all
   * the necessary external classes specifically necessary for the chosen column type, such as custom allocators.
   */
  void reset(Column_settings* colSettings)
  {
    if constexpr (Master_matrix::Option_list::has_matrix_maximal_dimension_access) Dim_opt::_reset();
    if constexpr (Master_matrix::Option_list::has_column_pairings) Pair_opt::_reset();
    if constexpr (Master_matrix::Option_list::can_retrieve_representative_cycles) Rep_opt::_reset();
    if constexpr (hasPivotToPosMap_) Pivot_to_pos_mapper_opt::map_.clear();
    matrix_.clear();
    pivotToColumnIndex_.clear();
    nextIndex_ = 0;
    nextPosition_ = 0;
    colSettings_ = colSettings;
  }

  /**
   * @brief Assign operator.
   */
  Chain_matrix& operator=(const Chain_matrix& other);
  /**
   * @brief Move assign operator.
   */
  Chain_matrix& operator=(Chain_matrix&& other) noexcept;

  /**
   * @brief Swap operator.
   */
  friend void swap(Chain_matrix& matrix1, Chain_matrix& matrix2) noexcept
  {
    swap(static_cast<Dim_opt&>(matrix1), static_cast<Dim_opt&>(matrix2));
    swap(static_cast<Pair_opt&>(matrix1), static_cast<Pair_opt&>(matrix2));
    swap(static_cast<Swap_opt&>(matrix1), static_cast<Swap_opt&>(matrix2));
    swap(static_cast<Rep_opt&>(matrix1), static_cast<Rep_opt&>(matrix2));
    swap(static_cast<Pivot_to_pos_mapper_opt&>(matrix1), static_cast<Pivot_to_pos_mapper_opt&>(matrix2));
    matrix1.matrix_.swap(matrix2.matrix_);
    matrix1.pivotToColumnIndex_.swap(matrix2.pivotToColumnIndex_);
    std::swap(matrix1.nextIndex_, matrix2.nextIndex_);
    std::swap(matrix1.nextPosition_, matrix2.nextPosition_);
    std::swap(matrix1.colSettings_, matrix2.colSettings_);

    if constexpr (Master_matrix::Option_list::has_row_access) {
      swap(static_cast<RA_opt&>(matrix1), static_cast<RA_opt&>(matrix2));
    }
  }

  void print() const;  // for debug

  friend class Id_to_index_overlay<Chain_matrix<Master_matrix>, Master_matrix>;

 private:
  using Column_container = typename Master_matrix::Column_container;
  using Dictionary = typename Master_matrix::template Dictionary<Index>;
  using Barcode = typename Master_matrix::Barcode;
  using Bar_dictionary = typename Master_matrix::Bar_dictionary;
  using Tmp_column = typename std::
      conditional<Master_matrix::Option_list::is_z2, std::set<ID_index>, std::map<ID_index, Field_element>>::type;

  friend Swap_opt;  // direct access to index mapper
  friend Pair_opt;  // direct access to index mapper
  friend Rep_opt;   // direct access to index mapper

  Column_container matrix_;       /**< Column container. */
  Dictionary pivotToColumnIndex_; /**< Map from @ref IDIdx to @ref MatIdx index. */
  Index nextIndex_;               /**< Next unused column index. */
  Pos_index nextPosition_;        /**< Next relative position in the filtration. */
  Column_settings* colSettings_;  /**< Entry factory. */

  template <class Boundary_range>
  std::vector<Entry_representative> _reduce_boundary(ID_index cellID, const Boundary_range& boundary, Dimension dim);
  void _reduce_by_G(Tmp_column& column, std::vector<Entry_representative>& chainsInH, Index currentIndex);
  void _reduce_by_F(Tmp_column& column, std::vector<Entry_representative>& chainsInF, Index currentIndex);
  void _build_from_H(ID_index cellID, Tmp_column& column, std::vector<Entry_representative>& chainsInH);
  void _update_largest_death_in_F(const std::vector<Entry_representative>& chainsInF);
  void _insert_chain(const Tmp_column& column, Dimension dimension);
  void _insert_chain(const Tmp_column& column, Dimension dimension, Index pair);
  void _add_to(const Column& column, Tmp_column& set, unsigned int coef);
  template <typename F>
  void _add_to(Column& target, F&& addition);
  void _remove_last(Index lastIndex);
  void _update_barcode(Pos_index birth);
  void _add_bar(Dimension dim);
  template <class Container>
  void _container_insert(const Container& column, Index pos, Dimension dim);
<<<<<<< HEAD
  void _container_insert(const Column& column, [[maybe_unused]] Index pos = 0);
=======
  template <class ColumnIterator>
  void _container_insert(const ColumnIterator& rep);

  static void _insert_in(ID_index cellID, Tmp_column& column);
>>>>>>> 2e1cab55
};

template <class Master_matrix>
inline Chain_matrix<Master_matrix>::Chain_matrix(Column_settings* colSettings)
    : Dim_opt(Master_matrix::template get_null_value<Dimension>()),
      Pair_opt(),
      Swap_opt(),
      Rep_opt(),
      RA_opt(),
      Pivot_to_pos_mapper_opt(),
      nextIndex_(0),
      nextPosition_(0),
      colSettings_(colSettings)
{}

template <class Master_matrix>
template <class Boundary_range>
inline Chain_matrix<Master_matrix>::Chain_matrix(const std::vector<Boundary_range>& orderedBoundaries,
                                                 Column_settings* colSettings)
    : Dim_opt(Master_matrix::template get_null_value<Dimension>()),
      Pair_opt(),
      Swap_opt(),
      Rep_opt(),
      RA_opt(orderedBoundaries.size()),
      Pivot_to_pos_mapper_opt(),
      nextIndex_(0),
      nextPosition_(0),
      colSettings_(colSettings)
{
  matrix_.reserve(orderedBoundaries.size());
  if constexpr (Master_matrix::Option_list::has_map_column_container) {
    pivotToColumnIndex_.reserve(orderedBoundaries.size());
  } else {
    pivotToColumnIndex_.resize(orderedBoundaries.size(), Master_matrix::template get_null_value<Index>());
  }

  for (const Boundary_range& b : orderedBoundaries) {
    insert_boundary(b);
  }
}

template <class Master_matrix>
inline Chain_matrix<Master_matrix>::Chain_matrix(unsigned int numberOfColumns, Column_settings* colSettings)
    : Dim_opt(Master_matrix::template get_null_value<Dimension>()),
      Pair_opt(),
      Swap_opt(),
      Rep_opt(),
      RA_opt(numberOfColumns),
      Pivot_to_pos_mapper_opt(),
      nextIndex_(0),
      nextPosition_(0),
      colSettings_(colSettings)
{
  matrix_.reserve(numberOfColumns);
  if constexpr (Master_matrix::Option_list::has_map_column_container) {
    pivotToColumnIndex_.reserve(numberOfColumns);
  } else {
    pivotToColumnIndex_.resize(numberOfColumns, Master_matrix::template get_null_value<Index>());
  }
}

template <class Master_matrix>
template <typename BirthComparatorFunction, typename DeathComparatorFunction>
inline Chain_matrix<Master_matrix>::Chain_matrix(Column_settings* colSettings,
                                                 const BirthComparatorFunction& birthComparator,
                                                 const DeathComparatorFunction& deathComparator)
    : Dim_opt(Master_matrix::template get_null_value<Dimension>()),
      Pair_opt(),
      Swap_opt(birthComparator, deathComparator),
      Rep_opt(),
      RA_opt(),
      Pivot_to_pos_mapper_opt(),
      nextIndex_(0),
      nextPosition_(0),
      colSettings_(colSettings)
{}

template <class Master_matrix>
template <typename BirthComparatorFunction, typename DeathComparatorFunction, class Boundary_range>
inline Chain_matrix<Master_matrix>::Chain_matrix(const std::vector<Boundary_range>& orderedBoundaries,
                                                 Column_settings* colSettings,
                                                 const BirthComparatorFunction& birthComparator,
                                                 const DeathComparatorFunction& deathComparator)
    : Dim_opt(Master_matrix::template get_null_value<Dimension>()),
      Pair_opt(),
      Swap_opt(birthComparator, deathComparator),
      Rep_opt(),
      RA_opt(orderedBoundaries.size()),
      Pivot_to_pos_mapper_opt(),
      nextIndex_(0),
      nextPosition_(0),
      colSettings_(colSettings)
{
  matrix_.reserve(orderedBoundaries.size());
  if constexpr (Master_matrix::Option_list::has_map_column_container) {
    pivotToColumnIndex_.reserve(orderedBoundaries.size());
  } else {
    pivotToColumnIndex_.resize(orderedBoundaries.size(), Master_matrix::template get_null_value<Index>());
  }
  for (const Boundary_range& b : orderedBoundaries) {
    insert_boundary(b);
  }
}

template <class Master_matrix>
template <typename BirthComparatorFunction, typename DeathComparatorFunction>
inline Chain_matrix<Master_matrix>::Chain_matrix(unsigned int numberOfColumns,
                                                 Column_settings* colSettings,
                                                 const BirthComparatorFunction& birthComparator,
                                                 const DeathComparatorFunction& deathComparator)
    : Dim_opt(Master_matrix::template get_null_value<Dimension>()),
      Pair_opt(),
      Swap_opt(birthComparator, deathComparator),
      Rep_opt(),
      RA_opt(numberOfColumns),
      Pivot_to_pos_mapper_opt(),
      nextIndex_(0),
      nextPosition_(0),
      colSettings_(colSettings)
{
  matrix_.reserve(numberOfColumns);
  if constexpr (Master_matrix::Option_list::has_map_column_container) {
    pivotToColumnIndex_.reserve(numberOfColumns);
  } else {
    pivotToColumnIndex_.resize(numberOfColumns, Master_matrix::template get_null_value<Index>());
  }
}

template <class Master_matrix>
inline Chain_matrix<Master_matrix>::Chain_matrix(const Chain_matrix& matrixToCopy, Column_settings* colSettings)
    : Dim_opt(static_cast<const Dim_opt&>(matrixToCopy)),
      Pair_opt(static_cast<const Pair_opt&>(matrixToCopy)),
      Swap_opt(static_cast<const Swap_opt&>(matrixToCopy)),
      Rep_opt(static_cast<const Rep_opt&>(matrixToCopy)),
      RA_opt(static_cast<const RA_opt&>(matrixToCopy)),
      Pivot_to_pos_mapper_opt(static_cast<const Pivot_to_pos_mapper_opt&>(matrixToCopy)),
      pivotToColumnIndex_(matrixToCopy.pivotToColumnIndex_),
      nextIndex_(matrixToCopy.nextIndex_),
      nextPosition_(matrixToCopy.nextPosition_),
      colSettings_(colSettings == nullptr ? matrixToCopy.colSettings_ : colSettings)
{
  matrix_.reserve(matrixToCopy.matrix_.size());
  for (const auto& cont : matrixToCopy.matrix_) {
<<<<<<< HEAD
    if constexpr (Master_matrix::Option_list::has_map_column_container) {
      _container_insert(cont.second, cont.first);
    } else {
      _container_insert(cont);
    }
=======
    _container_insert(cont);
>>>>>>> 2e1cab55
  }
}

template <class Master_matrix>
inline Chain_matrix<Master_matrix>::Chain_matrix(Chain_matrix&& other) noexcept
    : Dim_opt(std::move(static_cast<Dim_opt&>(other))),
      Pair_opt(std::move(static_cast<Pair_opt&>(other))),
      Swap_opt(std::move(static_cast<Swap_opt&>(other))),
      Rep_opt(std::move(static_cast<Rep_opt&>(other))),
      RA_opt(std::move(static_cast<RA_opt&>(other))),
      Pivot_to_pos_mapper_opt(std::move(static_cast<Pivot_to_pos_mapper_opt&>(other))),
      matrix_(std::move(other.matrix_)),
      pivotToColumnIndex_(std::move(other.pivotToColumnIndex_)),
      nextIndex_(std::exchange(other.nextIndex_, 0)),
      nextPosition_(std::exchange(other.nextPosition_, 0)),
      colSettings_(std::exchange(other.colSettings_, nullptr))
{}

template <class Master_matrix>
template <class Boundary_range>
inline std::vector<typename Master_matrix::Entry_representative> Chain_matrix<Master_matrix>::insert_boundary(
    const Boundary_range& boundary,
    Dimension dim)
{
  return insert_boundary(nextIndex_, boundary, dim);
}

template <class Master_matrix>
template <class Boundary_range>
inline std::vector<typename Master_matrix::Entry_representative>
Chain_matrix<Master_matrix>::insert_boundary(ID_index cellID, const Boundary_range& boundary, Dimension dim)
{
  if constexpr (!Master_matrix::Option_list::has_map_column_container) {
    if (pivotToColumnIndex_.size() <= cellID) {
      pivotToColumnIndex_.resize((cellID * 2) + 1, Master_matrix::template get_null_value<Index>());
    }
  }

  if constexpr (hasPivotToPosMap_) {
    if constexpr (Master_matrix::Option_list::has_map_column_container) {
      Pivot_to_pos_mapper_opt::map_.try_emplace(cellID, nextPosition_);
    } else {
      if (Pivot_to_pos_mapper_opt::map_.size() <= cellID)
        Pivot_to_pos_mapper_opt::map_.resize(pivotToColumnIndex_.size(),
                                             Master_matrix::template get_null_value<Pos_index>());
      Pivot_to_pos_mapper_opt::map_[cellID] = nextPosition_;
    }
  }

  if constexpr (Master_matrix::Option_list::has_matrix_maximal_dimension_access) {
    Dim_opt::_update_up(dim == Master_matrix::template get_null_value<Dimension>()
                            ? (boundary.size() == 0 ? 0 : boundary.size() - 1)
                            : dim);
  }

  return _reduce_boundary(cellID, boundary, dim);
}

template <class Master_matrix>
inline typename Chain_matrix<Master_matrix>::Column& Chain_matrix<Master_matrix>::get_column(Index columnIndex)
{
  if constexpr (Master_matrix::Option_list::has_map_column_container) {
    return matrix_.at(columnIndex);
  } else {
    return matrix_[columnIndex];
  }
}

template <class Master_matrix>
inline const typename Chain_matrix<Master_matrix>::Column& Chain_matrix<Master_matrix>::get_column(
    Index columnIndex) const
{
  if constexpr (Master_matrix::Option_list::has_map_column_container) {
    return matrix_.at(columnIndex);
  } else {
    return matrix_[columnIndex];
  }
}

template <class Master_matrix>
inline void Chain_matrix<Master_matrix>::remove_maximal_cell(ID_index cellID)
{
  static_assert(Master_matrix::Option_list::has_removable_columns,
                "'remove_maximal_cell' is not implemented for the chosen options.");
  static_assert(Master_matrix::Option_list::has_map_column_container && Master_matrix::Option_list::has_vine_update &&
                    Master_matrix::Option_list::has_column_pairings,
                "'remove_maximal_cell' is not implemented for the chosen options.");

  // TODO: find simple test to verify that col at columnIndex is maximal even without row access.

  const auto& pivotToPosition = Pivot_to_pos_mapper_opt::map_;
  auto it = pivotToPosition.find(cellID);
  if (it == pivotToPosition.end()) return;  // cell does not exists. TODO: put an assert instead?
  Pos_index startPos = it->second;
  Index startIndex = pivotToColumnIndex_.at(cellID);

  if (startPos != nextPosition_ - 1) {
    std::vector<Index> colToSwap;
    colToSwap.reserve(matrix_.size());

    for (auto& p : pivotToPosition) {
      if (p.second > startPos) colToSwap.push_back(pivotToColumnIndex_.at(p.first));
    }
    std::sort(colToSwap.begin(), colToSwap.end(), [&](Index c1, Index c2) {
      return pivotToPosition.at(get_pivot(c1)) < pivotToPosition.at(get_pivot(c2));
    });

    for (Index i : colToSwap) {
      startIndex = Swap_opt::vine_swap(startIndex, i);
    }
  }

  _remove_last(startIndex);
}

template <class Master_matrix>
inline void Chain_matrix<Master_matrix>::remove_maximal_cell(ID_index cellID,
                                                             const std::vector<ID_index>& columnsToSwap)
{
  static_assert(Master_matrix::Option_list::has_removable_columns,
                "'remove_maximal_cell' is not implemented for the chosen options.");
  static_assert(Master_matrix::Option_list::has_map_column_container && Master_matrix::Option_list::has_vine_update,
                "'remove_maximal_cell' is not implemented for the chosen options.");

  // TODO: find simple test to verify that col at columnIndex is maximal even without row access.

  Index startIndex = pivotToColumnIndex_.at(cellID);

  for (ID_index i : columnsToSwap) {
    startIndex = Swap_opt::vine_swap(startIndex, pivotToColumnIndex_.at(i));
  }

  _remove_last(startIndex);
}

template <class Master_matrix>
inline void Chain_matrix<Master_matrix>::remove_last()
{
  static_assert(Master_matrix::Option_list::has_removable_columns,
                "'remove_last' is not implemented for the chosen options.");
  static_assert(Master_matrix::Option_list::has_map_column_container || !Master_matrix::Option_list::has_vine_update,
                "'remove_last' is not implemented for the chosen options.");

  if (nextIndex_ == 0 || matrix_.empty()) return;  // empty matrix

  if constexpr (Master_matrix::Option_list::has_vine_update) {
    // careful: linear because of the search of the last index. It is better to keep track of the @ref IDIdx index
    // of the last column while performing swaps (or the @ref MatIdx with the return values of `vine_swap` + get_pivot)
    // and then call `remove_maximal_cell` with it and an empty `columnsToSwap`.

    ID_index pivot = 0;
    Index colIndex = 0;
    for (auto& p : pivotToColumnIndex_) {
      if (p.first > pivot) {  // pivots have to be strictly increasing in order of filtration
        pivot = p.first;
        colIndex = p.second;
      }
    }
    _remove_last(colIndex);
  } else {
    _remove_last(nextIndex_ - 1);
  }
}

template <class Master_matrix>
inline typename Chain_matrix<Master_matrix>::Index Chain_matrix<Master_matrix>::get_number_of_columns() const
{
  if constexpr (Master_matrix::Option_list::has_map_column_container) {
    return matrix_.size();
  } else {
    return nextIndex_;  // matrix could have been resized much bigger while insert
  }
}

template <class Master_matrix>
inline typename Chain_matrix<Master_matrix>::Dimension Chain_matrix<Master_matrix>::get_column_dimension(
    Index columnIndex) const
{
  return get_column(columnIndex).get_dimension();
}

template <class Master_matrix>
inline void Chain_matrix<Master_matrix>::add_to(Index sourceColumnIndex, Index targetColumnIndex)
{
  auto& col = get_column(targetColumnIndex);
  _add_to(col, [&]() { col += get_column(sourceColumnIndex); });
}

template <class Master_matrix>
inline void Chain_matrix<Master_matrix>::multiply_target_and_add_to(Index sourceColumnIndex,
                                                                    const Field_element& coefficient,
                                                                    Index targetColumnIndex)
{
  auto& col = get_column(targetColumnIndex);
  _add_to(col, [&]() { col.multiply_target_and_add(coefficient, get_column(sourceColumnIndex)); });
}

template <class Master_matrix>
inline void Chain_matrix<Master_matrix>::multiply_source_and_add_to(const Field_element& coefficient,
                                                                    Index sourceColumnIndex,
                                                                    Index targetColumnIndex)
{
  auto& col = get_column(targetColumnIndex);
  _add_to(col, [&]() { col.multiply_source_and_add(get_column(sourceColumnIndex), coefficient); });
}

template <class Master_matrix>
inline bool Chain_matrix<Master_matrix>::is_zero_entry(Index columnIndex, ID_index rowIndex) const
{
  return !get_column(columnIndex).is_non_zero(rowIndex);
}

template <class Master_matrix>
inline bool Chain_matrix<Master_matrix>::is_zero_column(Index columnIndex)
{
  return get_column(columnIndex).is_empty();
}

template <class Master_matrix>
inline typename Chain_matrix<Master_matrix>::Index Chain_matrix<Master_matrix>::get_column_with_pivot(
    ID_index cellID) const
{
  if constexpr (Master_matrix::Option_list::has_map_column_container) {
    return pivotToColumnIndex_.at(cellID);
  } else {
    return pivotToColumnIndex_[cellID];
  }
}

template <class Master_matrix>
inline typename Chain_matrix<Master_matrix>::ID_index Chain_matrix<Master_matrix>::get_pivot(Index columnIndex)
{
  return get_column(columnIndex).get_pivot();
}

template <class Master_matrix>
inline Chain_matrix<Master_matrix>& Chain_matrix<Master_matrix>::operator=(const Chain_matrix& other)
{
  if (this == &other) return *this;

  Dim_opt::operator=(other);
  Swap_opt::operator=(other);
  Pair_opt::operator=(other);
  Rep_opt::operator=(other);
  Pivot_to_pos_mapper_opt::operator=(other);
  matrix_.clear();
  pivotToColumnIndex_ = other.pivotToColumnIndex_;
  nextIndex_ = other.nextIndex_;
  nextPosition_ = other.nextPosition_;
  colSettings_ = other.colSettings_;

  matrix_.reserve(other.matrix_.size());
  for (const auto& cont : other.matrix_) {
<<<<<<< HEAD
    if constexpr (Master_matrix::Option_list::has_map_column_container) {
      _container_insert(cont.second, cont.first);
    } else {
      _container_insert(cont);
    }
=======
    _container_insert(cont);
>>>>>>> 2e1cab55
  }

  return *this;
}

template <class Master_matrix>
inline Chain_matrix<Master_matrix>& Chain_matrix<Master_matrix>::operator=(Chain_matrix&& other) noexcept
{
  if (this == &other) return *this;

  Dim_opt::operator=(std::move(other));
  Pair_opt::operator=(std::move(other));
  Swap_opt::operator=(std::move(other));
  Rep_opt::operator=(std::move(other));
  RA_opt::operator=(std::move(other));
  Pivot_to_pos_mapper_opt::operator=(std::move(other));
  matrix_ = std::move(other.matrix_);
  pivotToColumnIndex_ = std::move(other.pivotToColumnIndex_);
  nextIndex_ = std::exchange(other.nextIndex_, 0);
  nextPosition_ = std::exchange(other.nextPosition_, 0);
  colSettings_ = std::exchange(other.colSettings_, nullptr);

  return *this;
}

template <class Master_matrix>
inline void Chain_matrix<Master_matrix>::print() const
{
  std::cout << "Column Matrix:\n";
  if constexpr (!Master_matrix::Option_list::has_map_column_container) {
    for (ID_index i = 0; i < pivotToColumnIndex_.size(); ++i) {
      Index pos = pivotToColumnIndex_[i];
      if (pos != Master_matrix::template get_null_value<Index>()) {
        const Column& col = matrix_[pos];
        for (const auto& entry : col) {
          std::cout << entry.get_row_index() << " ";
        }
        std::cout << "(" << i << ", " << pos << ")\n";
      }
    }
    if constexpr (Master_matrix::Option_list::has_row_access) {
      std::cout << "\n";
      std::cout << "Row Matrix:\n";
      for (ID_index i = 0; i < pivotToColumnIndex_.size(); ++i) {
        Index pos = pivotToColumnIndex_[i];
        if (pos != Master_matrix::template get_null_value<Index>()) {
          const Row& row = RA_opt::get_row(pos);
          for (const auto& entry : row) {
            std::cout << entry.get_column_index() << " ";
          }
          std::cout << "(" << i << ", " << pos << ")\n";
        }
      }
    }
  } else {
    for (const auto& p : pivotToColumnIndex_) {
      const Column& col = matrix_.at(p.second);
      for (const auto& entry : col) {
        std::cout << entry.get_row_index() << " ";
      }
      std::cout << "(" << p.first << ", " << p.second << ")\n";
    }
    if constexpr (Master_matrix::Option_list::has_row_access) {
      std::cout << "\n";
      std::cout << "Row Matrix:\n";
      for (const auto& p : pivotToColumnIndex_) {
        const Row& row = RA_opt::get_row(p.first);
        for (const auto& entry : row) {
          std::cout << entry.get_column_index() << " ";
        }
        std::cout << "(" << p.first << ", " << p.second << ")\n";
      }
    }
  }
  std::cout << "\n";
}

template <class Master_matrix>
template <class Boundary_range>
inline std::vector<typename Master_matrix::Entry_representative>
Chain_matrix<Master_matrix>::_reduce_boundary(ID_index cellID, const Boundary_range& boundary, Dimension dim)
{
  Tmp_column column(boundary.begin(), boundary.end());
  if (dim == Master_matrix::template get_null_value<Dimension>())
    dim = boundary.begin() == boundary.end() ? 0 : boundary.size() - 1;
  std::vector<Entry_representative> chainsInH;  // for corresponding indices in H (paired columns)
  std::vector<Entry_representative> chainsInF;  // for corresponding indices in F (unpaired, essential columns)

  auto get_last = [&column]() {
    if constexpr (Master_matrix::Option_list::is_z2)
      return *(column.rbegin());
    else
      return column.rbegin()->first;
  };

  if (boundary.begin() == boundary.end()) {
    _insert_in(cellID, column);
    _insert_chain(column, dim);
    return chainsInF;
  }

  Index currentIndex = get_column_with_pivot(get_last());

  while (get_column(currentIndex).is_paired()) {
    _reduce_by_G(column, chainsInH, currentIndex);

    if (column.empty()) {
      // produce the sum of all col_h in chains_in_H
      _build_from_H(cellID, column, chainsInH);
      // create a new cycle (in F) sigma - \sum col_h
      _insert_chain(column, dim);
      return chainsInF;
    }

    currentIndex = get_column_with_pivot(get_last());
  }

  while (!column.empty()) {
    currentIndex = get_column_with_pivot(get_last());

    if (!get_column(currentIndex).is_paired()) {
      // only fills currentEssentialCycleIndices if Z2 coefficients, so chainsInF remains empty
      _reduce_by_F(column, chainsInF, currentIndex);
    } else {
      _reduce_by_G(column, chainsInH, currentIndex);
    }
  }

  _update_largest_death_in_F(chainsInF);

  // Compute the new column cellID + \sum col_h, for col_h in chains_in_H
  _build_from_H(cellID, column, chainsInH);

  // Create and insert (\sum col_h) + sigma (in H, paired with chain_fp) in matrix_
  _insert_chain(column, dim, Master_matrix::get_row_index(chainsInF[0]));

  return chainsInF;
}

template <class Master_matrix>
inline void Chain_matrix<Master_matrix>::_reduce_by_G(Tmp_column& column,
                                                      std::vector<Entry_representative>& chainsInH,
                                                      Index currentIndex)
{
  Column& col = get_column(currentIndex);
  if constexpr (Master_matrix::Option_list::is_z2) {
    _add_to(col, column, 1U);                           // Reduce with the column col_g
    chainsInH.push_back(col.get_paired_chain_index());  // keep the col_h with which col_g is paired
  } else {
    Field_element coef = col.get_pivot_value();
    auto& operators = colSettings_->operators;
    coef = operators.get_inverse(coef);
    operators.multiply_inplace(coef, operators.get_characteristic() - column.rbegin()->second);

    _add_to(col, column, coef);                                  // Reduce with the column col_g
    chainsInH.emplace_back(col.get_paired_chain_index(), coef);  // keep the col_h with which col_g is paired
  }
}

template <class Master_matrix>
inline void Chain_matrix<Master_matrix>::_reduce_by_F(Tmp_column& column,
                                                      std::vector<Entry_representative>& chainsInF,
                                                      Index currentIndex)
{
  Column& col = get_column(currentIndex);
  if constexpr (Master_matrix::Option_list::is_z2) {
    _add_to(col, column, 1U);  // Reduce with the column col_g
    chainsInF.push_back(currentIndex);
  } else {
    Field_element coef = col.get_pivot_value();
    auto& operators = colSettings_->operators;
    coef = operators.get_inverse(coef);
    operators.multiply_inplace(coef, operators.get_characteristic() - column.rbegin()->second);

    _add_to(col, column, coef);  // Reduce with the column col_g
    chainsInF.emplace_back(currentIndex, operators.get_characteristic() - coef);
  }
}

template <class Master_matrix>
inline void Chain_matrix<Master_matrix>::_build_from_H(ID_index cellID,
                                                       Tmp_column& column,
                                                       std::vector<Entry_representative>& chainsInH)
{
<<<<<<< HEAD
  if constexpr (Master_matrix::Option_list::is_z2) {
    column.insert(cellID);
    for (Index idx_h : chainsInH) {
      _add_to(get_column(idx_h), column, 1U);
    }
  } else {
    column.emplace(cellID, 1);
    for (std::pair<Index, Field_element>& idx_h : chainsInH) {
      _add_to(get_column(idx_h.first), column, idx_h.second);
    }
=======
  _insert_in(cellID, column);

  for (const auto& idx_h : chainsInH) {
    _add_to(get_column(Master_matrix::get_row_index(idx_h)), column, Master_matrix::get_element(idx_h));
>>>>>>> 2e1cab55
  }
}

template <class Master_matrix>
inline void Chain_matrix<Master_matrix>::_update_largest_death_in_F(const std::vector<Entry_representative>& chainsInF)
{
  Index toUpdate = Master_matrix::get_row_index(chainsInF[0]);
  if constexpr (Master_matrix::Option_list::is_z2) {
    for (auto other_col_it = chainsInF.begin() + 1; other_col_it != chainsInF.end(); ++other_col_it) {
      add_to(*other_col_it, toUpdate);
    }
  } else {
    get_column(toUpdate) *= Master_matrix::get_element(chainsInF[0]);
    for (auto other_col_it = chainsInF.begin() + 1; other_col_it != chainsInF.end(); ++other_col_it) {
      multiply_source_and_add_to(
          Master_matrix::get_element(*other_col_it), Master_matrix::get_row_index(*other_col_it), toUpdate);
    }
  }
}

template <class Master_matrix>
inline void Chain_matrix<Master_matrix>::_insert_chain(const Tmp_column& column, Dimension dimension)
{
  _container_insert(column, nextIndex_, dimension);
  _add_bar(dimension);

  ++nextIndex_;
}

template <class Master_matrix>
inline void Chain_matrix<Master_matrix>::_insert_chain(const Tmp_column& column, Dimension dimension, Index pair)
{
  // true when no vine updates and if nextIndex_ is updated in remove_last for special case of no vines
  // because then @ref PosIdx == @ref MatIdx
  Pos_index pairPos = pair;

  _container_insert(column, nextIndex_, dimension);

  get_column(nextIndex_).assign_paired_chain(pair);
  auto& pairCol = get_column(pair);
  pairCol.assign_paired_chain(nextIndex_);

  if constexpr (Master_matrix::Option_list::has_column_pairings && Master_matrix::Option_list::has_vine_update) {
    pairPos = Pivot_to_pos_mapper_opt::map_[pairCol.get_pivot()];
  }

  _update_barcode(pairPos);

  ++nextIndex_;
}

template <class Master_matrix>
inline void Chain_matrix<Master_matrix>::_add_to(const Column& column,
                                                 Tmp_column& set,
                                                 [[maybe_unused]] unsigned int coef)
{
  if constexpr (Master_matrix::Option_list::is_z2) {
    std::pair<typename std::set<Index>::iterator, bool> res_insert;
    for (const Entry& entry : column) {
      res_insert = set.insert(entry.get_row_index());
      if (!res_insert.second) {
        set.erase(res_insert.first);
      }
    }
  } else {
    auto& operators = colSettings_->operators;
    for (const Entry& entry : column) {
      auto res = set.emplace(entry.get_row_index(), entry.get_element());
      if (res.second) {
        operators.multiply_inplace(res.first->second, coef);
      } else {
        operators.multiply_and_add_inplace_back(entry.get_element(), coef, res.first->second);
        if (res.first->second == Field_operators::get_additive_identity()) {
          set.erase(res.first);
        }
      }
    }
  }
}

template <class Master_matrix>
template <typename F>
inline void Chain_matrix<Master_matrix>::_add_to(Column& target, F&& addition)
{
  auto pivot = target.get_pivot();
  std::forward<F>(addition)();

  if (pivot != target.get_pivot()) {
    if constexpr (Master_matrix::Option_list::has_map_column_container) {
      std::swap(pivotToColumnIndex_.at(pivot), pivotToColumnIndex_.at(target.get_pivot()));
    } else {
      std::swap(pivotToColumnIndex_[pivot], pivotToColumnIndex_[target.get_pivot()]);
    }
  }
}

template <class Master_matrix>
inline void Chain_matrix<Master_matrix>::_remove_last(Index lastIndex)
{
  static_assert(Master_matrix::Option_list::has_removable_columns,
                "'_remove_last' is not implemented for the chosen options.");
  static_assert(Master_matrix::Option_list::has_map_column_container || !Master_matrix::Option_list::has_vine_update,
                "'_remove_last' is not implemented for the chosen options.");

  ID_index pivot;

  if constexpr (Master_matrix::Option_list::has_map_column_container) {
    auto itToErase = matrix_.find(lastIndex);
    Column& colToErase = itToErase->second;
    pivot = colToErase.get_pivot();

    if constexpr (Master_matrix::Option_list::has_matrix_maximal_dimension_access) {
      Dim_opt::_update_down(colToErase.get_dimension());
    }

    if (colToErase.is_paired()) matrix_.at(colToErase.get_paired_chain_index()).unassign_paired_chain();
    pivotToColumnIndex_.erase(pivot);
    matrix_.erase(itToErase);
  } else {
    GUDHI_CHECK(lastIndex == nextIndex_ - 1 && nextIndex_ == matrix_.size(),
                std::logic_error("Chain_matrix::_remove_last - Indexation problem."));

    Column& colToErase = matrix_[lastIndex];
    pivot = colToErase.get_pivot();

    if constexpr (Master_matrix::Option_list::has_matrix_maximal_dimension_access) {
      Dim_opt::_update_down(colToErase.get_dimension());
    }

    if (colToErase.is_paired()) matrix_.at(colToErase.get_paired_chain_index()).unassign_paired_chain();
    pivotToColumnIndex_[pivot] = Master_matrix::template get_null_value<Index>();
    matrix_.pop_back();
    // TODO: resize matrix_ when a lot is removed? Could be not the best strategy if user inserts a lot back afterwards.
  }

  if constexpr (!Master_matrix::Option_list::has_vine_update) {
    --nextIndex_;  // should not be updated when there are vine updates, as possibly lastIndex != nextIndex - 1
  }

  --nextPosition_;
  if constexpr (Master_matrix::Option_list::has_column_pairings) {
    Pair_opt::_erase_bar(nextPosition_);
  }
  if constexpr (hasPivotToPosMap_) {
    Pivot_to_pos_mapper_opt::map_.erase(pivot);
  }

  if constexpr (Master_matrix::Option_list::has_row_access) {
    GUDHI_CHECK(
        RA_opt::get_row(pivot).size() == 0,
        std::invalid_argument(
            "Chain_matrix::_remove_last - Column asked to be removed does not corresponds to a maximal simplex."));
    if constexpr (Master_matrix::Option_list::has_removable_rows) {
      RA_opt::erase_empty_row(pivot);
    }
  }
}

template <class Master_matrix>
inline void Chain_matrix<Master_matrix>::_update_barcode(Pos_index birth)
{
  if constexpr (Master_matrix::Option_list::has_column_pairings) {
    Pair_opt::_update_barcode(birth, nextPosition_);
  }
  ++nextPosition_;
}

template <class Master_matrix>
inline void Chain_matrix<Master_matrix>::_add_bar(Dimension dim)
{
  if constexpr (Master_matrix::Option_list::has_column_pairings) {
    Pair_opt::_add_bar(dim, nextPosition_);
  }
  ++nextPosition_;
}

template <class Master_matrix>
template <class Container>
inline void Chain_matrix<Master_matrix>::_container_insert(const Container& column, Index pos, Dimension dim)
{
  ID_index pivot = Master_matrix::get_row_index(*(column.rbegin()));

  if constexpr (Master_matrix::Option_list::has_map_column_container) {
    pivotToColumnIndex_.try_emplace(pivot, pos);
    if constexpr (Master_matrix::Option_list::has_row_access) {
      matrix_.try_emplace(pos, Column(pos, column, dim, RA_opt::_get_rows_ptr(), colSettings_));
    } else {
      matrix_.try_emplace(pos, Column(column, dim, colSettings_));
    }
  } else {
    if constexpr (Master_matrix::Option_list::has_row_access) {
      matrix_.emplace_back(pos, column, dim, RA_opt::_get_rows_ptr(), colSettings_);
    } else {
      matrix_.emplace_back(column, dim, colSettings_);
    }
    pivotToColumnIndex_[pivot] = pos;
  }
}

template <class Master_matrix>
template <class ColumnIterator> // Pair (pos,Column) if has_map_column_container, Column otherwise
inline void Chain_matrix<Master_matrix>::_container_insert(const ColumnIterator& rep)
{
  if constexpr (Master_matrix::Option_list::has_map_column_container) {
    const auto& col = rep.second;
    if constexpr (Master_matrix::Option_list::has_row_access) {
<<<<<<< HEAD
      matrix_.try_emplace(pos, Column(column, column.get_column_index(), RA_opt::_get_rows_ptr(), colSettings_));
=======
      matrix_.try_emplace(rep.first, Column(col, col.get_column_index(), RA_opt::_get_rows_ptr(), colSettings_));
>>>>>>> 2e1cab55
    } else {
      matrix_.try_emplace(rep.first, Column(col, colSettings_));
    }
  } else {
    if constexpr (Master_matrix::Option_list::has_row_access) {
<<<<<<< HEAD
      matrix_.emplace_back(column, column.get_column_index(), RA_opt::_get_rows_ptr(), colSettings_);
=======
      matrix_.emplace_back(rep, rep.get_column_index(), RA_opt::_get_rows_ptr(), colSettings_);
>>>>>>> 2e1cab55
    } else {
      matrix_.emplace_back(rep, colSettings_);
    }
  }
}

<<<<<<< HEAD
=======
template <class Master_matrix>
inline void Chain_matrix<Master_matrix>::_insert_in(ID_index cellID, Tmp_column& column)
{
  if constexpr (Master_matrix::Option_list::is_z2)
    column.insert(cellID);
  else
    column.emplace(cellID, 1);
}

>>>>>>> 2e1cab55
}  // namespace persistence_matrix
}  // namespace Gudhi

#endif  // PM_CHAIN_MATRIX_H<|MERGE_RESOLUTION|>--- conflicted
+++ resolved
@@ -543,14 +543,10 @@
   void _add_bar(Dimension dim);
   template <class Container>
   void _container_insert(const Container& column, Index pos, Dimension dim);
-<<<<<<< HEAD
-  void _container_insert(const Column& column, [[maybe_unused]] Index pos = 0);
-=======
   template <class ColumnIterator>
   void _container_insert(const ColumnIterator& rep);
 
   static void _insert_in(ID_index cellID, Tmp_column& column);
->>>>>>> 2e1cab55
 };
 
 template <class Master_matrix>
@@ -694,15 +690,7 @@
 {
   matrix_.reserve(matrixToCopy.matrix_.size());
   for (const auto& cont : matrixToCopy.matrix_) {
-<<<<<<< HEAD
-    if constexpr (Master_matrix::Option_list::has_map_column_container) {
-      _container_insert(cont.second, cont.first);
-    } else {
-      _container_insert(cont);
-    }
-=======
     _container_insert(cont);
->>>>>>> 2e1cab55
   }
 }
 
@@ -956,15 +944,7 @@
 
   matrix_.reserve(other.matrix_.size());
   for (const auto& cont : other.matrix_) {
-<<<<<<< HEAD
-    if constexpr (Master_matrix::Option_list::has_map_column_container) {
-      _container_insert(cont.second, cont.first);
-    } else {
-      _container_insert(cont);
-    }
-=======
     _container_insert(cont);
->>>>>>> 2e1cab55
   }
 
   return *this;
@@ -1149,23 +1129,10 @@
                                                        Tmp_column& column,
                                                        std::vector<Entry_representative>& chainsInH)
 {
-<<<<<<< HEAD
-  if constexpr (Master_matrix::Option_list::is_z2) {
-    column.insert(cellID);
-    for (Index idx_h : chainsInH) {
-      _add_to(get_column(idx_h), column, 1U);
-    }
-  } else {
-    column.emplace(cellID, 1);
-    for (std::pair<Index, Field_element>& idx_h : chainsInH) {
-      _add_to(get_column(idx_h.first), column, idx_h.second);
-    }
-=======
   _insert_in(cellID, column);
 
   for (const auto& idx_h : chainsInH) {
     _add_to(get_column(Master_matrix::get_row_index(idx_h)), column, Master_matrix::get_element(idx_h));
->>>>>>> 2e1cab55
   }
 }
 
@@ -1372,29 +1339,19 @@
   if constexpr (Master_matrix::Option_list::has_map_column_container) {
     const auto& col = rep.second;
     if constexpr (Master_matrix::Option_list::has_row_access) {
-<<<<<<< HEAD
-      matrix_.try_emplace(pos, Column(column, column.get_column_index(), RA_opt::_get_rows_ptr(), colSettings_));
-=======
       matrix_.try_emplace(rep.first, Column(col, col.get_column_index(), RA_opt::_get_rows_ptr(), colSettings_));
->>>>>>> 2e1cab55
     } else {
       matrix_.try_emplace(rep.first, Column(col, colSettings_));
     }
   } else {
     if constexpr (Master_matrix::Option_list::has_row_access) {
-<<<<<<< HEAD
-      matrix_.emplace_back(column, column.get_column_index(), RA_opt::_get_rows_ptr(), colSettings_);
-=======
       matrix_.emplace_back(rep, rep.get_column_index(), RA_opt::_get_rows_ptr(), colSettings_);
->>>>>>> 2e1cab55
     } else {
       matrix_.emplace_back(rep, colSettings_);
     }
   }
 }
 
-<<<<<<< HEAD
-=======
 template <class Master_matrix>
 inline void Chain_matrix<Master_matrix>::_insert_in(ID_index cellID, Tmp_column& column)
 {
@@ -1404,7 +1361,6 @@
     column.emplace(cellID, 1);
 }
 
->>>>>>> 2e1cab55
 }  // namespace persistence_matrix
 }  // namespace Gudhi
 

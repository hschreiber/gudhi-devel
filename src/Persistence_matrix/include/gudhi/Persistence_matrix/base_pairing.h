/*    This file is part of the Gudhi Library - https://gudhi.inria.fr/ - which is released under MIT.
 *    See file LICENSE or go to https://gudhi.inria.fr/licensing/ for full license details.
 *    Author(s):       Hannah Schreiber
 *
 *    Copyright (C) 2022-24 Inria
 *
 *    Modification(s):
 *      - YYYY/MM Author: Description of the modification
 */

/**
 * @file base_pairing.h
 * @author Hannah Schreiber
 * @brief Contains the @ref Gudhi::persistence_matrix::Base_pairing class and
 * @ref Gudhi::persistence_matrix::Dummy_base_pairing structure.
 */

#ifndef PM_BASE_PAIRING_H
#define PM_BASE_PAIRING_H

#include <utility>  //std::swap & std::move
#include <unordered_map>
#include <algorithm>
#include <vector>

#include "boundary_face_position_to_id_mapper.h"

namespace Gudhi {
namespace persistence_matrix {

/**
 * @ingroup persistence_matrix
 *
 * @brief Empty structure.
 * Inherited instead of @ref Base_pairing, when the computation of the barcode was not enabled or if the pairing
 * is already managed by the vine update classes.
 */
struct Dummy_base_pairing {
  friend void swap([[maybe_unused]] Dummy_base_pairing& d1, [[maybe_unused]] Dummy_base_pairing& d2) {}
};

/**
 * @class Base_pairing base_pairing.h gudhi/Persistence_matrix/base_pairing.h
 * @ingroup persistence_matrix
 *
 * @brief Class managing the barcode for @ref Boundary_matrix if the option was enabled.
 * 
 * @tparam Master_matrix An instantiation of @ref Matrix from which all types and options are deduced.
 */
template <class Master_matrix>
class Base_pairing : public std::conditional<
                       Master_matrix::Option_list::has_removable_columns,
                       Face_position_to_ID_mapper<typename Master_matrix::id_index, typename Master_matrix::pos_index>,
                       Dummy_pos_mapper
                    >::type
{
 public:
  using Bar = typename Master_matrix::Bar;                            /**< Bar type. */
  using barcode_type = typename Master_matrix::barcode_type;          /**< Barcode type. */
  using matrix_type = typename Master_matrix::column_container_type;  /**< Column container type. */
  using index = typename Master_matrix::index;                        /**< Container index type. */
  using dimension_type = typename Master_matrix::dimension_type;      /**< Dimension value type. */

  /**
   * @brief Default constructor.
   */
  Base_pairing();
  /**
   * @brief Copy constructor.
   * 
   * @param matrixToCopy Matrix to copy.
   */
  Base_pairing(const Base_pairing& matrixToCopy);
  /**
   * @brief Move constructor.
   * 
   * @param other Matrix to move.
   */
  Base_pairing(Base_pairing&& other) noexcept;

  /**
   * @brief Reduces the matrix stored in @ref Boundary_matrix and computes the corresponding barcode.
   *
   * @warning The barcode will not be recomputed if the matrix is modified later after calling this method
   * for the first time. So call it only once the matrix is finalized. This behaviour could be changed in the future,
   * if the need is mentioned.
   * 
   * @return Const reference to the barcode.
   */
  const barcode_type& get_current_barcode();

  /**
   * @brief Assign operator.
   */
  Base_pairing& operator=(Base_pairing other);
  /**
   * @brief Swap operator.
   */
  friend void swap(Base_pairing& pairing1, Base_pairing& pairing2) {
    if constexpr (Master_matrix::Option_list::has_removable_columns) {
      swap(static_cast<Face_position_to_ID_mapper<id_index, pos_index>&>(pairing1),
           static_cast<Face_position_to_ID_mapper<id_index, pos_index>&>(pairing2));
    }
    pairing1.barcode_.swap(pairing2.barcode_);
    pairing1.deathToBar_.swap(pairing2.deathToBar_);
    pairing1.idToPosition_.swap(pairing2.idToPosition_);
    std::swap(pairing1.isReduced_, pairing2.isReduced_);
  }

 protected:
  using pos_index = typename Master_matrix::pos_index;
<<<<<<< HEAD
  using id_index = typename Master_matrix::id_index;
  using dictionnary_type = typename Master_matrix::bar_dictionnary_type;
=======
  using dictionary_type = typename Master_matrix::bar_dictionary_type;
>>>>>>> a89d8e89
  using base_matrix = typename Master_matrix::Boundary_matrix_type;
  using RUM = typename std::conditional<Master_matrix::Option_list::has_removable_columns,
                                        Face_position_to_ID_mapper<id_index, pos_index>,
                                        Dummy_pos_mapper
                                       >::type;

  barcode_type barcode_;        /**< Bar container. */
<<<<<<< HEAD
  dictionnary_type deathToBar_; /**< Map from death index to bar index. */
  /**
   * @brief Map from face ID to face position. Only stores a pair if ID != position.
   */
  std::unordered_map<id_index, pos_index> idToPosition_;  //TODO: test other map types
=======
  dictionary_type deathToBar_; /**< Map from death index to bar index. */
>>>>>>> a89d8e89
  bool isReduced_;              /**< True if `_reduce()` was called. */

  void _reduce();
  void _remove_last(pos_index columnIndex);

  //access to inheriting Boundary_matrix class
  constexpr base_matrix* _matrix() { return static_cast<base_matrix*>(this); }
  constexpr const base_matrix* _matrix() const { return static_cast<const base_matrix*>(this); }
};

template <class Master_matrix>
inline Base_pairing<Master_matrix>::Base_pairing() : RUM(), isReduced_(false) 
{}

template <class Master_matrix>
inline Base_pairing<Master_matrix>::Base_pairing(const Base_pairing& matrixToCopy)
    : RUM(static_cast<const RUM&>(matrixToCopy)),
      barcode_(matrixToCopy.barcode_),
      deathToBar_(matrixToCopy.deathToBar_),
      idToPosition_(matrixToCopy.idToPosition_),
      isReduced_(matrixToCopy.isReduced_)
{}

template <class Master_matrix>
inline Base_pairing<Master_matrix>::Base_pairing(Base_pairing<Master_matrix>&& other) noexcept
    : RUM(std::move(static_cast<RUM&>(other))),
      barcode_(std::move(other.barcode_)),
      deathToBar_(std::move(other.deathToBar_)),
      idToPosition_(std::move(other.idToPosition_)),
      isReduced_(std::move(other.isReduced_)) 
{}

template <class Master_matrix>
inline const typename Base_pairing<Master_matrix>::barcode_type& Base_pairing<Master_matrix>::get_current_barcode() 
{
  if (!isReduced_) _reduce();
  return barcode_;
}

template <class Master_matrix>
inline void Base_pairing<Master_matrix>::_reduce() 
{
  std::unordered_map<id_index, index> pivotsToColumn(_matrix()->get_number_of_columns());

  auto dim = _matrix()->get_max_dimension();
  std::vector<std::vector<index> > columnsByDim(dim + 1);
  for (unsigned int i = 0; i < _matrix()->get_number_of_columns(); i++) {
    columnsByDim[dim - _matrix()->get_column_dimension(i)].push_back(i);
  }

  for (const auto& cols : columnsByDim) {
    for (index i : cols) {
      auto& curr = _matrix()->get_column(i);
      if (curr.is_empty()) {
        if (pivotsToColumn.find(i) == pivotsToColumn.end()) {
          barcode_.emplace_back(i, -1, dim);
        }
      } else {
        id_index pivot = curr.get_pivot();

        while (pivot != static_cast<id_index>(-1) && pivotsToColumn.find(pivot) != pivotsToColumn.end()) {
          if constexpr (Master_matrix::Option_list::is_z2) {
            curr += _matrix()->get_column(pivotsToColumn.at(pivot));
          } else {
            auto& toadd = _matrix()->get_column(pivotsToColumn.at(pivot));
            typename Master_matrix::element_type coef = toadd.get_pivot_value();
            auto& operators = _matrix()->colSettings_->operators;
            coef = operators.get_inverse(coef);
            operators.multiply_inplace(coef, operators.get_characteristic() - curr.get_pivot_value());
            curr.multiply_source_and_add(toadd, coef);
          }

          pivot = curr.get_pivot();
        }

        if (pivot != static_cast<id_index>(-1)) {
          pivotsToColumn.emplace(pivot, i);
          auto it = idToPosition_.find(pivot);
          auto pivotColumnNumber = it == idToPosition_.end() ? pivot : it->second;
          _matrix()->get_column(pivotColumnNumber).clear();
          barcode_.emplace_back(pivotColumnNumber, i, dim - 1);
        } else {
          curr.clear();
          barcode_.emplace_back(i, -1, dim);
        }
      }
    }
    --dim;
  }

  if constexpr (Master_matrix::Option_list::has_removable_columns) {
    // sort barcode by birth such that a removal is trivial
    std::sort(barcode_.begin(), barcode_.end(), [](const Bar& b1, const Bar& b2) { return b1.birth < b2.birth; });
    // map can only be constructed once barcode is sorted
    for (index i = 0; i < barcode_.size(); ++i) {
      auto d = barcode_[i].death;
      if (d != static_cast<pos_index>(-1)) {
        deathToBar_.emplace(d, i);
      }
    }
  }

  isReduced_ = true;
}

template <class Master_matrix>
inline void Base_pairing<Master_matrix>::_remove_last(pos_index columnIndex) 
{
  static_assert(Master_matrix::Option_list::has_removable_columns, "remove_last not available.");

  if (isReduced_) {
    auto it = deathToBar_.find(columnIndex);

    if (it == deathToBar_.end()) {  // birth
      barcode_.pop_back();          // sorted by birth and columnIndex has to be the highest one
    } else {                        // death
      barcode_[it->second].death = -1;
      deathToBar_.erase(it);
    };
  }

  auto it = RUM::map_.find(columnIndex);
  if (it != RUM::map_.end()){
    idToPosition_.erase(it->second);
    RUM::map_.erase(it);
  }
}

template <class Master_matrix>
inline Base_pairing<Master_matrix>& Base_pairing<Master_matrix>::operator=(Base_pairing<Master_matrix> other) 
{
  RUM::operator=(other);
  barcode_.swap(other.barcode_);
  deathToBar_.swap(other.deathToBar_);
  idToPosition_.swap(other.idToPosition_);
  std::swap(isReduced_, other.isReduced_);
  return *this;
}

}  // namespace persistence_matrix
}  // namespace Gudhi

#endif  // PM_BASE_PAIRING_H<|MERGE_RESOLUTION|>--- conflicted
+++ resolved
@@ -109,12 +109,8 @@
 
  protected:
   using pos_index = typename Master_matrix::pos_index;
-<<<<<<< HEAD
   using id_index = typename Master_matrix::id_index;
-  using dictionnary_type = typename Master_matrix::bar_dictionnary_type;
-=======
   using dictionary_type = typename Master_matrix::bar_dictionary_type;
->>>>>>> a89d8e89
   using base_matrix = typename Master_matrix::Boundary_matrix_type;
   using RUM = typename std::conditional<Master_matrix::Option_list::has_removable_columns,
                                         Face_position_to_ID_mapper<id_index, pos_index>,
@@ -122,15 +118,11 @@
                                        >::type;
 
   barcode_type barcode_;        /**< Bar container. */
-<<<<<<< HEAD
-  dictionnary_type deathToBar_; /**< Map from death index to bar index. */
+  dictionary_type deathToBar_; /**< Map from death index to bar index. */
   /**
    * @brief Map from face ID to face position. Only stores a pair if ID != position.
    */
   std::unordered_map<id_index, pos_index> idToPosition_;  //TODO: test other map types
-=======
-  dictionary_type deathToBar_; /**< Map from death index to bar index. */
->>>>>>> a89d8e89
   bool isReduced_;              /**< True if `_reduce()` was called. */
 
   void _reduce();

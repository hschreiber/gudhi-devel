/*    This file is part of the Gudhi Library - https://gudhi.inria.fr/ - which is released under MIT.
 *    See file LICENSE or go to https://gudhi.inria.fr/licensing/ for full license details.
 *    Author(s):       Hannah Schreiber
 *
 *    Copyright (C) 2022-24 Inria
 *
 *    Modification(s):
 *      - YYYY/MM Author: Description of the modification
 */

/**
 * @file base_pairing.h
 * @author Hannah Schreiber
 * @brief Contains the @ref Gudhi::persistence_matrix::Base_pairing class and
 * @ref Gudhi::persistence_matrix::Dummy_base_pairing structure.
 */

#ifndef PM_BASE_PAIRING_H
#define PM_BASE_PAIRING_H

#include <utility>  //std::swap & std::move
#include <unordered_map>
#include <algorithm>
#include <vector>

#include <gudhi/Persistence_matrix/index_mapper.h>

namespace Gudhi {
namespace persistence_matrix {

/**
 * @ingroup persistence_matrix
 *
 * @brief Empty structure.
 * Inherited instead of @ref Base_pairing, when the computation of the barcode was not enabled or if the pairing
 * is already managed by the vine update classes.
 */
struct Dummy_base_pairing {
  friend void swap([[maybe_unused]] Dummy_base_pairing& d1, [[maybe_unused]] Dummy_base_pairing& d2) noexcept {}
};

/**
 * @class Base_pairing base_pairing.h gudhi/Persistence_matrix/base_pairing.h
 * @ingroup persistence_matrix
 *
 * @brief Class managing the barcode for @ref Boundary_matrix if the option was enabled.
 *
 * @tparam Master_matrix An instantiation of @ref Matrix from which all types and options are deduced.
 */
template <class Master_matrix>
class Base_pairing
<<<<<<< HEAD
    : protected std::conditional<
          Master_matrix::Option_list::has_removable_columns,
          Index_mapper<std::unordered_map<typename Master_matrix::Pos_index, typename Master_matrix::ID_index> >,
          Dummy_index_mapper
        >::type
=======
    : protected std::conditional_t<
          Master_matrix::Option_list::has_removable_columns,
          Index_mapper<std::unordered_map<typename Master_matrix::Pos_index, typename Master_matrix::ID_index> >,
          Dummy_index_mapper>
>>>>>>> 690e0efe
{
 protected:
  using Pos_index = typename Master_matrix::Pos_index;
  using ID_index = typename Master_matrix::ID_index;
  // PIDM = Position to ID Map
<<<<<<< HEAD
  using PIDM = typename std::conditional<Master_matrix::Option_list::has_removable_columns,
                                         Index_mapper<std::unordered_map<Pos_index, ID_index> >,
                                         Dummy_index_mapper
                                        >::type;
=======
  using PIDM = std::conditional_t<Master_matrix::Option_list::has_removable_columns,
                                  Index_mapper<std::unordered_map<Pos_index, ID_index> >,
                                  Dummy_index_mapper>;
>>>>>>> 690e0efe

 public:
  using Bar = typename Master_matrix::Bar;                           /**< Bar type. */
  using Barcode = typename Master_matrix::Barcode;                   /**< Barcode type. */
  using Column_container = typename Master_matrix::Column_container; /**< Column container type. */
  using Index = typename Master_matrix::Index;                       /**< Container index type. */
  using Dimension = typename Master_matrix::Dimension;               /**< Dimension value type. */

  /**
   * @brief Default constructor.
   */
  Base_pairing();

  /**
   * @brief Reduces the matrix stored in @ref Boundary_matrix and computes the corresponding barcode.
   *
   * @warning The barcode will not be recomputed if the matrix is modified later after calling this method
   * for the first time. So call it only once the matrix is finalized. This behaviour could be changed in the future,
   * if the need is mentioned.
   *
   * @return Const reference to the barcode.
   */
  const Barcode& get_current_barcode();

  /**
   * @brief Swap operator.
   */
  friend void swap(Base_pairing& pairing1, Base_pairing& pairing2) noexcept
  {
    if constexpr (Master_matrix::Option_list::has_removable_columns) {
      swap(static_cast<PIDM&>(pairing1), static_cast<PIDM&>(pairing2));
    }
    pairing1.barcode_.swap(pairing2.barcode_);
    pairing1.deathToBar_.swap(pairing2.deathToBar_);
    pairing1.idToPosition_.swap(pairing2.idToPosition_);
    std::swap(pairing1.isReduced_, pairing2.isReduced_);
  }

 protected:
  void _remove_last(Pos_index columnIndex);
  void _insert_id_position(ID_index id, Pos_index pos);
  void _reset();

 private:
  using Dictionary = typename Master_matrix::Bar_dictionary;
  using Base_matrix = typename Master_matrix::Master_boundary_matrix;

  Barcode barcode_;       /**< Bar container. */
  Dictionary deathToBar_; /**< Map from death index to bar index. */
  bool isReduced_;        /**< True if `_reduce()` was called. */
  /**
   * @brief Map from cell ID to cell position. Only stores a pair if ID != position.
   */
  std::unordered_map<ID_index, Pos_index> idToPosition_;  // TODO: test other map types

  void _reduce();

  // access to inheriting Boundary_matrix class
  constexpr Base_matrix* _matrix() { return static_cast<Base_matrix*>(this); }

  constexpr const Base_matrix* _matrix() const { return static_cast<const Base_matrix*>(this); }
};

template <class Master_matrix>
inline Base_pairing<Master_matrix>::Base_pairing() : PIDM(), isReduced_(false)
{}

template <class Master_matrix>
inline const typename Base_pairing<Master_matrix>::Barcode& Base_pairing<Master_matrix>::get_current_barcode()
{
  if (!isReduced_) _reduce();
  return barcode_;
}

template <class Master_matrix>
inline void Base_pairing<Master_matrix>::_reduce()
{
  constexpr const Pos_index nullDeath = Master_matrix::template get_null_value<Pos_index>();
  constexpr const Index nullIndex = Master_matrix::template get_null_value<Index>();

  std::unordered_map<Index, Index> negativeColumns(_matrix()->get_number_of_columns());

  auto dim = _matrix()->get_max_dimension();
  std::vector<std::vector<Index> > columnsByDim(dim + 1);
  for (auto& v : columnsByDim) v.reserve(_matrix()->get_number_of_columns());
  for (unsigned int i = 0; i < _matrix()->get_number_of_columns(); i++) {
    columnsByDim[dim - _matrix()->get_column_dimension(i)].push_back(i);
  }

  for (const auto& cols : columnsByDim) {
    for (Index i : cols) {
      auto& curr = _matrix()->get_column(i);
      if (curr.is_empty()) {
        if (negativeColumns.find(i) == negativeColumns.end()) {
          barcode_.emplace_back(i, nullDeath, dim);
        }
      } else {
        ID_index pivot = curr.get_pivot();
        auto it = idToPosition_.find(pivot);
        Index pivotColumnNumber = it == idToPosition_.end() ? pivot : it->second;
        auto itNeg = negativeColumns.find(pivotColumnNumber);
        Index pivotKiller = itNeg == negativeColumns.end() ? nullIndex : itNeg->second;

        while (pivot != Master_matrix::template get_null_value<ID_index>() &&
               pivotKiller != Master_matrix::template get_null_value<Index>()) {
          if constexpr (Master_matrix::Option_list::is_z2) {
            curr += _matrix()->get_column(pivotKiller);
          } else {
            auto& toadd = _matrix()->get_column(pivotKiller);
            typename Master_matrix::Element coef = toadd.get_pivot_value();
            auto& operators = _matrix()->colSettings_->operators;
            coef = operators.get_inverse(coef);
            operators.multiply_inplace(coef, operators.get_characteristic() - curr.get_pivot_value());
            curr.multiply_source_and_add(toadd, coef);
          }

          pivot = curr.get_pivot();
          it = idToPosition_.find(pivot);
          pivotColumnNumber = it == idToPosition_.end() ? pivot : it->second;
          itNeg = negativeColumns.find(pivotColumnNumber);
          pivotKiller = itNeg == negativeColumns.end() ? nullIndex : itNeg->second;
        }

        if (pivot != Master_matrix::template get_null_value<ID_index>()) {
          negativeColumns.emplace(pivotColumnNumber, i);
          _matrix()->get_column(pivotColumnNumber).clear();
          barcode_.emplace_back(pivotColumnNumber, i, dim - 1);
        } else {
          curr.clear();
          barcode_.emplace_back(i, nullDeath, dim);
        }
      }
    }
    --dim;
  }

  if constexpr (Master_matrix::Option_list::has_removable_columns) {
    // sort barcode by birth such that a removal is trivial
    std::sort(barcode_.begin(), barcode_.end(), [](const Bar& b1, const Bar& b2) { return b1.birth < b2.birth; });
    // map can only be constructed once barcode is sorted
    for (Index i = 0; i < barcode_.size(); ++i) {
      auto d = barcode_[i].death;
      if (d != Master_matrix::template get_null_value<Pos_index>()) {
        deathToBar_.emplace(d, i);
      }
    }
  }

  isReduced_ = true;
}

template <class Master_matrix>
inline void Base_pairing<Master_matrix>::_remove_last(Pos_index columnIndex)
{
  static_assert(Master_matrix::Option_list::has_removable_columns, "remove_last not available.");

  if (isReduced_) {
    auto it = deathToBar_.find(columnIndex);

    if (it == deathToBar_.end()) {  // birth
      barcode_.pop_back();          // sorted by birth and columnIndex has to be the highest one
    } else {                        // death
      barcode_[it->second].death = Master_matrix::template get_null_value<Pos_index>();
      deathToBar_.erase(it);
    };
  }

  auto it = PIDM::map_.find(columnIndex);
  if (it != PIDM::map_.end()) {
    idToPosition_.erase(it->second);
    PIDM::map_.erase(it);
  }
}

template <class Master_matrix>
inline void Base_pairing<Master_matrix>::_insert_id_position(ID_index id, Pos_index pos)
{
  idToPosition_.emplace(id, pos);
}

template <class Master_matrix>
inline void Base_pairing<Master_matrix>::_reset()
{
  barcode_.clear();
  deathToBar_.clear();
  isReduced_ = false;
  idToPosition_.clear();
}

}  // namespace persistence_matrix
}  // namespace Gudhi

#endif  // PM_BASE_PAIRING_H<|MERGE_RESOLUTION|>--- conflicted
+++ resolved
@@ -49,33 +49,18 @@
  */
 template <class Master_matrix>
 class Base_pairing
-<<<<<<< HEAD
-    : protected std::conditional<
-          Master_matrix::Option_list::has_removable_columns,
-          Index_mapper<std::unordered_map<typename Master_matrix::Pos_index, typename Master_matrix::ID_index> >,
-          Dummy_index_mapper
-        >::type
-=======
     : protected std::conditional_t<
           Master_matrix::Option_list::has_removable_columns,
           Index_mapper<std::unordered_map<typename Master_matrix::Pos_index, typename Master_matrix::ID_index> >,
           Dummy_index_mapper>
->>>>>>> 690e0efe
 {
  protected:
   using Pos_index = typename Master_matrix::Pos_index;
   using ID_index = typename Master_matrix::ID_index;
   // PIDM = Position to ID Map
-<<<<<<< HEAD
-  using PIDM = typename std::conditional<Master_matrix::Option_list::has_removable_columns,
-                                         Index_mapper<std::unordered_map<Pos_index, ID_index> >,
-                                         Dummy_index_mapper
-                                        >::type;
-=======
   using PIDM = std::conditional_t<Master_matrix::Option_list::has_removable_columns,
                                   Index_mapper<std::unordered_map<Pos_index, ID_index> >,
                                   Dummy_index_mapper>;
->>>>>>> 690e0efe
 
  public:
   using Bar = typename Master_matrix::Bar;                           /**< Bar type. */

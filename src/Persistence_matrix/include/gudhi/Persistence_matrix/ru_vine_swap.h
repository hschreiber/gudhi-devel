/*    This file is part of the Gudhi Library - https://gudhi.inria.fr/ - which is released under MIT.
 *    See file LICENSE or go to https://gudhi.inria.fr/licensing/ for full license details.
 *    Author(s):       Hannah Schreiber
 *
 *    Copyright (C) 2022-24 Inria
 *
 *    Modification(s):
 *      - YYYY/MM Author: Description of the modification
 */

/**
 * @file ru_vine_swap.h
 * @author Hannah Schreiber
 * @brief Contains the @ref Gudhi::persistence_matrix::RU_vine_swap class, as well as the
 * @ref Gudhi::persistence_matrix::Dummy_ru_vine_swap and
 * @ref Gudhi::persistence_matrix::Dummy_ru_vine_pairing structures.
 */

#ifndef PM_RU_VINE_SWAP_H
#define PM_RU_VINE_SWAP_H

<<<<<<< HEAD
#include <utility>  //std::move
#include <cassert>
=======
#include <cassert>
#include <utility>    //std::move
>>>>>>> 2e1cab55
#include <stdexcept>  //std::invalid_argument

#include <gudhi/Persistence_matrix/ru_pairing.h>

namespace Gudhi {
namespace persistence_matrix {

/**
 * @ingroup persistence_matrix
 *
 * @brief Empty structure.
 * Inherited instead of @ref RU_vine_swap, when vine swaps are not enabled.
 */
struct Dummy_ru_vine_swap {
  using RUP = void;

  friend void swap([[maybe_unused]] Dummy_ru_vine_swap& d1, [[maybe_unused]] Dummy_ru_vine_swap& d2) noexcept {}
};

/**
 * @ingroup persistence_matrix
 *
 * @brief Empty structure.
 * Inherited instead of @ref RU_pairing, when the barcode is not stored.
 */
struct Dummy_ru_vine_pairing {
  friend void swap([[maybe_unused]] Dummy_ru_vine_pairing& d1, [[maybe_unused]] Dummy_ru_vine_pairing& d2) noexcept {}
};

/**
 * @ingroup persistence_matrix
 *
 * @brief Class managing the barcode for @ref RU_vine_swap.
 *
 * @tparam Master_matrix An instantiation of @ref Matrix from which all types and options are deduced.
 */
template <typename Master_matrix>
class RU_barcode_swap : public RU_pairing<Master_matrix>
{
 public:
  using Index = typename Master_matrix::Index;         /**< @ref MatIdx index type. */
  using ID_index = typename Master_matrix::ID_index;   /**< @ref IDIdx index type. */
  using Pos_index = typename Master_matrix::Pos_index; /**< @ref PosIdx index type. */
  // RUP = RU Pairing
  using RUP = RU_pairing<Master_matrix>;

  /**
   * @brief Default constructor.
   */
  RU_barcode_swap() = default;
  /**
   * @brief Copy constructor.
   *
   * @param toCopy Matrix to copy.
   */
  RU_barcode_swap(const RU_barcode_swap& toCopy) : RUP(static_cast<const RUP&>(toCopy)) {};
  /**
   * @brief Move constructor.
   *
   * @param other Matrix to move.
   */
  RU_barcode_swap(RU_barcode_swap&& other) noexcept : RUP(std::move(static_cast<RUP&>(other))) {};

  ~RU_barcode_swap() = default;

  RU_barcode_swap& operator=(const RU_barcode_swap& other)
  {
    RUP::operator=(other);
    return *this;
  }

  RU_barcode_swap& operator=(RU_barcode_swap&& other) noexcept
  {
    RUP::operator=(std::move(other));
    return *this;
  }

  friend void swap(RU_barcode_swap& swap1, RU_barcode_swap& swap2) noexcept
  {
    swap(static_cast<RUP&>(swap1), static_cast<RUP&>(swap2));
  }

 protected:
  void _positive_transpose_barcode(Index columnIndex)
  {
    _birth(columnIndex) = columnIndex + 1;
    _birth(columnIndex + 1) = columnIndex;
    std::swap(RUP::indexToBar_.at(columnIndex), RUP::indexToBar_.at(columnIndex + 1));
  }

  void _negative_transpose_barcode(Index columnIndex)
  {
    _death(columnIndex) = columnIndex + 1;
    _death(columnIndex + 1) = columnIndex;
    std::swap(RUP::indexToBar_.at(columnIndex), RUP::indexToBar_.at(columnIndex + 1));
  }

  void _positive_negative_transpose_barcode(Index columnIndex)
  {
    _birth(columnIndex) = columnIndex + 1;
    _death(columnIndex + 1) = columnIndex;
    std::swap(RUP::indexToBar_.at(columnIndex), RUP::indexToBar_.at(columnIndex + 1));
  }

  void _negative_positive_transpose_barcode(Index columnIndex)
  {
    _death(columnIndex) = columnIndex + 1;
    _birth(columnIndex + 1) = columnIndex;
    std::swap(RUP::indexToBar_.at(columnIndex), RUP::indexToBar_.at(columnIndex + 1));
  }

  Pos_index _death_val(Pos_index index) const
  {
    if constexpr (Master_matrix::Option_list::has_removable_columns) {
      return RUP::indexToBar_.at(index)->death;
    } else {
      return RUP::barcode_.at(RUP::indexToBar_.at(index)).death;
    }
  }

  Pos_index _birth_val(Pos_index index) const
  {
    if constexpr (Master_matrix::Option_list::has_removable_columns) {
      return RUP::indexToBar_.at(index)->birth;
    } else {
      return RUP::barcode_.at(RUP::indexToBar_.at(index)).birth;
    }
  }

  void _reset() { RUP::_reset(); }

 private:
  Pos_index& _death(Pos_index index)
  {
    if constexpr (Master_matrix::Option_list::has_removable_columns) {
      return RUP::indexToBar_.at(index)->death;
    } else {
      return RUP::barcode_.at(RUP::indexToBar_.at(index)).death;
    }
  }

  Pos_index& _birth(Pos_index index)
  {
    if constexpr (Master_matrix::Option_list::has_removable_columns) {
      return RUP::indexToBar_.at(index)->birth;
    } else {
      return RUP::barcode_.at(RUP::indexToBar_.at(index)).birth;
    }
  }
};

/**
 * @class RU_vine_swap ru_vine_swap.h gudhi/Persistence_matrix/ru_vine_swap.h
 * @ingroup persistence_matrix
 *
 * @brief Class managing the vine swaps for @ref RU_matrix.
 *
 * @tparam Master_matrix An instantiation of @ref Matrix from which all types and options are deduced.
 */
template <class Master_matrix>
class RU_vine_swap
{
 public:
  using Index = typename Master_matrix::Index;         /**< @ref MatIdx index type. */
  using ID_index = typename Master_matrix::ID_index;   /**< @ref IDIdx index type. */
  using Pos_index = typename Master_matrix::Pos_index; /**< @ref PosIdx index type. */

  /**
   * @brief Default constructor.
   */
  RU_vine_swap() = default;

  /**
   * @brief Does the same than @ref vine_swap, but assumes that the swap is non trivial and
   * therefore skips a part of the case study.
   *
   * @param index @ref PosIdx index of the first cell to swap. The second one has to be at `position + 1`.
   * @return true If the barcode changed from the swap.
   * @return false Otherwise.
   */
  bool vine_swap_with_z_eq_1_case(Pos_index index);
  /**
   * @brief Does a vine swap between two cells which are consecutive in the filtration.
   * Roughly, if \f$ F \f$ is the current filtration represented by the matrix, the method modifies the matrix
   * such that the new state corresponds to a valid state for the filtration \f$ F' \f$ equal to \f$ F \f$ but
   * with the two cells at position `position` and `position + 1` swapped. Of course, the two cells should
   * not have a face/coface relation which each other ; \f$ F' \f$ has to be a valid filtration.
   * See @cite vineyards for more information about vine and vineyards.
   *
   * @param index @ref PosIdx index of the first cell to swap. The second one has to be at `position + 1`.
   * @return true If the barcode changed from the swap.
   * @return false Otherwise.
   */
  bool vine_swap(Pos_index index);

  /**
   * @brief Swap operator.
   */
  friend void swap(RU_vine_swap& swap1, RU_vine_swap& swap2) noexcept {}

 private:
  using Master_RU_matrix = typename Master_matrix::Master_RU_matrix;

  bool _is_paired(Index columnIndex);
  void _swap_at_index(Index columnIndex);
  void _add_to(Index sourceIndex, Index targetIndex);
  void _positive_transpose(Index columnIndex);
  void _negative_transpose(Index columnIndex);
  void _positive_negative_transpose(Index columnIndex);
  void _negative_positive_transpose(Index columnIndex);
  bool _positive_vine_swap(Index columnIndex);
  bool _negative_vine_swap(Index columnIndex);
  bool _positive_negative_vine_swap(Index columnIndex);
  bool _negative_positive_vine_swap(Index columnIndex);
  Pos_index _get_death(Index simplexIndex);
  Pos_index _get_birth(Index simplexIndex);
  ID_index _get_row_id_from_position(Pos_index position) const;

  constexpr Master_RU_matrix* _matrix() { return static_cast<Master_RU_matrix*>(this); }

  constexpr const Master_RU_matrix* _matrix() const { return static_cast<const Master_RU_matrix*>(this); }
};

template <class Master_matrix>
inline bool RU_vine_swap<Master_matrix>::vine_swap_with_z_eq_1_case(Pos_index index)
{
  GUDHI_CHECK(index < _matrix()->reducedMatrixR_.get_number_of_columns() - 1,
              std::invalid_argument("RU_vine_swap::vine_swap_with_z_eq_1_case - Index to swap out of bound."));

  bool iIsPositive = _matrix()->reducedMatrixR_.is_zero_column(index);
  bool iiIsPositive = _matrix()->reducedMatrixR_.is_zero_column(index + 1);

  if (iIsPositive && iiIsPositive) {
    _matrix()->mirrorMatrixU_.zero_entry(index, _get_row_id_from_position(index + 1));
    return _positive_vine_swap(index);
  }
  if (!iIsPositive && !iiIsPositive) {
    return _negative_vine_swap(index);
  }
  if (iIsPositive && !iiIsPositive) {
    return _positive_negative_vine_swap(index);
  }
  return _negative_positive_vine_swap(index);
}

template <class Master_matrix>
inline bool RU_vine_swap<Master_matrix>::vine_swap(Pos_index index)
{
  GUDHI_CHECK(index < _matrix()->reducedMatrixR_.get_number_of_columns() - 1,
              std::invalid_argument("RU_vine_swap::vine_swap - Index to swap out of bound."));

  bool iIsPositive = _matrix()->reducedMatrixR_.is_zero_column(index);
  bool iiIsPositive = _matrix()->reducedMatrixR_.is_zero_column(index + 1);

  if (iIsPositive && iiIsPositive) {
    if (_matrix()->reducedMatrixR_.get_column_dimension(index) !=
        _matrix()->reducedMatrixR_.get_column_dimension(index + 1)) {
      _positive_transpose(index);
      _swap_at_index(index);
      return true;
    }
    if (!_matrix()->mirrorMatrixU_.is_zero_entry(index, _get_row_id_from_position(index + 1))) {
      _matrix()->mirrorMatrixU_.zero_entry(index, _get_row_id_from_position(index + 1));
    }
    return _positive_vine_swap(index);
  }
  if (!iIsPositive && !iiIsPositive) {
    if (_matrix()->reducedMatrixR_.get_column_dimension(index) !=
            _matrix()->reducedMatrixR_.get_column_dimension(index + 1) ||
        _matrix()->mirrorMatrixU_.is_zero_entry(index, _get_row_id_from_position(index + 1))) {
      _negative_transpose(index);
      _swap_at_index(index);
      return true;
    }
    return _negative_vine_swap(index);
  }
  if (iIsPositive && !iiIsPositive) {
    if (_matrix()->reducedMatrixR_.get_column_dimension(index) !=
            _matrix()->reducedMatrixR_.get_column_dimension(index + 1) ||
        _matrix()->mirrorMatrixU_.is_zero_entry(index, _get_row_id_from_position(index + 1))) {
      _positive_negative_transpose(index);
      _swap_at_index(index);
      return true;
    }
    return _positive_negative_vine_swap(index);
  }
  if (_matrix()->reducedMatrixR_.get_column_dimension(index) !=
          _matrix()->reducedMatrixR_.get_column_dimension(index + 1) ||
      _matrix()->mirrorMatrixU_.is_zero_entry(index, _get_row_id_from_position(index + 1))) {
    _negative_positive_transpose(index);
    _swap_at_index(index);
    return true;
  }
  return _negative_positive_vine_swap(index);
}

template <class Master_matrix>
inline bool RU_vine_swap<Master_matrix>::_is_paired(Index columnIndex)
{
  if constexpr (Master_matrix::Option_list::has_column_pairings) {
    return _get_death(columnIndex) != Master_matrix::template get_null_value<Pos_index>();
  } else {
    if (!_matrix()->reducedMatrixR_.is_zero_column(columnIndex)) return true;

    if constexpr (Master_matrix::Option_list::has_map_column_container) {
      if (_matrix()->pivotToColumnIndex_.find(columnIndex) == _matrix()->pivotToColumnIndex_.end()) return false;
    } else {
      if (_matrix()->pivotToColumnIndex_[columnIndex] == Master_matrix::template get_null_value<Index>()) return false;
    }

    return true;
  }
}

template <class Master_matrix>
inline void RU_vine_swap<Master_matrix>::_swap_at_index(Index columnIndex)
{
  _matrix()->reducedMatrixR_.swap_columns(columnIndex, columnIndex + 1);
  _matrix()->reducedMatrixR_.swap_rows(_get_row_id_from_position(columnIndex),
                                       _get_row_id_from_position(columnIndex + 1));
  _matrix()->mirrorMatrixU_.swap_columns(columnIndex, columnIndex + 1);
  _matrix()->mirrorMatrixU_.swap_rows(_get_row_id_from_position(columnIndex),
                                      _get_row_id_from_position(columnIndex + 1));
}

template <class Master_matrix>
inline void RU_vine_swap<Master_matrix>::_add_to(Index sourceIndex, Index targetIndex)
{
  _matrix()->reducedMatrixR_.add_to(sourceIndex, targetIndex);
  _matrix()->mirrorMatrixU_.add_to(targetIndex, sourceIndex);
}

template <class Master_matrix>
inline void RU_vine_swap<Master_matrix>::_positive_transpose(Index columnIndex)
{
  if constexpr (Master_matrix::Option_list::has_map_column_container) {
    if (_is_paired(columnIndex) && _is_paired(columnIndex + 1)) {
      std::swap(_matrix()->pivotToColumnIndex_.at(columnIndex), _matrix()->pivotToColumnIndex_.at(columnIndex + 1));
    } else if (_is_paired(columnIndex)) {
      _matrix()->pivotToColumnIndex_.emplace(columnIndex + 1, _matrix()->pivotToColumnIndex_.at(columnIndex));
      _matrix()->pivotToColumnIndex_.erase(columnIndex);
    } else if (_is_paired(columnIndex + 1)) {
      _matrix()->pivotToColumnIndex_.emplace(columnIndex, _matrix()->pivotToColumnIndex_.at(columnIndex + 1));
      _matrix()->pivotToColumnIndex_.erase(columnIndex + 1);
    }
  } else {
    std::swap(_matrix()->pivotToColumnIndex_[columnIndex], _matrix()->pivotToColumnIndex_[columnIndex + 1]);
  }

  if constexpr (Master_matrix::Option_list::has_column_pairings) {
    _matrix()->_positive_transpose_barcode(columnIndex);
  }
}

template <class Master_matrix>
inline void RU_vine_swap<Master_matrix>::_negative_transpose(Index columnIndex)
{
  if constexpr (Master_matrix::Option_list::has_column_pairings) {
    _matrix()->_negative_transpose_barcode(columnIndex);
  }
  std::swap(_matrix()->pivotToColumnIndex_.at(_get_birth(columnIndex)),
            _matrix()->pivotToColumnIndex_.at(_get_birth(columnIndex + 1)));
}

template <class Master_matrix>
inline void RU_vine_swap<Master_matrix>::_positive_negative_transpose(Index columnIndex)
{
  _matrix()->pivotToColumnIndex_.at(_get_birth(columnIndex + 1)) = columnIndex;
  if constexpr (Master_matrix::Option_list::has_map_column_container) {
    if (_is_paired(columnIndex)) {
      _matrix()->pivotToColumnIndex_.emplace(columnIndex + 1, _matrix()->pivotToColumnIndex_.at(columnIndex));
      _matrix()->pivotToColumnIndex_.erase(columnIndex);
    }
  } else {
    _matrix()->pivotToColumnIndex_[columnIndex + 1] = _matrix()->pivotToColumnIndex_[columnIndex];
    _matrix()->pivotToColumnIndex_[columnIndex] = Master_matrix::template get_null_value<Index>();
  }

  if constexpr (Master_matrix::Option_list::has_column_pairings) {
    _matrix()->_positive_negative_transpose_barcode(columnIndex);
  }
}

template <class Master_matrix>
inline void RU_vine_swap<Master_matrix>::_negative_positive_transpose(Index columnIndex)
{
  _matrix()->pivotToColumnIndex_.at(_get_birth(columnIndex)) = columnIndex + 1;
  if constexpr (Master_matrix::Option_list::has_map_column_container) {
    if (_is_paired(columnIndex + 1)) {
      _matrix()->pivotToColumnIndex_.emplace(columnIndex, _matrix()->pivotToColumnIndex_.at(columnIndex + 1));
      _matrix()->pivotToColumnIndex_.erase(columnIndex + 1);
    }
  } else {
    _matrix()->pivotToColumnIndex_[columnIndex] = _matrix()->pivotToColumnIndex_[columnIndex + 1];
    _matrix()->pivotToColumnIndex_[columnIndex + 1] = Master_matrix::template get_null_value<Index>();
  }

  if constexpr (Master_matrix::Option_list::has_column_pairings) {
    _matrix()->_negative_positive_transpose_barcode(columnIndex);
  }
}

template <class Master_matrix>
inline bool RU_vine_swap<Master_matrix>::_positive_vine_swap(Index columnIndex)
{
  const Pos_index iDeath = _get_death(columnIndex);
  const Pos_index iiDeath = _get_death(columnIndex + 1);

  if (iDeath != Master_matrix::template get_null_value<Pos_index>() &&
      iiDeath != Master_matrix::template get_null_value<Pos_index>() &&
      !(_matrix()->reducedMatrixR_.is_zero_entry(iiDeath, _get_row_id_from_position(columnIndex)))) {
    if (iDeath < iiDeath) {
      _swap_at_index(columnIndex);
      _add_to(iDeath, iiDeath);
      _positive_transpose(columnIndex);
      return true;
    }

    _swap_at_index(columnIndex);
    _add_to(iiDeath, iDeath);
    return false;
  }

  _swap_at_index(columnIndex);

  if (iDeath != Master_matrix::template get_null_value<Pos_index>() ||
      iiDeath == Master_matrix::template get_null_value<Pos_index>() ||
      _matrix()->reducedMatrixR_.is_zero_entry(iiDeath, _get_row_id_from_position(columnIndex + 1))) {
    _positive_transpose(columnIndex);
    return true;
  }
  return false;
}

template <class Master_matrix>
inline bool RU_vine_swap<Master_matrix>::_negative_vine_swap(Index columnIndex)
{
  const Pos_index iBirth = _get_birth(columnIndex);
  const Pos_index iiBirth = _get_birth(columnIndex + 1);

  _add_to(columnIndex, columnIndex + 1);
  _swap_at_index(columnIndex);

  if (iBirth < iiBirth) {
    _negative_transpose(columnIndex);
    return true;
  }

  _add_to(columnIndex, columnIndex + 1);

  return false;
}

template <class Master_matrix>
inline bool RU_vine_swap<Master_matrix>::_positive_negative_vine_swap(Index columnIndex)
{
  _matrix()->mirrorMatrixU_.zero_entry(columnIndex, _get_row_id_from_position(columnIndex + 1));

  _swap_at_index(columnIndex);
  _positive_negative_transpose(columnIndex);

  return true;
}

template <class Master_matrix>
inline bool RU_vine_swap<Master_matrix>::_negative_positive_vine_swap(Index columnIndex)
{
  _add_to(columnIndex, columnIndex + 1);  // useless for R?
  _swap_at_index(columnIndex);            // if additions not made for R, do not swap R columns, just rows
  _add_to(columnIndex, columnIndex + 1);  // useless for R?

  return false;
}

template <class Master_matrix>
inline typename RU_vine_swap<Master_matrix>::Pos_index RU_vine_swap<Master_matrix>::_get_death(Index simplexIndex)
{
  if constexpr (Master_matrix::Option_list::has_column_pairings) {
    return _matrix()->_death_val(simplexIndex);
  } else {
    if (!_matrix()->reducedMatrixR_.is_zero_column(simplexIndex))
      return _matrix()->reducedMatrixR_.get_column(simplexIndex).get_pivot();

    if constexpr (Master_matrix::Option_list::has_map_column_container) {
      auto it = _matrix()->pivotToColumnIndex_.find(simplexIndex);
      if (it == _matrix()->pivotToColumnIndex_.end()) return Master_matrix::template get_null_value<Pos_index>();
      return it->second;
    } else {
      return _matrix()->pivotToColumnIndex_[simplexIndex];
    }
  }
}

template <class Master_matrix>
inline typename RU_vine_swap<Master_matrix>::Pos_index RU_vine_swap<Master_matrix>::_get_birth(
    Index negativeSimplexIndex)
{
  if constexpr (Master_matrix::Option_list::has_column_pairings) {
    return _matrix()->_birth_val(negativeSimplexIndex);
  } else {
    return _matrix()->reducedMatrixR_.get_pivot(negativeSimplexIndex);
  }
}

template <class Master_matrix>
inline typename RU_vine_swap<Master_matrix>::ID_index RU_vine_swap<Master_matrix>::_get_row_id_from_position(
    Pos_index position) const
{
  const auto& map = _matrix()->positionToID_;
  auto it = map.find(position);
  return it == map.end() ? position : it->second;
}

}  // namespace persistence_matrix
}  // namespace Gudhi

#endif  // PM_RU_VINE_SWAP_H<|MERGE_RESOLUTION|>--- conflicted
+++ resolved
@@ -19,13 +19,8 @@
 #ifndef PM_RU_VINE_SWAP_H
 #define PM_RU_VINE_SWAP_H
 
-<<<<<<< HEAD
-#include <utility>  //std::move
-#include <cassert>
-=======
 #include <cassert>
 #include <utility>    //std::move
->>>>>>> 2e1cab55
 #include <stdexcept>  //std::invalid_argument
 
 #include <gudhi/Persistence_matrix/ru_pairing.h>

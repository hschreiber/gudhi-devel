/*    This file is part of the Gudhi Library - https://gudhi.inria.fr/ - which is released under MIT.
 *    See file LICENSE or go to https://gudhi.inria.fr/licensing/ for full license details.
 *    Author(s):       Hannah Schreiber
 *
 *    Copyright (C) 2022-24 Inria
 *
 *    Modification(s):
 *      - YYYY/MM Author: Description of the modification
 */

/**
 * @file chain_pairing.h
 * @author Hannah Schreiber
 * @brief Contains the @ref Gudhi::persistence_matrix::Chain_pairing class and
 * @ref Gudhi::persistence_matrix::Dummy_chain_pairing structure.
 */

#ifndef PM_CHAIN_PAIRING_H
#define PM_CHAIN_PAIRING_H

#include <utility>  //std::move

namespace Gudhi {
namespace persistence_matrix {

template <typename Master_matrix>
class Chain_barcode_swap;

/**
 * @ingroup persistence_matrix
 *
 * @brief Empty structure.
 * Inherited instead of @ref Chain_pairing, when the computation of the barcode was not enabled or if the pairing
 * is already managed by the vine update classes.
 */
struct Dummy_chain_pairing {
  friend void swap([[maybe_unused]] Dummy_chain_pairing& d1, [[maybe_unused]] Dummy_chain_pairing& d2) {}
};

/**
 * @class Chain_pairing chain_pairing.h gudhi/Persistence_matrix/chain_pairing.h
 * @ingroup persistence_matrix
 *
 * @brief Class managing the barcode for @ref Chain_matrix if the option was enabled.
 *
 * @tparam Master_matrix An instantiation of @ref Matrix from which all types and options are deduced.
 */
template <class Master_matrix>
class Chain_pairing
{
 public:
  using Barcode = typename Master_matrix::Barcode;     /**< Barcode type. */
  using Dimension = typename Master_matrix::Dimension; /**< Dimension value type. */

  /**
   * @brief Default constructor.
   */
  Chain_pairing();
  /**
   * @brief Copy constructor.
   *
   * @param matrixToCopy Matrix to copy.
   */
  Chain_pairing(const Chain_pairing& matrixToCopy);
  /**
   * @brief Move constructor.
   *
   * @param other Matrix to move.
   */
  Chain_pairing(Chain_pairing&& other) noexcept;

  /**
   * @brief Returns the current barcode which is maintained at any insertion, removal or vine swap.
   *
   * @return Const reference to the barcode.
   */
  const Barcode& get_current_barcode() const;

  /**
   * @brief Assign operator.
   */
  Chain_pairing& operator=(Chain_pairing other);

  /**
   * @brief Swap operator.
   */
  friend void swap(Chain_pairing& pairing1, Chain_pairing& pairing2) {
    pairing1.barcode_.swap(pairing2.barcode_);
    pairing1.indexToBar_.swap(pairing2.indexToBar_);
  }

 protected:
  using Pos_index = typename Master_matrix::Pos_index;
  using Index = typename Master_matrix::Index;

<<<<<<< HEAD
  Barcode barcode_;         /**< Bar container. */
  Dictionary indexToBar_;   /**< Map from @ref MatIdx index to bar index. */
=======
  void _update_barcode(Pos_index birth, Pos_index death);
  void _add_bar(Dimension dim, Pos_index birth);
  void _erase_bar(Pos_index event);
  Pos_index _death(Index index) const;
  Pos_index _birth(Index index) const;
  void _reset();

 private:
  using Dictionary = typename Master_matrix::Bar_dictionary;

  // could also just mark everything as protected as Chain_barcode_swap inherits from Chain_pairing
  // but this way, it marks a better difference between "class using this mixin" with "class extending this mixin"
  friend Chain_barcode_swap<Master_matrix>;

  Barcode barcode_;       /**< Bar container. */
  Dictionary indexToBar_; /**< Map from @ref MatIdx index to bar index. */
>>>>>>> 0703645a
};

template <class Master_matrix>
inline Chain_pairing<Master_matrix>::Chain_pairing() {}

template <class Master_matrix>
inline Chain_pairing<Master_matrix>::Chain_pairing(const Chain_pairing& matrixToCopy)
<<<<<<< HEAD
    : barcode_(matrixToCopy.barcode_),
      indexToBar_(matrixToCopy.indexToBar_)
=======
    : barcode_(matrixToCopy.barcode_), indexToBar_(matrixToCopy.indexToBar_)
>>>>>>> 0703645a
{}

template <class Master_matrix>
inline Chain_pairing<Master_matrix>::Chain_pairing(Chain_pairing<Master_matrix>&& other) noexcept
<<<<<<< HEAD
    : barcode_(std::move(other.barcode_)),
      indexToBar_(std::move(other.indexToBar_))
=======
    : barcode_(std::move(other.barcode_)), indexToBar_(std::move(other.indexToBar_))
>>>>>>> 0703645a
{}

template <class Master_matrix>
inline const typename Chain_pairing<Master_matrix>::Barcode& Chain_pairing<Master_matrix>::get_current_barcode() const
{
  return barcode_;
}

template <class Master_matrix>
inline Chain_pairing<Master_matrix>& Chain_pairing<Master_matrix>::operator=(Chain_pairing<Master_matrix> other)
{
  barcode_.swap(other.barcode_);
  indexToBar_.swap(other.indexToBar_);
  return *this;
}

template <class Master_matrix>
inline void Chain_pairing<Master_matrix>::_update_barcode(Pos_index birth, Pos_index death)
{
  if constexpr (Master_matrix::Option_list::has_removable_columns) {
    auto& barIt = indexToBar_.at(birth);
    barIt->death = death;
    indexToBar_.try_emplace(death, barIt);  // list so iterators are stable
  } else {
    barcode_[indexToBar_[birth]].death = death;
    indexToBar_.push_back(indexToBar_[birth]);
  }
}

template <class Master_matrix>
inline void Chain_pairing<Master_matrix>::_add_bar(Dimension dim, Pos_index birth)
{
  barcode_.emplace_back(birth, Master_matrix::template get_null_value<Pos_index>(), dim);
  if constexpr (Master_matrix::Option_list::has_removable_columns) {
    indexToBar_.try_emplace(birth, --barcode_.end());
  } else {
    indexToBar_.push_back(barcode_.size() - 1);
  }
}

template <class Master_matrix>
inline void Chain_pairing<Master_matrix>::_erase_bar(Pos_index event)
{
  auto it = indexToBar_.find(event);
  typename Barcode::iterator bar = it->second;

  if (bar->death == Master_matrix::template get_null_value<Pos_index>())
    barcode_.erase(bar);
  else
    bar->death = Master_matrix::template get_null_value<Pos_index>();

  indexToBar_.erase(it);
}

template <class Master_matrix>
inline typename Chain_pairing<Master_matrix>::Pos_index Chain_pairing<Master_matrix>::_death(Index index) const
{
  if constexpr (Master_matrix::Option_list::has_removable_columns) {
    return indexToBar_.at(index)->death;
  } else {
    return barcode_.at(indexToBar_.at(index)).death;
  }
}

template <class Master_matrix>
inline typename Chain_pairing<Master_matrix>::Pos_index Chain_pairing<Master_matrix>::_birth(Index index) const
{
  if constexpr (Master_matrix::Option_list::has_removable_columns) {
    return indexToBar_.at(index)->birth;
  } else {
    return barcode_.at(indexToBar_.at(index)).birth;
  }
}

template <class Master_matrix>
inline void Chain_pairing<Master_matrix>::_reset()
{
  barcode_.clear();
  indexToBar_.clear();
}

}  // namespace persistence_matrix
}  // namespace Gudhi

#endif  // PM_CHAIN_PAIRING_H<|MERGE_RESOLUTION|>--- conflicted
+++ resolved
@@ -93,10 +93,6 @@
   using Pos_index = typename Master_matrix::Pos_index;
   using Index = typename Master_matrix::Index;
 
-<<<<<<< HEAD
-  Barcode barcode_;         /**< Bar container. */
-  Dictionary indexToBar_;   /**< Map from @ref MatIdx index to bar index. */
-=======
   void _update_barcode(Pos_index birth, Pos_index death);
   void _add_bar(Dimension dim, Pos_index birth);
   void _erase_bar(Pos_index event);
@@ -113,7 +109,6 @@
 
   Barcode barcode_;       /**< Bar container. */
   Dictionary indexToBar_; /**< Map from @ref MatIdx index to bar index. */
->>>>>>> 0703645a
 };
 
 template <class Master_matrix>
@@ -121,22 +116,12 @@
 
 template <class Master_matrix>
 inline Chain_pairing<Master_matrix>::Chain_pairing(const Chain_pairing& matrixToCopy)
-<<<<<<< HEAD
-    : barcode_(matrixToCopy.barcode_),
-      indexToBar_(matrixToCopy.indexToBar_)
-=======
     : barcode_(matrixToCopy.barcode_), indexToBar_(matrixToCopy.indexToBar_)
->>>>>>> 0703645a
 {}
 
 template <class Master_matrix>
 inline Chain_pairing<Master_matrix>::Chain_pairing(Chain_pairing<Master_matrix>&& other) noexcept
-<<<<<<< HEAD
-    : barcode_(std::move(other.barcode_)),
-      indexToBar_(std::move(other.indexToBar_))
-=======
     : barcode_(std::move(other.barcode_)), indexToBar_(std::move(other.indexToBar_))
->>>>>>> 0703645a
 {}
 
 template <class Master_matrix>

/*    This file is part of the Gudhi Library - https://gudhi.inria.fr/ - which is released under MIT.
 *    See file LICENSE or go to https://gudhi.inria.fr/licensing/ for full license details.
 *    Author(s):       Hannah Schreiber
 *
 *    Copyright (C) 2022-24 Inria
 *
 *    Modification(s):
 *      - YYYY/MM Author: Description of the modification
 */

/**
 * @file RU_matrix.h
 * @author Hannah Schreiber
 * @brief Contains the @ref Gudhi::persistence_matrix::RU_matrix class.
 */

#ifndef PM_RU_MATRIX_H
#define PM_RU_MATRIX_H

<<<<<<< HEAD
#include <type_traits>  //std::conditional
=======
>>>>>>> 2e1cab55
#include <utility>      //std::swap, std::move & std::exchange
#include <iostream>     //print() only
#include <vector>
#include <unordered_map>

namespace Gudhi {
namespace persistence_matrix {

template <class Master_matrix>
class RU_pairing;

/**
 * @class RU_matrix RU_matrix.h gudhi/Persistence_matrix/RU_matrix.h
 * @ingroup persistence_matrix
 *
 * @brief %Matrix structure to store the ordered @ref boundarymatrix "boundary matrix" \f$ R \cdot U \f$ of a filtered
 * complex in order to compute its persistent homology, as well as representative cycles.
 * Supports vineyards (see @cite vineyards) and the removal of maximal cells while maintaining
 * a valid barcode. Provides an access to its columns and rows.
 *
 * @tparam Master_matrix An instantiation of @ref Matrix from which all types and options are deduced.
 */
template <class Master_matrix>
class RU_matrix : public Master_matrix::RU_pairing_option,
                  public Master_matrix::RU_vine_swap_option,
                  public Master_matrix::RU_representative_cycles_option
{
 private:
  using Pair_opt = typename Master_matrix::RU_pairing_option;
  using Swap_opt = typename Master_matrix::RU_vine_swap_option;
  using Rep_opt = typename Master_matrix::RU_representative_cycles_option;

 public:
  /**
   * @brief Field operators class. Necessary only if @ref PersistenceMatrixOptions::is_z2 is false.
   */
  using Field_operators = typename Master_matrix::Field_operators;
  using Field_element = typename Master_matrix::Element;               /**< Type of an field element. */
  using Column = typename Master_matrix::Column;                       /**< Column type. */
  using Row = typename Master_matrix::Row;                             /**< Row type,
                                                                            only necessary with row access option. */
  using Entry_constructor = typename Master_matrix::Entry_constructor; /**< Factory of @ref Entry classes. */
  using Column_settings = typename Master_matrix::Column_settings;     /**< Structure giving access to the columns to
                                                                            necessary external classes. */
  using Boundary = typename Master_matrix::Boundary;                   /**< Type of an input column. */
  using Index = typename Master_matrix::Index;                         /**< @ref MatIdx index type. */
  using ID_index = typename Master_matrix::ID_index;                   /**< @ref IDIdx index type. */
  using Pos_index = typename Master_matrix::Pos_index;                 /**< @ref PosIdx index type. */
  using Dimension = typename Master_matrix::Dimension;                 /**< Dimension value type. */

  /**
   * @brief Constructs an empty matrix.
   *
   * @param colSettings Pointer to an existing setting structure for the columns. The structure should contain all
   * the necessary external classes specifically necessary for the chosen column type, such as custom allocators.
   */
  RU_matrix(Column_settings* colSettings);
  /**
   * @brief Constructs a new matrix from the given ranges of @ref Matrix::Entry_representative. Each range corresponds
   * to a column (the order of the ranges are preserved). The content of the ranges is assumed to be sorted by
   * increasing IDs. The IDs of the simplices are also assumed to be consecutive, ordered by filtration value, starting
   * with 0.
   *
   * @tparam Boundary_range Range type for @ref Matrix::Entry_representative ranges.
   * Assumed to have a begin(), end() and size() method.
   * @param orderedBoundaries Range of boundaries: @p orderedBoundaries is interpreted as a boundary matrix of a
   * filtered **simplicial** complex, whose boundaries are ordered by filtration order.
   * Therefore, `orderedBoundaries[i]` should store the boundary of the \f$ i^{th} \f$ simplex in the filtration,
   * as an ordered list of indices of its facets (again those indices correspond to their respective position
   * in the matrix). That is why the indices of the simplices are assumed to be consecutive and starting with 0
   * (an empty boundary is interpreted as a vertex boundary and not as a non existing simplex).
   * All dimensions up to the maximal dimension of interest have to be present. If only a higher dimension is of
   * interest and not everything should be stored, then use the @ref insert_boundary method instead (after creating the
   * matrix with the @ref RU_matrix(unsigned int, Column_settings*) constructor preferably).
   * @param colSettings Pointer to an existing setting structure for the columns. The structure should contain all
   * the necessary external classes specifically necessary for the chosen column type, such as custom allocators.
   */
  template <class Boundary_range = Boundary>
  RU_matrix(const std::vector<Boundary_range>& orderedBoundaries, Column_settings* colSettings);
  /**
   * @brief Constructs a new empty matrix and reserves space for the given number of columns.
   *
   * @param numberOfColumns Number of columns to reserve space for.
   * @param colSettings Pointer to an existing setting structure for the columns. The structure should contain all
   * the necessary external classes specifically necessary for the chosen column type, such as custom allocators.
   */
  RU_matrix(unsigned int numberOfColumns, Column_settings* colSettings);
  /**
   * @brief Copy constructor. If @p colSettings is not a null pointer, its value is kept
   * instead of the one in the copied matrix.
   *
   * @param matrixToCopy Matrix to copy.
   * @param colSettings Either a pointer to an existing setting structure for the columns or a null pointer.
   * The structure should contain all the necessary external classes specifically necessary for the chosen column type,
   * such as custom allocators. If null pointer, the pointer stored in @p matrixToCopy is used instead.
   */
  RU_matrix(const RU_matrix& matrixToCopy, Column_settings* colSettings = nullptr);
  /**
   * @brief Move constructor.
   *
   * @param other Matrix to move.
   */
  RU_matrix(RU_matrix&& other) noexcept;

  ~RU_matrix() = default;

  /**
   * @brief Inserts at the end of the matrix a new ordered column corresponding to the given boundary.
   * This means that it is assumed that this method is called on boundaries in the order of the filtration.
   * It also assumes that the cells in the given boundary are identified by their relative position in the filtration,
   * starting at 0. If it is not the case, use the other
   * @ref insert_boundary(ID_index, const Boundary_range&, Dimension) "insert_boundary" instead by indicating the
   * cell ID used in the boundaries when the cell is inserted.
   *
   * Different to the constructor, the boundaries do not have to come from a simplicial complex, but also from
   * a more general entry complex. This includes cubical complexes or Morse complexes for example.
   *
   * At the insertion, the boundary is stored in its reduced form and the barcode, if enabled, is updated.
   *
   * @tparam Boundary_range Range of @ref Matrix::Entry_representative. Assumed to have a begin(), end() and size()
   * method.
   * @param boundary Boundary generating the new column. The content should be ordered by ID.
   * @param dim Dimension of the cell whose boundary is given. If the complex is simplicial,
   * this parameter can be omitted as it can be deduced from the size of the boundary.
   */
  template <class Boundary_range = Boundary>
  void insert_boundary(const Boundary_range& boundary,
                       Dimension dim = Master_matrix::template get_null_value<Dimension>());
  /**
   * @brief It does the same as the other version, but allows the boundary cells to be identified without restrictions
   * except that all IDs have to be strictly increasing in the order of filtration. Note that you should avoid then
   * to use the other insertion method to avoid overwriting IDs.
   *
   * As a cell has to be inserted before one of its cofaces in a valid filtration (recall that it is assumed that
   * the cells are inserted by order of filtration), it is sufficient to indicate the ID of the cell being inserted.
   *
   * @tparam Boundary_range Range of @ref Matrix::Entry_representative. Assumed to have a begin(), end() and size()
   * method.
   * @param cellIndex @ref IDIdx index to use to identify the new cell.
   * @param boundary Boundary generating the new column. The indices of the boundary have to correspond to the
   * @p cellIndex values of precedent calls of the method for the corresponding cells and should be ordered in
   * increasing order.
   * @param dim Dimension of the cell whose boundary is given. If the complex is simplicial,
   * this parameter can be omitted as it can be deduced from the size of the boundary.
   */
  template <class Boundary_range = Boundary>
  void insert_boundary(ID_index cellIndex,
                       const Boundary_range& boundary,
                       Dimension dim = Master_matrix::template get_null_value<Dimension>());
  /**
   * @brief Returns the column at the given @ref MatIdx index in \f$ R \f$ if @p inR is true and
   * in \f$ U \f$ if @p inR is false.
   * The type of the column depends on the chosen options, see @ref PersistenceMatrixOptions::column_type.
   *
   * Note that before returning the column, all column entries can eventually be reordered, if lazy swaps occurred.
   * It is therefore recommended to avoid calling @ref get_column between vine swaps, otherwise the benefits
   * of the the laziness is lost.
   *
   * @param columnIndex @ref MatIdx index of the column to return.
   * @param inR If true, returns the column in \f$ R \f$, if false, returns the column in \f$ U \f$.
   * Default value: true.
   * @return Reference to the column.
   */
  Column& get_column(Index columnIndex, bool inR = true);
  /**
   * @brief Returns the row at the given @ref rowindex "row index" in \f$ R \f$ if @p inR is true and
   * in \f$ U \f$ if @p inR is false.
   * The type of the row depends on the chosen options, see @ref PersistenceMatrixOptions::has_intrusive_rows.
   *
   * Note that before returning the row, all column entries can eventually be reordered, if lazy swaps occurred.
   * It is therefore recommended to avoid calling @ref get_row between vine swaps, otherwise the benefits
   * of the the laziness is lost.
   *
   * @param rowIndex @ref rowindex "Row index" of the row to return.
   * @param inR If true, returns the row in \f$ R \f$, if false, returns the row in \f$ U \f$.
   * Default value: true.
   * @return Reference to the row.
   */
  Row& get_row(Index rowIndex, bool inR = true);
  /**
   * @brief If @ref PersistenceMatrixOptions::has_row_access and @ref PersistenceMatrixOptions::has_removable_rows
   * are true: assumes that the row is empty in \f$ R \f$ and removes it from \f$ R \f$. If the matrix is valid,
   * a row will never be empty in \f$ U \f$, so \f$ U \f$ won't be affected.
   * If @ref PersistenceMatrixOptions::has_map_column_container
   * and @ref PersistenceMatrixOptions::has_column_and_row_swaps are true: cleans up maps used for the lazy row swaps.
   * Otherwise, does nothing.
   *
   * @warning The removed rows are always assumed to be empty in \f$ R \f$. If it is not the case, the deleted row
   * entries are not removed from their columns. And in the case of intrusive rows, this will generate a segmentation
   * fault when the column entries are destroyed later. The row access is just meant as a "read only" access to the
   * rows and the @ref erase_empty_row method just as a way to specify that a row is empty and can therefore be removed
   * from dictionaries. This allows to avoid testing the emptiness of a row at each column entry removal, what can
   * be quite frequent.
   *
   * @param rowIndex @ref rowindex "Row index" of the empty row.
   */
  void erase_empty_row(Index rowIndex);
  /**
   * @brief Only available if @ref PersistenceMatrixOptions::has_removable_columns and
   * @ref PersistenceMatrixOptions::has_vine_update are true.
   * Assumes that the cell is maximal in the current complex and removes it such that the matrix remains consistent
   * (i.e., RU is still an upper triangular decomposition of the @ref boundarymatrix "boundary matrix").
   * The maximality of the cell is not verified.
   * Also updates the barcode if it is stored.
   *
   * See also @ref remove_last.
   *
   * @param columnIndex @ref MatIdx index of the cell to remove.
   */
  void remove_maximal_cell(Index columnIndex);
  /**
   * @brief Only available if @ref PersistenceMatrixOptions::has_removable_columns is true.
   * Removes the last cell in the filtration from the matrix and updates the barcode if it is stored.
   *
   * See also @ref remove_maximal_cell.
   */
  void remove_last();

  /**
   * @brief Returns the maximal dimension of a cell stored in the matrix.
   * Only available if @ref PersistenceMatrixOptions::has_matrix_maximal_dimension_access is true.
   *
   * @return The maximal dimension.
   */
  Dimension get_max_dimension() const;
  /**
   * @brief Returns the current number of columns in the matrix.
   *
   * @return The number of columns.
   */
  Index get_number_of_columns() const;
  /**
   * @brief Returns the dimension of the given column.
   *
   * @param columnIndex @ref MatIdx index of the column representing the cell.
   * @return Dimension of the cell.
   */
  Dimension get_column_dimension(Index columnIndex) const;

  /**
   * @brief Adds column at @p sourceColumnIndex onto the column at @p targetColumnIndex in the matrix.
   *
   * @warning They will be no verification to ensure that the addition makes sense for the validity of a
   * boundary matrix of a filtered complex. For example, a right-to-left addition could corrupt the computation
   * of the barcode if done blindly. So should be used with care.
   *
   * @param sourceColumnIndex @ref MatIdx index of the source column.
   * @param targetColumnIndex @ref MatIdx index of the target column.
   */
  void add_to(Index sourceColumnIndex, Index targetColumnIndex);
  /**
   * @brief Multiplies the target column with the coefficient and then adds the source column to it.
   * That is: `targetColumn = (targetColumn * coefficient) + sourceColumn`.
   *
   * @warning They will be no verification to ensure that the addition makes sense for the validity of a
   * boundary matrix of a filtered complex. For example, a right-to-left addition could corrupt the computation
   * of the barcode if done blindly. So should be used with care.
   *
   * @param sourceColumnIndex @ref MatIdx index of the source column.
   * @param coefficient Value to multiply.
   * @param targetColumnIndex @ref MatIdx index of the target column.
   */
  void multiply_target_and_add_to(Index sourceColumnIndex, const Field_element& coefficient, Index targetColumnIndex);
  /**
   * @brief Multiplies the source column with the coefficient before adding it to the target column.
   * That is: `targetColumn += (coefficient * sourceColumn)`. The source column will **not** be modified.
   *
   * @warning They will be no verification to ensure that the addition makes sense for the validity of a
   * boundary matrix of a filtered complex. For example, a right-to-left addition could corrupt the computation
   * of the barcode if done blindly. So should be used with care.
   *
   * @param coefficient Value to multiply.
   * @param sourceColumnIndex @ref MatIdx index of the source column.
   * @param targetColumnIndex @ref MatIdx index of the target column.
   */
  void multiply_source_and_add_to(const Field_element& coefficient, Index sourceColumnIndex, Index targetColumnIndex);

  /**
   * @brief Zeroes the entry at the given coordinates in \f$ R \f$ if @p inR is true or in
   * \f$ U \f$ if @p inR is false. Should be used with care to not destroy the validity of the persistence
   * related properties of the matrix.
   *
   * @param columnIndex @ref MatIdx index of the column of the entry.
   * @param rowIndex @ref rowindex "Row index" of the row of the entry.
   * @param inR Boolean indicating in which matrix to zero: if true in \f$ R \f$ and if false in \f$ U \f$.
   * Default value: true.
   */
  void zero_entry(Index columnIndex, Index rowIndex, bool inR = true);
  /**
   * @brief Zeroes the column at the given index in \f$ R \f$ if @p inR is true or in
   * \f$ U \f$ if @p inR is false. Should be used with care to not destroy the validity of the persistence
   * related properties of the matrix.
   *
   * @param columnIndex @ref MatIdx index of the column to zero.
   * @param inR Boolean indicating in which matrix to zero: if true in \f$ R \f$ and if false in \f$ U \f$.
   * Default value: true.
   */
  void zero_column(Index columnIndex, bool inR = true);
  /**
   * @brief Indicates if the entry at given coordinates has value zero in \f$ R \f$
   * if @p inR is true or in \f$ U \f$ if @p inR is false.
   *
   * @param columnIndex @ref MatIdx index of the column of the entry.
   * @param rowIndex @ref rowindex "Row index" of the row of the entry.
   * @param inR Boolean indicating in which matrix to look: if true in \f$ R \f$ and if false in \f$ U \f$.
   * Default value: true.
   * @return true If the entry has value zero.
   * @return false Otherwise.
   */
  bool is_zero_entry(Index columnIndex, Index rowIndex, bool inR = true) const;
  /**
   * @brief Indicates if the column at given index has value zero in \f$ R \f$
   * if @p inR is true or in \f$ U \f$ if @p inR is false.
   *
   * Note that if @p inR is false, this method should usually return false.
   *
   * @param columnIndex @ref MatIdx index of the column.
   * @param inR Boolean indicating in which matrix to look: if true in \f$ R \f$ and if false in \f$ U \f$.
   * Default value: true.
   * @return true If the column has value zero.
   * @return false Otherwise.
   */
  bool is_zero_column(Index columnIndex, bool inR = true);

  /**
   * @brief Returns the @ref MatIdx index of the column which has the given @ref rowindex "row index" as pivot in
   * \f$ R \f$. Assumes that the pivot exists.
   *
   * @param cellIndex @ref rowindex "Row index" of the pivot.
   * @return @ref MatIdx index of the column in \f$ R \f$ with the given pivot.
   */
  Index get_column_with_pivot(Index cellIndex) const;
  /**
   * @brief Returns the @ref rowindex "row index" of the pivot of the given column in \f$ R \f$.
   *
   * @param columnIndex @ref MatIdx index of the column in \f$ R \f$.
   * @return The @ref rowindex "row index" of the pivot.
   */
  Index get_pivot(Index columnIndex);

  /**
   * @brief Resets the matrix to an empty matrix.
   *
   * @param colSettings Pointer to an existing setting structure for the columns. The structure should contain all
   * the necessary external classes specifically necessary for the chosen column type, such as custom allocators.
   */
  void reset(Column_settings* colSettings)
  {
    if constexpr (Master_matrix::Option_list::has_column_pairings) Pair_opt::_reset();
    if constexpr (Master_matrix::Option_list::can_retrieve_representative_cycles) Rep_opt::_reset();
    reducedMatrixR_.reset(colSettings);
    mirrorMatrixU_.reset(colSettings);
    pivotToColumnIndex_.clear();
    nextEventIndex_ = 0;
    positionToID_.clear();
<<<<<<< HEAD
    if constexpr (!Master_matrix::Option_list::is_z2) {
      operators_ = &(colSettings->operators);
    }
=======
    operators_ = Master_matrix::get_operator_ptr(colSettings);
>>>>>>> 2e1cab55
  }

  /**
   * @brief Assign operator.
   */
  RU_matrix& operator=(const RU_matrix& other);
  /**
   * @brief Move assign operator.
   */
  RU_matrix& operator=(RU_matrix&& other) noexcept;

  /**
   * @brief Swap operator.
   */
  friend void swap(RU_matrix& matrix1, RU_matrix& matrix2) noexcept
  {
    swap(static_cast<Pair_opt&>(matrix1), static_cast<Pair_opt&>(matrix2));
    swap(static_cast<Swap_opt&>(matrix1), static_cast<Swap_opt&>(matrix2));
    swap(static_cast<Rep_opt&>(matrix1), static_cast<Rep_opt&>(matrix2));
    swap(matrix1.reducedMatrixR_, matrix2.reducedMatrixR_);
    swap(matrix1.mirrorMatrixU_, matrix2.mirrorMatrixU_);
    matrix1.pivotToColumnIndex_.swap(matrix2.pivotToColumnIndex_);
    std::swap(matrix1.nextEventIndex_, matrix2.nextEventIndex_);
    matrix1.positionToID_.swap(matrix2.positionToID_);
    std::swap(matrix1.operators_, matrix2.operators_);
  }

  void print();  // for debug

 private:
  using Pivot_dictionary = typename Master_matrix::template Dictionary<Index>;
  using Position_dictionary = std::unordered_map<Pos_index, ID_index>;  // TODO: try other type of maps?
  using Barcode = typename Master_matrix::Barcode;
  using Bar_dictionary = typename Master_matrix::Bar_dictionary;
  using R_matrix = typename Master_matrix::Master_boundary_matrix;
  using U_matrix = typename Master_matrix::Master_base_matrix;

  friend Rep_opt;                    // direct access to the two matrices
  friend Swap_opt;                   // direct access to the two matrices, pivotToColumnIndex_
  friend RU_pairing<Master_matrix>;  // direct access to positionToID_

  R_matrix reducedMatrixR_; /**< R. */
  // TODO: make U not accessible by default and add option to enable access? Inaccessible, it
  // needs less options and we could avoid some ifs.
  U_matrix mirrorMatrixU_;              /**< U. */
  Pivot_dictionary pivotToColumnIndex_; /**< Map from pivot row index to column @ref MatIdx index. */
  Pos_index nextEventIndex_;            /**< Next birth or death index. */
  Position_dictionary positionToID_;    /**< Map from @ref MatIdx to @ref IDIdx. */
<<<<<<< HEAD
  Field_operators* operators_;          /**< Field operators, can be nullptr if
=======
  Field_operators const* operators_;    /**< Field operators, can be nullptr if
>>>>>>> 2e1cab55
                                             @ref PersistenceMatrixOptions::is_z2 is true. */

  void _insert_boundary(Index currentIndex);
  void _initialize_U();
  void _reduce();
  void _reduce_last_column(Index lastIndex);
  void _reduce_column(Index target, Index eventIndex);
  void _reduce_column_by(Index target, Index source);
  Index _get_column_with_pivot(ID_index pivot) const;
  void _update_barcode(ID_index birthPivot, Pos_index death);
  void _add_bar(Dimension dim, Pos_index birth);
  void _remove_last_in_barcode(Pos_index eventIndex);
};

template <class Master_matrix>
inline RU_matrix<Master_matrix>::RU_matrix(Column_settings* colSettings)
    : Pair_opt(),
      Swap_opt(),
      Rep_opt(),
      reducedMatrixR_(colSettings),
      mirrorMatrixU_(colSettings),
      nextEventIndex_(0),
      operators_(Master_matrix::get_operator_ptr(colSettings))
{}

template <class Master_matrix>
template <class Boundary_range>
inline RU_matrix<Master_matrix>::RU_matrix(const std::vector<Boundary_range>& orderedBoundaries,
                                           Column_settings* colSettings)
    : Pair_opt(),
      Swap_opt(),
      Rep_opt(),
      reducedMatrixR_(orderedBoundaries, colSettings),
      mirrorMatrixU_(orderedBoundaries.size(), colSettings),
      nextEventIndex_(orderedBoundaries.size()),
      operators_(Master_matrix::get_operator_ptr(colSettings))
{
  if constexpr (Master_matrix::Option_list::has_map_column_container) {
    pivotToColumnIndex_.reserve(orderedBoundaries.size());
  } else {
    pivotToColumnIndex_.resize(orderedBoundaries.size(), Master_matrix::template get_null_value<Index>());
  }

  _initialize_U();
  _reduce();
}

template <class Master_matrix>
inline RU_matrix<Master_matrix>::RU_matrix(unsigned int numberOfColumns, Column_settings* colSettings)
    : Pair_opt(),
      Swap_opt(),
      Rep_opt(),
      reducedMatrixR_(numberOfColumns, colSettings),
      mirrorMatrixU_(numberOfColumns, colSettings),
      nextEventIndex_(0),
      positionToID_(numberOfColumns),
<<<<<<< HEAD
      operators_(nullptr)
=======
      operators_(Master_matrix::get_operator_ptr(colSettings))
>>>>>>> 2e1cab55
{
  if constexpr (Master_matrix::Option_list::has_map_column_container) {
    pivotToColumnIndex_.reserve(numberOfColumns);
  } else {
    pivotToColumnIndex_.resize(numberOfColumns, Master_matrix::template get_null_value<Index>());
  }
  if constexpr (Master_matrix::Option_list::has_column_pairings) {
    Pair_opt::_reserve(numberOfColumns);
  }
}

template <class Master_matrix>
inline RU_matrix<Master_matrix>::RU_matrix(const RU_matrix& matrixToCopy, Column_settings* colSettings)
    : Pair_opt(static_cast<const Pair_opt&>(matrixToCopy)),
      Swap_opt(static_cast<const Swap_opt&>(matrixToCopy)),
      Rep_opt(static_cast<const Rep_opt&>(matrixToCopy)),
      reducedMatrixR_(matrixToCopy.reducedMatrixR_, colSettings),
      mirrorMatrixU_(matrixToCopy.mirrorMatrixU_, colSettings),
      pivotToColumnIndex_(matrixToCopy.pivotToColumnIndex_),
      nextEventIndex_(matrixToCopy.nextEventIndex_),
      positionToID_(matrixToCopy.positionToID_),
<<<<<<< HEAD
      operators_(colSettings == nullptr ? matrixToCopy.operators_ : nullptr)
{
  if constexpr (!Master_matrix::Option_list::is_z2) {
    if (colSettings != nullptr) operators_ = &(colSettings->operators);
  }
}
=======
      operators_(colSettings == nullptr ? matrixToCopy.operators_ : Master_matrix::get_operator_ptr(colSettings))
{}
>>>>>>> 2e1cab55

template <class Master_matrix>
inline RU_matrix<Master_matrix>::RU_matrix(RU_matrix&& other) noexcept
    : Pair_opt(std::move(static_cast<Pair_opt&>(other))),
      Swap_opt(std::move(static_cast<Swap_opt&>(other))),
      Rep_opt(std::move(static_cast<Rep_opt&>(other))),
      reducedMatrixR_(std::move(other.reducedMatrixR_)),
      mirrorMatrixU_(std::move(other.mirrorMatrixU_)),
      pivotToColumnIndex_(std::move(other.pivotToColumnIndex_)),
      nextEventIndex_(std::exchange(other.nextEventIndex_, 0)),
      positionToID_(std::move(other.positionToID_)),
      operators_(std::exchange(other.operators_, nullptr))
{}

template <class Master_matrix>
template <class Boundary_range>
inline void RU_matrix<Master_matrix>::insert_boundary(const Boundary_range& boundary, Dimension dim)
{
  _insert_boundary(reducedMatrixR_.insert_boundary(boundary, dim));
}

template <class Master_matrix>
template <class Boundary_range>
inline void RU_matrix<Master_matrix>::insert_boundary(ID_index cellIndex, const Boundary_range& boundary, Dimension dim)
{
  // maps for possible shifting between column content and position indices used for birth events
  if (cellIndex != nextEventIndex_) {
    positionToID_.emplace(nextEventIndex_, cellIndex);
    if constexpr (Master_matrix::Option_list::has_column_pairings) {
      Pair_opt::_insert_id_position(cellIndex, nextEventIndex_);
    }
  }

  _insert_boundary(reducedMatrixR_.insert_boundary(cellIndex, boundary, dim));
}

template <class Master_matrix>
inline typename RU_matrix<Master_matrix>::Column& RU_matrix<Master_matrix>::get_column(Index columnIndex, bool inR)
{
  if (inR) {
    return reducedMatrixR_.get_column(columnIndex);
  }
  return mirrorMatrixU_.get_column(columnIndex);
}

template <class Master_matrix>
inline typename RU_matrix<Master_matrix>::Row& RU_matrix<Master_matrix>::get_row(Index rowIndex, bool inR)
{
  static_assert(Master_matrix::Option_list::has_row_access, "'get_row' is not implemented for the chosen options.");

  if (inR) {
    return reducedMatrixR_.get_row(rowIndex);
  }
  return mirrorMatrixU_.get_row(rowIndex);
}

template <class Master_matrix>
inline void RU_matrix<Master_matrix>::erase_empty_row(Index rowIndex)
{
  reducedMatrixR_.erase_empty_row(rowIndex);
}

template <class Master_matrix>
inline void RU_matrix<Master_matrix>::remove_maximal_cell(Index columnIndex)
{
  static_assert(Master_matrix::Option_list::has_removable_columns && Master_matrix::Option_list::has_vine_update,
                "'remove_maximal_cell' is not implemented for the chosen options.");

  // TODO: is there an easy test to verify maximality even without row access?

  for (Index curr = columnIndex; curr < nextEventIndex_ - 1; ++curr) {
    Swap_opt::vine_swap(curr);
  }

  remove_last();
}

template <class Master_matrix>
inline void RU_matrix<Master_matrix>::remove_last()
{
  static_assert(Master_matrix::Option_list::has_removable_columns,
                "'remove_last' is not implemented for the chosen options.");

  if (nextEventIndex_ == 0) return;  // empty matrix
  --nextEventIndex_;

  // assumes PosIdx == MatIdx for boundary matrices.
  _remove_last_in_barcode(nextEventIndex_);

  mirrorMatrixU_.remove_last();
  if constexpr (Master_matrix::Option_list::has_map_column_container) {
    pivotToColumnIndex_.erase(reducedMatrixR_.remove_last());
  } else {
    ID_index lastPivot = reducedMatrixR_.remove_last();
    if (lastPivot != Master_matrix::template get_null_value<ID_index>())
      pivotToColumnIndex_[lastPivot] = Master_matrix::template get_null_value<Index>();
  }

  // if has_column_pairings is true, then the element is already removed in _remove_last_in_barcode
  // to avoid a second "find"
  if constexpr (!Master_matrix::Option_list::has_column_pairings) {
    positionToID_.erase(nextEventIndex_);
  }
}

template <class Master_matrix>
inline typename RU_matrix<Master_matrix>::Dimension RU_matrix<Master_matrix>::get_max_dimension() const
{
  return reducedMatrixR_.get_max_dimension();
}

template <class Master_matrix>
inline typename RU_matrix<Master_matrix>::Index RU_matrix<Master_matrix>::get_number_of_columns() const
{
  return reducedMatrixR_.get_number_of_columns();
}

template <class Master_matrix>
inline typename RU_matrix<Master_matrix>::Dimension RU_matrix<Master_matrix>::get_column_dimension(
    Index columnIndex) const
{
  return reducedMatrixR_.get_column_dimension(columnIndex);
}

template <class Master_matrix>
inline void RU_matrix<Master_matrix>::add_to(Index sourceColumnIndex, Index targetColumnIndex)
{
  reducedMatrixR_.add_to(sourceColumnIndex, targetColumnIndex);
  // U transposed to avoid row operations
  if constexpr (Master_matrix::Option_list::is_z2)
    mirrorMatrixU_.add_to(targetColumnIndex, sourceColumnIndex);
  else
    mirrorMatrixU_.multiply_source_and_add_to(
        operators_->get_characteristic() - 1, targetColumnIndex, sourceColumnIndex);
}

template <class Master_matrix>
inline void RU_matrix<Master_matrix>::multiply_target_and_add_to(Index sourceColumnIndex,
                                                                 const Field_element& coefficient,
                                                                 Index targetColumnIndex)
{
  reducedMatrixR_.multiply_target_and_add_to(sourceColumnIndex, coefficient, targetColumnIndex);
  // U transposed to avoid row operations
  mirrorMatrixU_.get_column(targetColumnIndex) *= coefficient;
  mirrorMatrixU_.multiply_source_and_add_to(operators_->get_characteristic() - 1, targetColumnIndex, sourceColumnIndex);
}

template <class Master_matrix>
inline void RU_matrix<Master_matrix>::multiply_source_and_add_to(const Field_element& coefficient,
                                                                 Index sourceColumnIndex,
                                                                 Index targetColumnIndex)
{
  reducedMatrixR_.multiply_source_and_add_to(coefficient, sourceColumnIndex, targetColumnIndex);
  // U transposed to avoid row operations
  if constexpr (Master_matrix::Option_list::is_z2) {
    if (coefficient) mirrorMatrixU_.add_to(targetColumnIndex, sourceColumnIndex);
  } else {
    mirrorMatrixU_.multiply_source_and_add_to(
        operators_->get_characteristic() - coefficient, targetColumnIndex, sourceColumnIndex);
  }
}

template <class Master_matrix>
inline void RU_matrix<Master_matrix>::zero_entry(Index columnIndex, Index rowIndex, bool inR)
{
  if (inR) {
    return reducedMatrixR_.zero_entry(columnIndex, rowIndex);
  }
  return mirrorMatrixU_.zero_entry(columnIndex, rowIndex);
}

template <class Master_matrix>
inline void RU_matrix<Master_matrix>::zero_column(Index columnIndex, bool inR)
{
  if (inR) {
    return reducedMatrixR_.zero_column(columnIndex);
  }
  return mirrorMatrixU_.zero_column(columnIndex);
}

template <class Master_matrix>
inline bool RU_matrix<Master_matrix>::is_zero_entry(Index columnIndex, Index rowIndex, bool inR) const
{
  if (inR) {
    return reducedMatrixR_.is_zero_entry(columnIndex, rowIndex);
  }
  return mirrorMatrixU_.is_zero_entry(columnIndex, rowIndex);
}

template <class Master_matrix>
inline bool RU_matrix<Master_matrix>::is_zero_column(Index columnIndex, bool inR)
{
  if (inR) {
    return reducedMatrixR_.is_zero_column(columnIndex);
  }
  return mirrorMatrixU_.is_zero_column(columnIndex);
}

template <class Master_matrix>
inline typename RU_matrix<Master_matrix>::Index RU_matrix<Master_matrix>::get_column_with_pivot(Index cellIndex) const
{
  if constexpr (Master_matrix::Option_list::has_map_column_container) {
    return pivotToColumnIndex_.at(cellIndex);
  } else {
    return pivotToColumnIndex_[cellIndex];
  }
}

template <class Master_matrix>
inline typename RU_matrix<Master_matrix>::Index RU_matrix<Master_matrix>::get_pivot(Index columnIndex)
{
  return reducedMatrixR_.get_column(columnIndex).get_pivot();
}

template <class Master_matrix>
inline RU_matrix<Master_matrix>& RU_matrix<Master_matrix>::operator=(const RU_matrix& other)
{
  if (this == &other) return *this;

  Swap_opt::operator=(other);
  Pair_opt::operator=(other);
  Rep_opt::operator=(other);
  reducedMatrixR_ = other.reducedMatrixR_;
  mirrorMatrixU_ = other.mirrorMatrixU_;
  pivotToColumnIndex_ = other.pivotToColumnIndex_;
  nextEventIndex_ = other.nextEventIndex_;
  positionToID_ = other.positionToID_;
  operators_ = other.operators_;

  return *this;
}

template <class Master_matrix>
inline RU_matrix<Master_matrix>& RU_matrix<Master_matrix>::operator=(RU_matrix&& other) noexcept
{
  if (this == &other) return *this;

  Pair_opt::operator=(std::move(other));
  Swap_opt::operator=(std::move(other));
  Rep_opt::operator=(std::move(other));

  reducedMatrixR_ = std::move(other.reducedMatrixR_);
  mirrorMatrixU_ = std::move(other.mirrorMatrixU_);
  pivotToColumnIndex_ = std::move(other.pivotToColumnIndex_);
  nextEventIndex_ = std::exchange(other.nextEventIndex_, 0);
  positionToID_ = std::move(other.positionToID_);
  operators_ = std::exchange(other.operators_, nullptr);
}

template <class Master_matrix>
inline void RU_matrix<Master_matrix>::print()
{
  std::cout << "R_matrix:\n";
  reducedMatrixR_.print();
  std::cout << "U_matrix:\n";
  mirrorMatrixU_.print();
}

template <class Master_matrix>
inline void RU_matrix<Master_matrix>::_insert_boundary(Index currentIndex)
{
  mirrorMatrixU_.insert_column(currentIndex, 1);

  if constexpr (!Master_matrix::Option_list::has_map_column_container) {
    ID_index pivot = reducedMatrixR_.get_column(currentIndex).get_pivot();
    if (pivot != Master_matrix::template get_null_value<ID_index>() && pivotToColumnIndex_.size() <= pivot)
      pivotToColumnIndex_.resize((pivot + 1) * 2, Master_matrix::template get_null_value<Index>());
  }

  _reduce_last_column(currentIndex);
  ++nextEventIndex_;
}

template <class Master_matrix>
inline void RU_matrix<Master_matrix>::_initialize_U()
{
  for (ID_index i = 0; i < reducedMatrixR_.get_number_of_columns(); i++) {
    mirrorMatrixU_.insert_column(i, 1);
  }
}

template <class Master_matrix>
inline void RU_matrix<Master_matrix>::_reduce()
{
  if constexpr (Master_matrix::Option_list::has_column_pairings) {
    Pair_opt::_reserve(reducedMatrixR_.get_number_of_columns());
  }

  for (Index i = 0; i < reducedMatrixR_.get_number_of_columns(); i++) {
    if (!(reducedMatrixR_.is_zero_column(i))) {
      _reduce_column(i, i);
    } else {
      _add_bar(get_column_dimension(i), i);
    }
  }
}

template <class Master_matrix>
inline void RU_matrix<Master_matrix>::_reduce_last_column(Index lastIndex)
{
  if (reducedMatrixR_.get_column(lastIndex).is_empty()) {
    _add_bar(get_column_dimension(lastIndex), nextEventIndex_);
    return;
  }

  _reduce_column(lastIndex, nextEventIndex_);
}

template <class Master_matrix>
inline void RU_matrix<Master_matrix>::_reduce_column(Index target, Index eventIndex)
{
  Column& curr = reducedMatrixR_.get_column(target);
  ID_index pivot = curr.get_pivot();
  Index currIndex = _get_column_with_pivot(pivot);

  while (pivot != Master_matrix::template get_null_value<ID_index>() &&
         currIndex != Master_matrix::template get_null_value<Index>()) {
    _reduce_column_by(target, currIndex);
    pivot = curr.get_pivot();
    currIndex = _get_column_with_pivot(pivot);
  }

  if (pivot != Master_matrix::template get_null_value<ID_index>()) {
    if constexpr (Master_matrix::Option_list::has_map_column_container) {
      pivotToColumnIndex_.try_emplace(pivot, target);
    } else {
      pivotToColumnIndex_[pivot] = target;
    }
    _update_barcode(pivot, eventIndex);
  } else {
    _add_bar(get_column_dimension(target), eventIndex);
  }
}

template <class Master_matrix>
inline void RU_matrix<Master_matrix>::_reduce_column_by(Index target, Index source)
{
  Column& curr = reducedMatrixR_.get_column(target);
  if constexpr (Master_matrix::Option_list::is_z2) {
    curr += reducedMatrixR_.get_column(source);
    // to avoid having to do line operations, U is transposed
    // TODO: explain this somewhere in the documentation...
    mirrorMatrixU_.get_column(source).push_back(*mirrorMatrixU_.get_column(target).begin());
  } else {
    Column& toadd = reducedMatrixR_.get_column(source);
    Field_element coef = toadd.get_pivot_value();
    coef = operators_->get_inverse(coef);
    operators_->multiply_inplace(coef, operators_->get_characteristic() - curr.get_pivot_value());

    curr.multiply_source_and_add(toadd, coef);
    auto entry = *mirrorMatrixU_.get_column(target).begin();
    operators_->multiply_inplace(entry.get_element(), operators_->get_characteristic() - coef);
    // to avoid having to do line operations, U is transposed
    // TODO: explain this somewhere in the documentation...
    mirrorMatrixU_.get_column(source).push_back(entry);
  }
}

template <class Master_matrix>
inline typename RU_matrix<Master_matrix>::Index RU_matrix<Master_matrix>::_get_column_with_pivot(ID_index pivot) const
{
  if (pivot == Master_matrix::template get_null_value<ID_index>())
    return Master_matrix::template get_null_value<Index>();
  if constexpr (Master_matrix::Option_list::has_map_column_container) {
    auto it = pivotToColumnIndex_.find(pivot);
    if (it == pivotToColumnIndex_.end()) return Master_matrix::template get_null_value<Index>();
    return it->second;
  } else {
    return pivotToColumnIndex_[pivot];
  }
}

template <class Master_matrix>
inline void RU_matrix<Master_matrix>::_update_barcode(ID_index birthPivot, Pos_index death)
{
  if constexpr (Master_matrix::Option_list::has_column_pairings) {
    Pair_opt::_update_barcode(birthPivot, death);
  }
}

template <class Master_matrix>
inline void RU_matrix<Master_matrix>::_add_bar(Dimension dim, Pos_index birth)
{
  if constexpr (Master_matrix::Option_list::has_column_pairings) {
    Pair_opt::_add_bar(dim, birth);
  }
}

template <class Master_matrix>
inline void RU_matrix<Master_matrix>::_remove_last_in_barcode(Pos_index eventIndex)
{
  if constexpr (Master_matrix::Option_list::has_column_pairings) {
    Pair_opt::_remove_last(eventIndex);
  }
}

}  // namespace persistence_matrix
}  // namespace Gudhi

#endif  // PM_RU_MATRIX_H<|MERGE_RESOLUTION|>--- conflicted
+++ resolved
@@ -17,10 +17,6 @@
 #ifndef PM_RU_MATRIX_H
 #define PM_RU_MATRIX_H
 
-<<<<<<< HEAD
-#include <type_traits>  //std::conditional
-=======
->>>>>>> 2e1cab55
 #include <utility>      //std::swap, std::move & std::exchange
 #include <iostream>     //print() only
 #include <vector>
@@ -376,13 +372,7 @@
     pivotToColumnIndex_.clear();
     nextEventIndex_ = 0;
     positionToID_.clear();
-<<<<<<< HEAD
-    if constexpr (!Master_matrix::Option_list::is_z2) {
-      operators_ = &(colSettings->operators);
-    }
-=======
     operators_ = Master_matrix::get_operator_ptr(colSettings);
->>>>>>> 2e1cab55
   }
 
   /**
@@ -431,11 +421,7 @@
   Pivot_dictionary pivotToColumnIndex_; /**< Map from pivot row index to column @ref MatIdx index. */
   Pos_index nextEventIndex_;            /**< Next birth or death index. */
   Position_dictionary positionToID_;    /**< Map from @ref MatIdx to @ref IDIdx. */
-<<<<<<< HEAD
-  Field_operators* operators_;          /**< Field operators, can be nullptr if
-=======
   Field_operators const* operators_;    /**< Field operators, can be nullptr if
->>>>>>> 2e1cab55
                                              @ref PersistenceMatrixOptions::is_z2 is true. */
 
   void _insert_boundary(Index currentIndex);
@@ -492,11 +478,7 @@
       mirrorMatrixU_(numberOfColumns, colSettings),
       nextEventIndex_(0),
       positionToID_(numberOfColumns),
-<<<<<<< HEAD
-      operators_(nullptr)
-=======
       operators_(Master_matrix::get_operator_ptr(colSettings))
->>>>>>> 2e1cab55
 {
   if constexpr (Master_matrix::Option_list::has_map_column_container) {
     pivotToColumnIndex_.reserve(numberOfColumns);
@@ -518,17 +500,8 @@
       pivotToColumnIndex_(matrixToCopy.pivotToColumnIndex_),
       nextEventIndex_(matrixToCopy.nextEventIndex_),
       positionToID_(matrixToCopy.positionToID_),
-<<<<<<< HEAD
-      operators_(colSettings == nullptr ? matrixToCopy.operators_ : nullptr)
-{
-  if constexpr (!Master_matrix::Option_list::is_z2) {
-    if (colSettings != nullptr) operators_ = &(colSettings->operators);
-  }
-}
-=======
       operators_(colSettings == nullptr ? matrixToCopy.operators_ : Master_matrix::get_operator_ptr(colSettings))
 {}
->>>>>>> 2e1cab55
 
 template <class Master_matrix>
 inline RU_matrix<Master_matrix>::RU_matrix(RU_matrix&& other) noexcept

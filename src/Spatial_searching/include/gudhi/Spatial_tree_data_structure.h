--- conflicted
+++ resolved
@@ -108,12 +108,8 @@
   /// \brief Constructor
   /// @param[in] points Const reference to the point range. This range
   /// is not copied, so it should not be destroyed or modified afterwards.
-<<<<<<< HEAD
   Spatial_tree_data_structure(
-    Point_container_ const& points, bool build_the_tree_now = true)
-=======
-  Spatial_tree_data_structure(Point_range const& points)
->>>>>>> 35444924
+    Point_range const& points, bool build_the_tree_now = true)
   : m_points(points),
     m_tree(boost::counting_iterator<std::ptrdiff_t>(0),
            boost::counting_iterator<std::ptrdiff_t>(points.size()),
@@ -134,14 +130,9 @@
   /// should be actually inserted into the tree. The other points are ignored.
   template <typename Point_indices_range>
   Spatial_tree_data_structure(
-<<<<<<< HEAD
-    Point_container_ const& points,
+    Point_range const& points,
     Point_indices_range const& only_these_points, 
     bool build_the_tree_now = true)
-=======
-    Point_range const& points,
-    Point_indices_range const& only_these_points)
->>>>>>> 35444924
     : m_points(points),
       m_tree(
         only_these_points.begin(), only_these_points.end(),
@@ -161,14 +152,9 @@
   /// @param[in] begin_idx, past_the_end_idx Define the subset of the points that
   /// should be actually inserted into the tree. The other points are ignored.
   Spatial_tree_data_structure(
-<<<<<<< HEAD
-    Point_container_ const& points,
+    Point_range const& points,
     std::size_t begin_idx, std::size_t past_the_end_idx,
     bool build_the_tree_now = true)
-=======
-    Point_range const& points,
-    std::size_t begin_idx, std::size_t past_the_end_idx)
->>>>>>> 35444924
   : m_points(points),
     m_tree(
       boost::counting_iterator<std::ptrdiff_t>(begin_idx),

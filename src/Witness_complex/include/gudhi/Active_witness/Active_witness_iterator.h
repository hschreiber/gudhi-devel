--- conflicted
+++ resolved
@@ -47,30 +47,19 @@
   friend class boost::iterator_core_access;
 
   typedef typename std::list<Id_distance_pair>::iterator Pair_iterator;
-<<<<<<< HEAD
   typedef typename Gudhi::witness_complex::Active_witness_iterator<Active_witness, Id_distance_pair, INS_iterator> Iterator;
   
 public: //TEMP  
-=======
-  typedef typename Gudhi::witness_complex::Active_witness_iterator<Active_witness,
-                                                                   Id_distance_pair,
-                                                                   INS_iterator> Iterator;
-
->>>>>>> 877c7f15
   Active_witness *aw_;
   Pair_iterator lh_;  // landmark handle
   bool is_end_;  // true only if the pointer is end and there are no more neighbors to add
 
-<<<<<<< HEAD
-public:
+ public:
 
   Active_witness_iterator()
   {
   }
   
-=======
- public:
->>>>>>> 877c7f15
   Active_witness_iterator(Active_witness* aw)
     : aw_(aw), lh_(aw_->nearest_landmark_table_.end()), is_end_(true) {
   }

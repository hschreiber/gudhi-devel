--- conflicted
+++ resolved
@@ -50,14 +50,10 @@
   std::size_t  no_of_witnessed_k_simplices_;
   
   Active_witness(const INS_range& search_range)
-<<<<<<< HEAD
     : search_range_(search_range), iterator_next_(search_range_.begin()), iterator_end_(search_range_.end()),
       no_of_witnessed_k_simplices_(0)
   {
     //nearest_landmark_table_.push_back(*iterator_last_);
-=======
-    : search_range_(search_range), iterator_next_(search_range_.begin()), iterator_end_(search_range_.end()) {
->>>>>>> 877c7f15
   }
 
   iterator begin() {

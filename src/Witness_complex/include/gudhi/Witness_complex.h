/*    This file is part of the Gudhi Library. The Gudhi library
 *    (Geometric Understanding in Higher Dimensions) is a generic C++
 *    library for computational topology.
 *
 *    Author(s):       Siargey Kachanovich
 *
 *    Copyright (C) 2015  INRIA (France)
 *
 *    This program is free software: you can redistribute it and/or modify
 *    it under the terms of the GNU General Public License as published by
 *    the Free Software Foundation, either version 3 of the License, or
 *    (at your option) any later version.
 *
 *    This program is distributed in the hope that it will be useful,
 *    but WITHOUT ANY WARRANTY; without even the implied warranty of
 *    MERCHANTABILITY or FITNESS FOR A PARTICULAR PURPOSE.  See the
 *    GNU General Public License for more details.
 *
 *    You should have received a copy of the GNU General Public License
 *    along with this program.  If not, see <http://www.gnu.org/licenses/>.
 */

#ifndef WITNESS_COMPLEX_H_
#define WITNESS_COMPLEX_H_

#include <gudhi/Active_witness/Active_witness.h>
#include <gudhi/Witness_complex/all_faces_in.h>

#include <utility>
#include <vector>
#include <list>
#include <limits>

namespace Gudhi {

namespace witness_complex {

/**
 * \private
 * \class Witness_complex
 * \brief Constructs (weak) witness complex for a given table of nearest landmarks with respect to witnesses.
 * \ingroup witness_complex
 *
 * \tparam Nearest_landmark_table_ needs to be a range of a range of pairs of nearest landmarks and distances.
 *         The class Nearest_landmark_table_::value_type must be a copiable range.
 *         The range of pairs must admit a member type 'iterator'. The dereference type 
 *         of the pair range iterator needs to be 'std::pair<std::size_t, double>'.
*/
template< class Nearest_landmark_table_ >
class Witness_complex {
 private:
  typedef typename Nearest_landmark_table_::value_type               Nearest_landmark_range;
  typedef std::size_t                                                Witness_id;
  typedef std::size_t                                                Landmark_id;
  typedef std::pair<Landmark_id, double>                             Id_distance_pair;
  typedef Active_witness<Id_distance_pair, Nearest_landmark_range>   ActiveWitness;
  typedef std::list< ActiveWitness >                                 ActiveWitnessList;
  typedef std::vector< Landmark_id >                                 typeVectorVertex;
  typedef std::vector<Nearest_landmark_range>                        Nearest_landmark_table_internal;
  typedef Landmark_id Vertex_handle;

 protected:
  Nearest_landmark_table_internal              nearest_landmark_table_;

 public:
  /////////////////////////////////////////////////////////////////////////////////////////////////////////////////////
  /* @name Constructor
   */

  //@{

  Witness_complex() {
  }

  /**
   *  \brief Initializes member variables before constructing simplicial complex.
   *  \details Records nearest landmark table.
   *  @param[in] nearest_landmark_table needs to be a range of a range of pairs of nearest landmarks and distances.
   *         The class Nearest_landmark_table_::value_type must be a copiable range.
   *         The range of pairs must admit a member type 'iterator'. The dereference type 
   *         of the pair range iterator needs to be 'std::pair<std::size_t, double>'.
   */

  Witness_complex(Nearest_landmark_table_ const & nearest_landmark_table)
    : nearest_landmark_table_(std::begin(nearest_landmark_table), std::end(nearest_landmark_table)) {
  }

  /** \brief Outputs the (weak) witness complex of relaxation 'max_alpha_square'
   *         in a simplicial complex data structure.
   *  \details The function returns true if the construction is successful and false otherwise.
   *  @param[out] complex Simplicial complex data structure compatible which is a model of
   *              SimplicialComplexForWitness concept.
   *  @param[in] max_alpha_square Maximal squared relaxation parameter.
   *  @param[in] limit_dimension Represents the maximal dimension of the simplicial complex
   *         (default value = no limit).
   */
  template < typename SimplicialComplexForWitness >
  bool create_complex(SimplicialComplexForWitness& complex,
                      double  max_alpha_square,
                      std::size_t limit_dimension = std::numeric_limits<std::size_t>::max()) const {
    if (complex.num_vertices() > 0) {
      std::cerr << "Witness complex cannot create complex - complex is not empty.\n";
      return false;
    }
    if (max_alpha_square < 0) {
      std::cerr << "Witness complex cannot create complex - squared relaxation parameter must be non-negative.\n";
      return false;
    }
    if (limit_dimension < 0) {
      std::cerr << "Witness complex cannot create complex - limit dimension must be non-negative.\n";
      return false;
    }
    ActiveWitnessList active_witnesses;
    Landmark_id k = 0; /* current dimension in iterative construction */
    for (auto w : nearest_landmark_table_)
      active_witnesses.push_back(ActiveWitness(w));
    while (!active_witnesses.empty() && k <= limit_dimension) {
      typename ActiveWitnessList::iterator aw_it = active_witnesses.begin();
      std::vector<Landmark_id> simplex;
      simplex.reserve(k+1);
      while (aw_it != active_witnesses.end()) {
        int num_simplices = 0;
        bool ok = add_all_faces_of_dimension(k,
                                             max_alpha_square,
                                             std::numeric_limits<double>::infinity(),
                                             aw_it->begin(),
                                             simplex,
                                             complex,
                                             aw_it->end(),
                                             num_simplices);
        // std::cout << num_simplices << " ";
        assert(simplex.empty());
        if (!ok)
          active_witnesses.erase(aw_it++);  // First increase the iterator and then erase the previous element
        else
          aw_it++;
      }
<<<<<<< HEAD
      std::cout << k << "-dim active witness list size = " << active_witnesses.size() << "\n";
=======
>>>>>>> 877c7f15
      k++;
    }
    complex.set_dimension(k-1);
    return true;
  }

  //@}

 private:
  /* \brief Adds recursively all the faces of a certain dimension dim witnessed by the same witness.
   * Iterator is needed to know until how far we can take landmarks to form simplexes.
   * simplex is the prefix of the simplexes to insert.
   * The output value indicates if the witness rests active or not.
   */
  template < typename SimplicialComplexForWitness >
  bool add_all_faces_of_dimension(int dim,
                                  double alpha2,
                                  double norelax_dist2,
                                  typename ActiveWitness::iterator curr_l,
                                  std::vector<Landmark_id>& simplex,
                                  SimplicialComplexForWitness& sc,
<<<<<<< HEAD
                                  typename ActiveWitness::iterator end,
                                  int& num_simplices) const
  {
=======
                                  typename ActiveWitness::iterator end) const {
>>>>>>> 877c7f15
    if (curr_l == end)
      return false;
    bool will_be_active = false;
    typename ActiveWitness::iterator l_it = curr_l;
    if (dim > 0) {
      for (; l_it != end && l_it->second - alpha2 <= norelax_dist2; ++l_it) {
        simplex.push_back(l_it->first);
        if (sc.find(simplex) != sc.null_simplex()) {
          typename ActiveWitness::iterator next_it = l_it;
          will_be_active = add_all_faces_of_dimension(dim-1,
                                                      alpha2,
                                                      norelax_dist2,
                                                      ++next_it,
                                                      simplex,
                                                      sc,
                                                      end,
                                                      num_simplices) || will_be_active;
        }
        assert(!simplex.empty());
        simplex.pop_back();
        // If norelax_dist is infinity, change to first omitted distance
        if (l_it->second <= norelax_dist2)
          norelax_dist2 = l_it->second;
<<<<<<< HEAD
      } 
    else if (dim == 0)
      for (; l_it->second - alpha2 <= norelax_dist2 && l_it != end; ++l_it) {
=======
      }
    } else if (dim == 0) {
      for (;l_it != end && l_it->second - alpha2 <= norelax_dist2; ++l_it) {
>>>>>>> 877c7f15
        simplex.push_back(l_it->first);
        double filtration_value = 0;
        // if norelax_dist is infinite, relaxation is 0.
        if (l_it->second > norelax_dist2)
          filtration_value = l_it->second - norelax_dist2;
        if (all_faces_in(simplex, &filtration_value, sc)) {
          will_be_active = true;
          sc.insert_simplex(simplex, filtration_value);
          num_simplices++;
        }
        assert(!simplex.empty());
        simplex.pop_back();
        // If norelax_dist is infinity, change to first omitted distance
        if (l_it->second < norelax_dist2)
          norelax_dist2 = l_it->second;
      }
<<<<<<< HEAD
=======
    }
>>>>>>> 877c7f15
    return will_be_active;
  }
};

}  // namespace witness_complex

}  // namespace Gudhi

#endif  // WITNESS_COMPLEX_H_<|MERGE_RESOLUTION|>--- conflicted
+++ resolved
@@ -135,10 +135,7 @@
         else
           aw_it++;
       }
-<<<<<<< HEAD
       std::cout << k << "-dim active witness list size = " << active_witnesses.size() << "\n";
-=======
->>>>>>> 877c7f15
       k++;
     }
     complex.set_dimension(k-1);
@@ -160,13 +157,9 @@
                                   typename ActiveWitness::iterator curr_l,
                                   std::vector<Landmark_id>& simplex,
                                   SimplicialComplexForWitness& sc,
-<<<<<<< HEAD
                                   typename ActiveWitness::iterator end,
                                   int& num_simplices) const
   {
-=======
-                                  typename ActiveWitness::iterator end) const {
->>>>>>> 877c7f15
     if (curr_l == end)
       return false;
     bool will_be_active = false;
@@ -190,15 +183,9 @@
         // If norelax_dist is infinity, change to first omitted distance
         if (l_it->second <= norelax_dist2)
           norelax_dist2 = l_it->second;
-<<<<<<< HEAD
       } 
     else if (dim == 0)
       for (; l_it->second - alpha2 <= norelax_dist2 && l_it != end; ++l_it) {
-=======
-      }
-    } else if (dim == 0) {
-      for (;l_it != end && l_it->second - alpha2 <= norelax_dist2; ++l_it) {
->>>>>>> 877c7f15
         simplex.push_back(l_it->first);
         double filtration_value = 0;
         // if norelax_dist is infinite, relaxation is 0.
@@ -215,10 +202,6 @@
         if (l_it->second < norelax_dist2)
           norelax_dist2 = l_it->second;
       }
-<<<<<<< HEAD
-=======
-    }
->>>>>>> 877c7f15
     return will_be_active;
   }
 };

/*    This file is part of the Gudhi Library. The Gudhi library
 *    (Geometric Understanding in Higher Dimensions) is a generic C++
 *    library for computational topology.
 *
 *    Author(s):       Siargey Kachanovich
 *
 *    Copyright (C) 2016 Inria
 *
 *    This program is free software: you can redistribute it and/or modify
 *    it under the terms of the GNU General Public License as published by
 *    the Free Software Foundation, either version 3 of the License, or
 *    (at your option) any later version.
 *
 *    This program is distributed in the hope that it will be useful,
 *    but WITHOUT ANY WARRANTY; without even the implied warranty of
 *    MERCHANTABILITY or FITNESS FOR A PARTICULAR PURPOSE.  See the
 *    GNU General Public License for more details.
 *
 *    You should have received a copy of the GNU General Public License
 *    along with this program.  If not, see <http://www.gnu.org/licenses/>.
 */

#include <gudhi/Simplex_tree.h>
#include <gudhi/Euclidean_witness_complex.h>
#include <gudhi/Persistent_cohomology.h>
#include <gudhi/Points_off_io.h>
#include <gudhi/pick_n_random_points.h>
#include <gudhi/choose_n_farthest_points.h>

#include <boost/program_options.hpp>

#include <CGAL/Epick_d.h>

#include <string>
#include <vector>
#include <limits>  // infinity

using K = CGAL::Epick_d<CGAL::Dynamic_dimension_tag>;
using Point_d = K::Point_d;

using Point_vector = std::vector<Point_d>;
using Witness_complex = Gudhi::witness_complex::Euclidean_witness_complex<K>;
using SimplexTree = Gudhi::Simplex_tree<>;

using Filtration_value = SimplexTree::Filtration_value;

using Field_Zp = Gudhi::persistent_cohomology::Field_Zp;
using Persistent_cohomology = Gudhi::persistent_cohomology::Persistent_cohomology<SimplexTree, Field_Zp>;

<<<<<<< HEAD


void program_options(int argc, char * argv[]
                     , int & nbL
                     , std::string & file_name
                     , std::string & filediag
                     , Filtration_value & max_squared_alpha
                     , int & p
                     , int & dim_max
                     , Filtration_value & min_persistence);
=======
void program_options(int argc, char* argv[], int& nbL, std::string& file_name, std::string& filediag,
                     Filtration_value& max_squared_alpha, int& p, int& dim_max, Filtration_value& min_persistence);
>>>>>>> 44395e27

int main(int argc, char* argv[]) {
  std::string file_name;
  std::string filediag;
  Filtration_value max_squared_alpha;
  int p, nbL, lim_d;
  Filtration_value min_persistence;
  SimplexTree simplex_tree;

  program_options(argc, argv, nbL, file_name, filediag, max_squared_alpha, p, lim_d, min_persistence);

  // Extract the points from the file file_name
  Point_vector witnesses, landmarks;
  Gudhi::Points_off_reader<Point_d> off_reader(file_name);
  if (!off_reader.is_valid()) {
    std::cerr << "Witness complex - Unable to read file " << file_name << "\n";
    exit(-1);  // ----- >>
  }
  witnesses = Point_vector(off_reader.get_point_cloud());
  std::cout << "Successfully read " << witnesses.size() << " points.\n";
  std::cout << "Ambient dimension is " << witnesses[0].dimension() << ".\n";

  // Choose landmarks (decomment one of the following two lines)
  // Gudhi::subsampling::pick_n_random_points(point_vector, nbL, std::back_inserter(landmarks));
  Gudhi::subsampling::choose_n_farthest_points(K(), witnesses, nbL, Gudhi::subsampling::random_starting_point,
                                               std::back_inserter(landmarks));

  // Compute witness complex
  Witness_complex witness_complex(landmarks, witnesses);

  witness_complex.create_complex(simplex_tree, max_squared_alpha, lim_d);

  std::cout << "The complex contains " << simplex_tree.num_simplices() << " simplices \n";
  std::cout << "   and has dimension " << simplex_tree.dimension() << " \n";

  // Sort the simplices in the order of the filtration
  simplex_tree.initialize_filtration();

  // Compute the persistence diagram of the complex
  Persistent_cohomology pcoh(simplex_tree);
  // initializes the coefficient field for homology
  pcoh.init_coefficients(p);

  pcoh.compute_persistent_cohomology(min_persistence);

  // Output the diagram in filediag
  if (filediag.empty()) {
    pcoh.output_diagram();
  } else {
    std::ofstream out(filediag);
    pcoh.output_diagram(out);
    out.close();
  }

  return 0;
}

void program_options(int argc, char* argv[], int& nbL, std::string& file_name, std::string& filediag,
                     Filtration_value& max_squared_alpha, int& p, int& dim_max, Filtration_value& min_persistence) {
  namespace po = boost::program_options;

  po::options_description hidden("Hidden options");
  hidden.add_options()("input-file", po::value<std::string>(&file_name),
                       "Name of file containing a point set in off format.");

  Filtration_value default_alpha = std::numeric_limits<Filtration_value>::infinity();
  po::options_description visible("Allowed options", 100);
  visible.add_options()("help,h", "produce help message")("landmarks,l", po::value<int>(&nbL),
                                                          "Number of landmarks to choose from the point cloud.")(
      "output-file,o", po::value<std::string>(&filediag)->default_value(std::string()),
      "Name of file in which the persistence diagram is written. Default print in std::cout")(
      "max-sq-alpha,a", po::value<Filtration_value>(&max_squared_alpha)->default_value(default_alpha),
      "Maximal squared relaxation parameter.")(
      "field-charac,p", po::value<int>(&p)->default_value(11),
      "Characteristic p of the coefficient field Z/pZ for computing homology.")(
      "min-persistence,m", po::value<Filtration_value>(&min_persistence)->default_value(0),
      "Minimal lifetime of homology feature to be recorded. Default is 0. Enter a negative value to see zero length "
      "intervals")("cpx-dimension,d", po::value<int>(&dim_max)->default_value(std::numeric_limits<int>::max()),
                   "Maximal dimension of the weak witness complex we want to compute.");

  po::positional_options_description pos;
  pos.add("input-file", 1);

  po::options_description all;
  all.add(visible).add(hidden);
  po::variables_map vm;

  po::store(po::command_line_parser(argc, argv).options(all).positional(pos).run(), vm);
  po::notify(vm);

  if (vm.count("help") || !vm.count("input-file")) {
    std::cout << std::endl;
    std::cout << "Compute the persistent homology with coefficient field Z/pZ \n";
    std::cout << "of a Weak witness complex defined on a set of input points.\n \n";
    std::cout << "The output diagram contains one bar per line, written with the convention: \n";
    std::cout << "   p   dim b d \n";
    std::cout << "where dim is the dimension of the homological feature,\n";
    std::cout << "b and d are respectively the birth and death of the feature and \n";
    std::cout << "p is the characteristic of the field Z/pZ used for homology coefficients." << std::endl << std::endl;

    std::cout << "Usage: " << argv[0] << " [options] input-file" << std::endl << std::endl;
    std::cout << visible << std::endl;
    exit(-1);
  }
}<|MERGE_RESOLUTION|>--- conflicted
+++ resolved
@@ -47,21 +47,8 @@
 using Field_Zp = Gudhi::persistent_cohomology::Field_Zp;
 using Persistent_cohomology = Gudhi::persistent_cohomology::Persistent_cohomology<SimplexTree, Field_Zp>;
 
-<<<<<<< HEAD
-
-
-void program_options(int argc, char * argv[]
-                     , int & nbL
-                     , std::string & file_name
-                     , std::string & filediag
-                     , Filtration_value & max_squared_alpha
-                     , int & p
-                     , int & dim_max
-                     , Filtration_value & min_persistence);
-=======
 void program_options(int argc, char* argv[], int& nbL, std::string& file_name, std::string& filediag,
                      Filtration_value& max_squared_alpha, int& p, int& dim_max, Filtration_value& min_persistence);
->>>>>>> 44395e27
 
 int main(int argc, char* argv[]) {
   std::string file_name;

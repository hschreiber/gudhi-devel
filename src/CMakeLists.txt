cmake_minimum_required(VERSION 2.6)
project(GUDHI)

include("CMakeGUDHIVersion.txt")
# Generate GUDHI official version file
configure_file(GUDHIVersion.cmake.in "${CMAKE_SOURCE_DIR}/GUDHIVersion.cmake" @ONLY)

enable_testing()

list(APPEND CMAKE_MODULE_PATH "${CMAKE_SOURCE_DIR}/cmake/modules/")

# For "make doxygen"
set(GUDHI_USER_VERSION_DIR ${CMAKE_SOURCE_DIR})
include(${CMAKE_MODULE_PATH}/GUDHI_doxygen_target.txt)

# For third parties libraries management - To be done last as CGAL updates CMAKE_MODULE_PATH
include("${CMAKE_MODULE_PATH}/GUDHI_third_party_libraries.txt")

if(MSVC)
  # Turn off some VC++ warnings
  set(CMAKE_CXX_FLAGS "${CMAKE_CXX_FLAGS} /wd4267 /wd4668 /wd4311 /wd4800 /wd4820 /wd4503 /wd4244 /wd4345 /wd4996 /wd4396 /wd4018")
else()
  set(CMAKE_CXX_FLAGS "${CMAKE_CXX_FLAGS} -std=c++11 -Wall -pedantic")
endif()

<<<<<<< HEAD
  # For "make doxygen"
  set(GUDHI_USER_VERSION_DIR ${CMAKE_SOURCE_DIR})
  include(${CMAKE_MODULE_PATH}/GUDHI_doxygen_target.txt)

  find_package(GMP)
  if(GMP_FOUND)
    message(STATUS "GMP_LIBRARIES = ${GMP_LIBRARIES}")
    INCLUDE_DIRECTORIES(${GMP_INCLUDE_DIR})
    find_package(GMPXX)
    if(GMPXX_FOUND)
      message(STATUS "GMPXX_LIBRARIES = ${GMPXX_LIBRARIES}")
      INCLUDE_DIRECTORIES(${GMPXX_INCLUDE_DIR})
    endif()
  endif()

  # In CMakeLists.txt, when include(${CGAL_USE_FILE}), CMAKE_CXX_FLAGS are overwritten.
  # cf. http://doc.cgal.org/latest/Manual/installation.html#title40
  # A workaround is to include(${CGAL_USE_FILE}) before adding "-std=c++11".
  # A fix would be to use https://cmake.org/cmake/help/v3.1/prop_gbl/CMAKE_CXX_KNOWN_FEATURES.html 
  # or even better https://cmake.org/cmake/help/v3.1/variable/CMAKE_CXX_STANDARD.html
  # but it implies to use cmake version 3.1 at least.

  # find CGAL in QUIET mode for cmake to be less verbose when CGAL is not found.
  find_package(CGAL QUIET)
  # Only CGAL versions > 4.4 supports what Gudhi uses from CGAL
  if (CGAL_VERSION VERSION_LESS 4.4.0 AND CGAL_FOUND)
    message("CGAL version ${CGAL_VERSION} is considered too old to be used by Gudhi.")
    unset(CGAL_FOUND)
  endif(CGAL_VERSION VERSION_LESS 4.4.0 AND CGAL_FOUND)
  if(CGAL_FOUND)
    message(STATUS "CGAL version: ${CGAL_VERSION}.")
    include( ${CGAL_USE_FILE} )
  endif()
  
  if(MSVC)
    # Turn off some VC++ warnings
    set(CMAKE_CXX_FLAGS "${CMAKE_CXX_FLAGS} /wd4267 /wd4668 /wd4311 /wd4800 /wd4820 /wd4503 /wd4244 /wd4345 /wd4996 /wd4396 /wd4018")
  else()
    set(CMAKE_CXX_FLAGS "${CMAKE_CXX_FLAGS} -std=c++11 -Wall -pedantic")
  endif()

  if(CMAKE_BUILD_TYPE MATCHES Debug)
    message("++ Debug compilation flags are: ${CMAKE_CXX_FLAGS} ${CMAKE_CXX_FLAGS_DEBUG}")
  else()
    message("++ Release compilation flags are: ${CMAKE_CXX_FLAGS} ${CMAKE_CXX_FLAGS_RELEASE}")
  endif()

  set(Boost_USE_STATIC_LIBS        ON)
  set(Boost_USE_MULTITHREADED      ON)
  set(Boost_USE_STATIC_RUNTIME    OFF)

  # Find TBB package for parallel sort - not mandatory, just optional.
  set(TBB_FIND_QUIETLY ON)
  find_package(TBB)
  if (TBB_FOUND)
    include(${TBB_USE_FILE})
    message("TBB found in ${TBB_LIBRARY_DIRS}")
    add_definitions(-DGUDHI_USE_TBB)
  endif()

  find_package(Eigen3 3.1.0)
  if (EIGEN3_FOUND)
    message(STATUS "Eigen3 version: ${EIGEN3_VERSION}.")
    include( ${EIGEN3_USE_FILE} )
    #include_directories (BEFORE "../../include")
  endif (EIGEN3_FOUND)

  # BOOST ISSUE result_of vs C++11
  add_definitions(-DBOOST_RESULT_OF_USE_DECLTYPE)
  # BOOST ISSUE with Libraries name resolution under Windows
  add_definitions(-DBOOST_ALL_NO_LIB)

  INCLUDE_DIRECTORIES(${Boost_INCLUDE_DIRS})
  LINK_DIRECTORIES(${Boost_LIBRARY_DIRS})

  if (DEBUG_TRACES)
    message(STATUS "DEBUG_TRACES are activated")
    # For programs to be more verbose
    add_definitions(-DDEBUG_TRACES)
  endif()

  #---------------------------------------------------------------------------------------
  # Gudhi compilation part
  include_directories(include)

  add_subdirectory(example/common)
  add_subdirectory(example/Simplex_tree)                   
  add_subdirectory(example/Persistent_cohomology)                   
  add_subdirectory(example/Skeleton_blocker)                   
  add_subdirectory(example/Contraction)                   
  add_subdirectory(example/Bitmap_cubical_complex)
  add_subdirectory(example/Witness_complex)
  add_subdirectory(example/Alpha_complex)
  add_subdirectory(example/Bottleneck)


  # data points generator
  add_subdirectory(data/points/generator)

  # Please let GudhUI in last compilation position as QT is known to modify CMAKE_CXX_FLAGS
  # GudhUI
  add_subdirectory(GudhUI)
  #---------------------------------------------------------------------------------------

  #---------------------------------------------------------------------------------------
  # GUDHIConfig.cmake
  # Export the package for use from the build-tree
  # (this registers the build-tree with a global CMake-registry)
  export(PACKAGE GUDHI)

  message("++ make install will install ${PROJECT_NAME} in the following directory : ${CMAKE_INSTALL_PREFIX}")
  # Create the GUDHIConfig.cmake and GUDHIConfigVersion files
  set(CONF_INCLUDE_DIRS "${CMAKE_INSTALL_PREFIX}/include")
  configure_file(GUDHIConfig.cmake.in "${PROJECT_BINARY_DIR}/GUDHIConfig.cmake" @ONLY)
  configure_file(GUDHIConfigVersion.cmake.in "${PROJECT_BINARY_DIR}/GUDHIConfigVersion.cmake" @ONLY)

  #---------------------------------------------------------------------------------------

  #---------------------------------------------------------------------------------------
  # Gudhi installation part

  # Install the GUDHIConfig.cmake and GUDHIConfigVersion.cmake
  install(FILES
    "${PROJECT_BINARY_DIR}/GUDHIConfig.cmake"
    "${PROJECT_BINARY_DIR}/GUDHIConfigVersion.cmake"
    DESTINATION share/gudhi)

  # install the include file on "make install"
  install(DIRECTORY include/gudhi DESTINATION include)
  #---------------------------------------------------------------------------------------

endif()  
=======
if(CMAKE_BUILD_TYPE MATCHES Debug)
  message("++ Debug compilation flags are: ${CMAKE_CXX_FLAGS} ${CMAKE_CXX_FLAGS_DEBUG}")
else()
  message("++ Release compilation flags are: ${CMAKE_CXX_FLAGS} ${CMAKE_CXX_FLAGS_RELEASE}")
endif()

if (DEBUG_TRACES)
  message(STATUS "DEBUG_TRACES are activated")
  # For programs to be more verbose
  add_definitions(-DDEBUG_TRACES)
endif()

#---------------------------------------------------------------------------------------
# Gudhi compilation part
include_directories(include)

add_subdirectory(example/common)
add_subdirectory(example/Simplex_tree)
add_subdirectory(example/Persistent_cohomology)
add_subdirectory(example/Skeleton_blocker)
add_subdirectory(example/Contraction)
add_subdirectory(example/Bitmap_cubical_complex)
add_subdirectory(example/Witness_complex)
add_subdirectory(example/Alpha_complex)
add_subdirectory(example/Rips_complex)
add_subdirectory(example/Spatial_searching)
add_subdirectory(example/Subsampling)
add_subdirectory(example/Tangential_complex)
add_subdirectory(example/Bottleneck_distance)

# data points generator
add_subdirectory(data/points/generator)

# Please let GudhUI in last compilation position as QT is known to modify CMAKE_CXX_FLAGS
# GudhUI
add_subdirectory(GudhUI)

# This variable is used by Cython CMakeLists.txt to know its path
set(GUDHI_CYTHON_PATH "cython")
add_subdirectory(${GUDHI_CYTHON_PATH})
#---------------------------------------------------------------------------------------

#---------------------------------------------------------------------------------------
# GUDHIConfig.cmake
# Export the package for use from the build-tree
# (this registers the build-tree with a global CMake-registry)
export(PACKAGE GUDHI)

message("++ make install will install ${PROJECT_NAME} in the following directory : ${CMAKE_INSTALL_PREFIX}")
# Create the GUDHIConfig.cmake and GUDHIConfigVersion files
set(CONF_INCLUDE_DIRS "${CMAKE_INSTALL_PREFIX}/include")
configure_file(GUDHIConfig.cmake.in "${PROJECT_BINARY_DIR}/GUDHIConfig.cmake" @ONLY)
configure_file(GUDHIConfigVersion.cmake.in "${PROJECT_BINARY_DIR}/GUDHIConfigVersion.cmake" @ONLY)

#---------------------------------------------------------------------------------------

#---------------------------------------------------------------------------------------
# Gudhi installation part

# Install the GUDHIConfig.cmake and GUDHIConfigVersion.cmake
install(FILES
  "${PROJECT_BINARY_DIR}/GUDHIConfig.cmake"
  "${PROJECT_BINARY_DIR}/GUDHIConfigVersion.cmake"
  DESTINATION share/gudhi)

# install the include file on "make install"
install(DIRECTORY include/gudhi DESTINATION include)
#---------------------------------------------------------------------------------------
>>>>>>> dd108b5a
<|MERGE_RESOLUTION|>--- conflicted
+++ resolved
@@ -23,140 +23,6 @@
   set(CMAKE_CXX_FLAGS "${CMAKE_CXX_FLAGS} -std=c++11 -Wall -pedantic")
 endif()
 
-<<<<<<< HEAD
-  # For "make doxygen"
-  set(GUDHI_USER_VERSION_DIR ${CMAKE_SOURCE_DIR})
-  include(${CMAKE_MODULE_PATH}/GUDHI_doxygen_target.txt)
-
-  find_package(GMP)
-  if(GMP_FOUND)
-    message(STATUS "GMP_LIBRARIES = ${GMP_LIBRARIES}")
-    INCLUDE_DIRECTORIES(${GMP_INCLUDE_DIR})
-    find_package(GMPXX)
-    if(GMPXX_FOUND)
-      message(STATUS "GMPXX_LIBRARIES = ${GMPXX_LIBRARIES}")
-      INCLUDE_DIRECTORIES(${GMPXX_INCLUDE_DIR})
-    endif()
-  endif()
-
-  # In CMakeLists.txt, when include(${CGAL_USE_FILE}), CMAKE_CXX_FLAGS are overwritten.
-  # cf. http://doc.cgal.org/latest/Manual/installation.html#title40
-  # A workaround is to include(${CGAL_USE_FILE}) before adding "-std=c++11".
-  # A fix would be to use https://cmake.org/cmake/help/v3.1/prop_gbl/CMAKE_CXX_KNOWN_FEATURES.html 
-  # or even better https://cmake.org/cmake/help/v3.1/variable/CMAKE_CXX_STANDARD.html
-  # but it implies to use cmake version 3.1 at least.
-
-  # find CGAL in QUIET mode for cmake to be less verbose when CGAL is not found.
-  find_package(CGAL QUIET)
-  # Only CGAL versions > 4.4 supports what Gudhi uses from CGAL
-  if (CGAL_VERSION VERSION_LESS 4.4.0 AND CGAL_FOUND)
-    message("CGAL version ${CGAL_VERSION} is considered too old to be used by Gudhi.")
-    unset(CGAL_FOUND)
-  endif(CGAL_VERSION VERSION_LESS 4.4.0 AND CGAL_FOUND)
-  if(CGAL_FOUND)
-    message(STATUS "CGAL version: ${CGAL_VERSION}.")
-    include( ${CGAL_USE_FILE} )
-  endif()
-  
-  if(MSVC)
-    # Turn off some VC++ warnings
-    set(CMAKE_CXX_FLAGS "${CMAKE_CXX_FLAGS} /wd4267 /wd4668 /wd4311 /wd4800 /wd4820 /wd4503 /wd4244 /wd4345 /wd4996 /wd4396 /wd4018")
-  else()
-    set(CMAKE_CXX_FLAGS "${CMAKE_CXX_FLAGS} -std=c++11 -Wall -pedantic")
-  endif()
-
-  if(CMAKE_BUILD_TYPE MATCHES Debug)
-    message("++ Debug compilation flags are: ${CMAKE_CXX_FLAGS} ${CMAKE_CXX_FLAGS_DEBUG}")
-  else()
-    message("++ Release compilation flags are: ${CMAKE_CXX_FLAGS} ${CMAKE_CXX_FLAGS_RELEASE}")
-  endif()
-
-  set(Boost_USE_STATIC_LIBS        ON)
-  set(Boost_USE_MULTITHREADED      ON)
-  set(Boost_USE_STATIC_RUNTIME    OFF)
-
-  # Find TBB package for parallel sort - not mandatory, just optional.
-  set(TBB_FIND_QUIETLY ON)
-  find_package(TBB)
-  if (TBB_FOUND)
-    include(${TBB_USE_FILE})
-    message("TBB found in ${TBB_LIBRARY_DIRS}")
-    add_definitions(-DGUDHI_USE_TBB)
-  endif()
-
-  find_package(Eigen3 3.1.0)
-  if (EIGEN3_FOUND)
-    message(STATUS "Eigen3 version: ${EIGEN3_VERSION}.")
-    include( ${EIGEN3_USE_FILE} )
-    #include_directories (BEFORE "../../include")
-  endif (EIGEN3_FOUND)
-
-  # BOOST ISSUE result_of vs C++11
-  add_definitions(-DBOOST_RESULT_OF_USE_DECLTYPE)
-  # BOOST ISSUE with Libraries name resolution under Windows
-  add_definitions(-DBOOST_ALL_NO_LIB)
-
-  INCLUDE_DIRECTORIES(${Boost_INCLUDE_DIRS})
-  LINK_DIRECTORIES(${Boost_LIBRARY_DIRS})
-
-  if (DEBUG_TRACES)
-    message(STATUS "DEBUG_TRACES are activated")
-    # For programs to be more verbose
-    add_definitions(-DDEBUG_TRACES)
-  endif()
-
-  #---------------------------------------------------------------------------------------
-  # Gudhi compilation part
-  include_directories(include)
-
-  add_subdirectory(example/common)
-  add_subdirectory(example/Simplex_tree)                   
-  add_subdirectory(example/Persistent_cohomology)                   
-  add_subdirectory(example/Skeleton_blocker)                   
-  add_subdirectory(example/Contraction)                   
-  add_subdirectory(example/Bitmap_cubical_complex)
-  add_subdirectory(example/Witness_complex)
-  add_subdirectory(example/Alpha_complex)
-  add_subdirectory(example/Bottleneck)
-
-
-  # data points generator
-  add_subdirectory(data/points/generator)
-
-  # Please let GudhUI in last compilation position as QT is known to modify CMAKE_CXX_FLAGS
-  # GudhUI
-  add_subdirectory(GudhUI)
-  #---------------------------------------------------------------------------------------
-
-  #---------------------------------------------------------------------------------------
-  # GUDHIConfig.cmake
-  # Export the package for use from the build-tree
-  # (this registers the build-tree with a global CMake-registry)
-  export(PACKAGE GUDHI)
-
-  message("++ make install will install ${PROJECT_NAME} in the following directory : ${CMAKE_INSTALL_PREFIX}")
-  # Create the GUDHIConfig.cmake and GUDHIConfigVersion files
-  set(CONF_INCLUDE_DIRS "${CMAKE_INSTALL_PREFIX}/include")
-  configure_file(GUDHIConfig.cmake.in "${PROJECT_BINARY_DIR}/GUDHIConfig.cmake" @ONLY)
-  configure_file(GUDHIConfigVersion.cmake.in "${PROJECT_BINARY_DIR}/GUDHIConfigVersion.cmake" @ONLY)
-
-  #---------------------------------------------------------------------------------------
-
-  #---------------------------------------------------------------------------------------
-  # Gudhi installation part
-
-  # Install the GUDHIConfig.cmake and GUDHIConfigVersion.cmake
-  install(FILES
-    "${PROJECT_BINARY_DIR}/GUDHIConfig.cmake"
-    "${PROJECT_BINARY_DIR}/GUDHIConfigVersion.cmake"
-    DESTINATION share/gudhi)
-
-  # install the include file on "make install"
-  install(DIRECTORY include/gudhi DESTINATION include)
-  #---------------------------------------------------------------------------------------
-
-endif()  
-=======
 if(CMAKE_BUILD_TYPE MATCHES Debug)
   message("++ Debug compilation flags are: ${CMAKE_CXX_FLAGS} ${CMAKE_CXX_FLAGS_DEBUG}")
 else()
@@ -186,6 +52,7 @@
 add_subdirectory(example/Subsampling)
 add_subdirectory(example/Tangential_complex)
 add_subdirectory(example/Bottleneck_distance)
+add_subdirectory(example/Gudhi_stat)
 
 # data points generator
 add_subdirectory(data/points/generator)
@@ -224,5 +91,4 @@
 
 # install the include file on "make install"
 install(DIRECTORY include/gudhi DESTINATION include)
-#---------------------------------------------------------------------------------------
->>>>>>> dd108b5a
+#---------------------------------------------------------------------------------------
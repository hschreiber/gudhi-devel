--- conflicted
+++ resolved
@@ -299,18 +299,10 @@
                                                OutputIterator out,
                                                double radius_noise_percentage = 0.,
                                                std::vector<typename Kernel::FT> current_point = std::vector<typename Kernel::FT>()) {
-<<<<<<< HEAD
-  CGAL::Random rng = CGAL::get_default_random();
-  if (current_point.size() == 2 * dim) {
-    *out++ = k.construct_point_d_object()(
-                                          static_cast<int> (current_point.size()),
-                                          current_point.begin(), current_point.end());
-=======
-  CGAL::Random rng;
+  CGAL::Random rng = CGAL::get_default_random();
   int point_size = static_cast<int>(current_point.size());
   if (point_size == 2 * dim) {
     *out++ = k.construct_point_d_object()(point_size, current_point.begin(), current_point.end());
->>>>>>> daef9dbd
   } else {
     for (std::size_t slice_idx = 0; slice_idx < num_slices; ++slice_idx) {
       double radius_noise_ratio = 1.;
@@ -409,21 +401,6 @@
 }
 
 template <typename Kernel>
-std::vector<typename Kernel::Point_d> generate_points_in_cube_d(std::size_t num_points, int dim, double side_length) {
-  typedef typename Kernel::Point_d Point;
-  Kernel k;
-  CGAL::Random rng = CGAL::get_default_random();
-  CGAL::Random_points_in_cube_d<Point> generator(dim, side_length/2);
-  std::vector<Point> points;
-  points.reserve(num_points);
-  for (std::size_t i = 0; i < num_points;) {
-    points.push_back(*generator++);
-    ++i;
-  }
-  return points;
-}
-
-template <typename Kernel>
 std::vector<typename Kernel::Point_d> generate_points_in_ball_d(std::size_t num_points, int dim, double radius) {
   typedef typename Kernel::Point_d Point;
   Kernel k;

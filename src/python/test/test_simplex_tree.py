""" This file is part of the Gudhi Library - https://gudhi.inria.fr/ - which is released under MIT.
    See file LICENSE or go to https://gudhi.inria.fr/licensing/ for full license details.
    Author(s):       Vincent Rouvreau

    Copyright (C) 2016 Inria

    Modification(s):
      - YYYY/MM Author: Description of the modification
"""

from gudhi import SimplexTree
import numpy as np
import pytest
import numpy as np

__author__ = "Vincent Rouvreau"
__copyright__ = "Copyright (C) 2016 Inria"
__license__ = "MIT"


def test_insertion():
    st = SimplexTree()
    assert st.__is_defined() == True
    assert st.__is_persistence_defined() == False

    # insert test
    assert st.insert([0, 1]) == True

    assert st.dimension() == 1

    assert st.insert([0, 1, 2], filtration=4.0) == True

    assert st.dimension() == 2

    assert st.num_simplices() == 7
    assert st.num_vertices() == 3

    # find test
    assert st.find([0, 1, 2]) == True
    assert st.find([0, 1]) == True
    assert st.find([0, 2]) == True
    assert st.find([0]) == True
    assert st.find([1]) == True
    assert st.find([2]) == True
    assert st.find([3]) == False
    assert st.find([0, 3]) == False
    assert st.find([1, 3]) == False
    assert st.find([2, 3]) == False

    # filtration test
    assert st.filtration([0, 1, 2]) == 4.0
    assert st.filtration([0, 2]) == 4.0
    assert st.filtration([1, 2]) == 4.0
    assert st.filtration([2]) == 4.0
    assert st.filtration([0, 1]) == 0.0
    assert st.filtration([0]) == 0.0
    assert st.filtration([1]) == 0.0

    # skeleton test
    assert list(st.get_skeleton(2)) == [
        ([0, 1, 2], 4.0),
        ([0, 1], 0.0),
        ([0, 2], 4.0),
        ([0], 0.0),
        ([1, 2], 4.0),
        ([1], 0.0),
        ([2], 4.0),
    ]
    assert list(st.get_skeleton(1)) == [
        ([0, 1], 0.0),
        ([0, 2], 4.0),
        ([0], 0.0),
        ([1, 2], 4.0),
        ([1], 0.0),
        ([2], 4.0),
    ]
    assert list(st.get_skeleton(0)) == [([0], 0.0), ([1], 0.0), ([2], 4.0)]

    # remove_maximal_simplex test
    assert st.get_cofaces([0, 1, 2], 1) == []
    st.remove_maximal_simplex([0, 1, 2])
    assert list(st.get_skeleton(2)) == [
        ([0, 1], 0.0),
        ([0, 2], 4.0),
        ([0], 0.0),
        ([1, 2], 4.0),
        ([1], 0.0),
        ([2], 4.0),
    ]
    assert st.find([0, 1, 2]) == False
    assert st.find([0, 1]) == True
    assert st.find([0, 2]) == True
    assert st.find([0]) == True
    assert st.find([1]) == True
    assert st.find([2]) == True

    assert st.persistence(persistence_dim_max=True) == [
        (1, (4.0, float("inf"))),
        (0, (0.0, float("inf"))),
    ]
    assert st.__is_persistence_defined() == True

    assert st.betti_numbers() == [1, 1]
    assert st.persistent_betti_numbers(-0.1, 10000.0) == [0, 0]
    assert st.persistent_betti_numbers(0.0, 10000.0) == [1, 0]
    assert st.persistent_betti_numbers(3.9, 10000.0) == [1, 0]
    assert st.persistent_betti_numbers(4.0, 10000.0) == [1, 1]
    assert st.persistent_betti_numbers(9999.0, 10000.0) == [1, 1]


def test_expansion():
    st = SimplexTree()
    assert st.__is_defined() == True
    assert st.__is_persistence_defined() == False

    # insert test
    assert st.insert([3, 2], 0.1) == True
    assert st.insert([2, 0], 0.2) == True
    assert st.insert([1, 0], 0.3) == True
    assert st.insert([3, 1], 0.4) == True
    assert st.insert([2, 1], 0.5) == True
    assert st.insert([6, 5], 0.6) == True
    assert st.insert([4, 2], 0.7) == True
    assert st.insert([3, 0], 0.8) == True
    assert st.insert([6, 4], 0.9) == True
    assert st.insert([6, 3], 1.0) == True

    assert st.num_vertices() == 7
    assert st.num_simplices() == 17

    assert list(st.get_filtration()) == [
        ([2], 0.1),
        ([3], 0.1),
        ([2, 3], 0.1),
        ([0], 0.2),
        ([0, 2], 0.2),
        ([1], 0.3),
        ([0, 1], 0.3),
        ([1, 3], 0.4),
        ([1, 2], 0.5),
        ([5], 0.6),
        ([6], 0.6),
        ([5, 6], 0.6),
        ([4], 0.7),
        ([2, 4], 0.7),
        ([0, 3], 0.8),
        ([4, 6], 0.9),
        ([3, 6], 1.0),
    ]

    st.expansion(3)
    assert st.num_vertices() == 7
    assert st.num_simplices() == 22

    assert list(st.get_filtration()) == [
        ([2], 0.1),
        ([3], 0.1),
        ([2, 3], 0.1),
        ([0], 0.2),
        ([0, 2], 0.2),
        ([1], 0.3),
        ([0, 1], 0.3),
        ([1, 3], 0.4),
        ([1, 2], 0.5),
        ([0, 1, 2], 0.5),
        ([1, 2, 3], 0.5),
        ([5], 0.6),
        ([6], 0.6),
        ([5, 6], 0.6),
        ([4], 0.7),
        ([2, 4], 0.7),
        ([0, 3], 0.8),
        ([0, 1, 3], 0.8),
        ([0, 2, 3], 0.8),
        ([0, 1, 2, 3], 0.8),
        ([4, 6], 0.9),
        ([3, 6], 1.0),
    ]


def test_automatic_dimension():
    st = SimplexTree()
    assert st.__is_defined() == True
    assert st.__is_persistence_defined() == False

    # insert test
    assert st.insert([0, 1, 3], filtration=0.5) == True
    assert st.insert([0, 1, 2], filtration=1.0) == True

    assert st.num_vertices() == 4
    assert st.num_simplices() == 11

    assert st.dimension() == 2
    assert st.upper_bound_dimension() == 2

    assert st.prune_above_filtration(0.6) == True
    assert st.dimension() == 2
    assert st.upper_bound_dimension() == 2

    st.assign_filtration([0, 1, 3], 0.7)
    assert st.filtration([0, 1, 3]) == 0.7

    st.remove_maximal_simplex([0, 1, 3])
    assert st.upper_bound_dimension() == 2
    assert st.dimension() == 1
    assert st.upper_bound_dimension() == 1


def test_make_filtration_non_decreasing():
    st = SimplexTree()
    assert st.__is_defined() == True
    assert st.__is_persistence_defined() == False

    # Inserted simplex:
    #    1
    #    o
    #   /X\
    #  o---o---o---o
    #  2   0   3\X/4
    #            o
    #            5
    assert st.insert([2, 1, 0], filtration=2.0) == True
    assert st.insert([3, 0], filtration=2.0) == True
    assert st.insert([3, 4, 5], filtration=2.0) == True

    assert st.make_filtration_non_decreasing() == False

    # Because of non decreasing property of simplex tree, { 0 } , { 1 } and
    # { 0, 1 } are going to be set from value 2.0 to 1.0
    st.insert([0, 1, 6, 7], filtration=1.0)

    assert st.make_filtration_non_decreasing() == False

    # Modify specific values to test make_filtration_non_decreasing
    st.assign_filtration([0, 1, 6, 7], 0.8)
    st.assign_filtration([0, 1, 6], 0.9)
    st.assign_filtration([0, 6], 0.6)
    st.assign_filtration([3, 4, 5], 1.2)
    st.assign_filtration([3, 4], 1.1)
    st.assign_filtration([4, 5], 1.99)

    assert st.make_filtration_non_decreasing() == True

    assert st.filtration([0, 1, 6, 7]) == 1.0
    assert st.filtration([0, 1, 6]) == 1.0
    assert st.filtration([0, 1]) == 1.0
    assert st.filtration([0]) == 1.0
    assert st.filtration([1]) == 1.0
    assert st.filtration([3, 4, 5]) == 2.0
    assert st.filtration([3, 4]) == 2.0
    assert st.filtration([4, 5]) == 2.0


def test_extend_filtration():

    # Inserted simplex:
    #      5   4
    #      o   o
    #     / \ /
    #    o   o
    #   /2\ /3
    #  o   o
    #  1   0

    st = SimplexTree()
    st.insert([0, 2])
    st.insert([1, 2])
    st.insert([0, 3])
    st.insert([2, 5])
    st.insert([3, 4])
    st.insert([3, 5])
    st.assign_filtration([0], 1.0)
    st.assign_filtration([1], 2.0)
    st.assign_filtration([2], 3.0)
    st.assign_filtration([3], 4.0)
    st.assign_filtration([4], 5.0)
    st.assign_filtration([5], 6.0)

    assert list(st.get_filtration()) == [
        ([0, 2], 0.0),
        ([1, 2], 0.0),
        ([0, 3], 0.0),
        ([3, 4], 0.0),
        ([2, 5], 0.0),
        ([3, 5], 0.0),
        ([0], 1.0),
        ([1], 2.0),
        ([2], 3.0),
        ([3], 4.0),
        ([4], 5.0),
        ([5], 6.0),
    ]

    st.extend_filtration()

    assert list(st.get_filtration()) == [
        ([6], -3.0),
        ([0], -2.0),
        ([1], -1.8),
        ([2], -1.6),
        ([0, 2], -1.6),
        ([1, 2], -1.6),
        ([3], -1.4),
        ([0, 3], -1.4),
        ([4], -1.2),
        ([3, 4], -1.2),
        ([5], -1.0),
        ([2, 5], -1.0),
        ([3, 5], -1.0),
        ([5, 6], 1.0),
        ([4, 6], 1.2),
        ([3, 6], 1.4),
        ([3, 4, 6], 1.4),
        ([3, 5, 6], 1.4),
        ([2, 6], 1.6),
        ([2, 5, 6], 1.6),
        ([1, 6], 1.8),
        ([1, 2, 6], 1.8),
        ([0, 6], 2.0),
        ([0, 2, 6], 2.0),
        ([0, 3, 6], 2.0),
    ]

<<<<<<< HEAD
    dgms = st.extended_persistence(min_persistence=-1.0)

    assert dgms[0][0][1][0] == pytest.approx(2.0)
    assert dgms[0][0][1][1] == pytest.approx(3.0)
    assert dgms[1][0][1][0] == pytest.approx(5.0)
    assert dgms[1][0][1][1] == pytest.approx(4.0)
    assert dgms[2][0][1][0] == pytest.approx(1.0)
    assert dgms[2][0][1][1] == pytest.approx(6.0)
    assert dgms[3][0][1][0] == pytest.approx(6.0)
    assert dgms[3][0][1][1] == pytest.approx(1.0)
=======
    dgms = st.extended_persistence(min_persistence=-1.)
    assert len(dgms) == 4
    # Sort by (death-birth) descending - we are only interested in those with the longest life span
    for idx in range(4):
        dgms[idx] = sorted(dgms[idx], key=lambda x:(-abs(x[1][0]-x[1][1])))
>>>>>>> 524718d6


def test_simplices_iterator():
    st = SimplexTree()

    assert st.insert([0, 1, 2], filtration=4.0) == True
    assert st.insert([2, 3, 4], filtration=2.0) == True

    for simplex in st.get_simplices():
        print("simplex is: ", simplex[0])
        assert st.find(simplex[0]) == True
        print("filtration is: ", simplex[1])
        assert st.filtration(simplex[0]) == simplex[1]


def test_collapse_edges():
    st = SimplexTree()

    assert st.insert([0, 1], filtration=1.0) == True
    assert st.insert([1, 2], filtration=1.0) == True
    assert st.insert([2, 3], filtration=1.0) == True
    assert st.insert([0, 3], filtration=1.0) == True
    assert st.insert([0, 2], filtration=2.0) == True
    assert st.insert([1, 3], filtration=2.0) == True

    assert st.num_simplices() == 10

<<<<<<< HEAD
    if __GUDHI_USE_EIGEN3:
        st.collapse_edges()
        assert st.num_simplices() == 9
        assert st.find([1, 3]) == False
        for simplex in st.get_skeleton(0):
            assert simplex[1] == 1.0
    else:
        # If no Eigen3, collapse_edges throws an exception
        with pytest.raises(RuntimeError):
            st.collapse_edges()
=======
    st.collapse_edges()
    assert st.num_simplices() == 9
    assert st.find([0, 2]) == False # [1, 3] would be fine as well
    for simplex in st.get_skeleton(0):
        assert simplex[1] == 1.
>>>>>>> 524718d6


def test_reset_filtration():
    st = SimplexTree()

    assert st.insert([0, 1, 2], 3.0) == True
    assert st.insert([0, 3], 2.0) == True
    assert st.insert([3, 4, 5], 3.0) == True
    assert st.insert([0, 1, 6, 7], 4.0) == True

    # Guaranteed by construction
    for simplex in st.get_simplices():
        assert st.filtration(simplex[0]) >= 2.0

    # dimension until 5 even if simplex tree is of dimension 3 to test the limits
    for dimension in range(5, -1, -1):
        st.reset_filtration(0.0, dimension)
        for simplex in st.get_skeleton(3):
            print(simplex)
            if len(simplex[0]) < (dimension) + 1:
                assert st.filtration(simplex[0]) >= 2.0
            else:
                assert st.filtration(simplex[0]) == 0.0


def test_boundaries_iterator():
    st = SimplexTree()

    assert st.insert([0, 1, 2, 3], filtration=1.0) == True
    assert st.insert([1, 2, 3, 4], filtration=2.0) == True

    assert list(st.get_boundaries([1, 2, 3])) == [([1, 2], 1.0), ([1, 3], 1.0), ([2, 3], 1.0)]
    assert list(st.get_boundaries([2, 3, 4])) == [([2, 3], 1.0), ([2, 4], 2.0), ([3, 4], 2.0)]
    assert list(st.get_boundaries([2])) == []

    with pytest.raises(RuntimeError):
        list(st.get_boundaries([]))

    with pytest.raises(RuntimeError):
        list(st.get_boundaries([0, 4]))  # (0, 4) does not exist

    with pytest.raises(RuntimeError):
        list(st.get_boundaries([6]))  # (6) does not exist


def test_persistence_intervals_in_dimension():
    # Here is our triangulation of a 2-torus - taken from https://dioscuri-tda.org/Paris_TDA_Tutorial_2021.html
    #   0-----3-----4-----0
    #   | \   | \   | \   | \   |
    #   |   \ |   \ |    \|   \ |
    #   1-----8-----7-----1
    #   | \   | \   | \   | \   |
    #   |   \ |   \ |   \ |   \ |
    #   2-----5-----6-----2
    #   | \   | \   | \   | \   |
    #   |   \ |   \ |   \ |   \ |
    #   0-----3-----4-----0
    st = SimplexTree()
    st.insert([0, 1, 8])
    st.insert([0, 3, 8])
    st.insert([3, 7, 8])
    st.insert([3, 4, 7])
    st.insert([1, 4, 7])
    st.insert([0, 1, 4])
    st.insert([1, 2, 5])
    st.insert([1, 5, 8])
    st.insert([5, 6, 8])
    st.insert([6, 7, 8])
    st.insert([2, 6, 7])
    st.insert([1, 2, 7])
    st.insert([0, 2, 3])
    st.insert([2, 3, 5])
    st.insert([3, 4, 5])
    st.insert([4, 5, 6])
    st.insert([0, 4, 6])
    st.insert([0, 2, 6])
    st.compute_persistence(persistence_dim_max=True)

    H0 = st.persistence_intervals_in_dimension(0)
    assert np.array_equal(H0, np.array([[0.0, float("inf")]]))
    H1 = st.persistence_intervals_in_dimension(1)
    assert np.array_equal(H1, np.array([[0.0, float("inf")], [0.0, float("inf")]]))
    H2 = st.persistence_intervals_in_dimension(2)
    assert np.array_equal(H2, np.array([[0.0, float("inf")]]))
    # Test empty case
    assert st.persistence_intervals_in_dimension(3).shape == (0, 2)


def test_equality_operator():
    st1 = SimplexTree()
    st2 = SimplexTree()

    assert st1 == st2

    st1.insert([1, 2, 3], 4.0)
    assert st1 != st2

    st2.insert([1, 2, 3], 4.0)
    assert st1 == st2


def test_simplex_tree_deep_copy():
    st = SimplexTree()
    st.insert([1, 2, 3], 0.0)
    # compute persistence only on the original
    st.compute_persistence()

    st_copy = st.copy()
    assert st_copy == st
    st_filt_list = list(st.get_filtration())

    # check persistence is not copied
    assert st.__is_persistence_defined() == True
    assert st_copy.__is_persistence_defined() == False

    # remove something in the copy and check the copy is included in the original
    st_copy.remove_maximal_simplex([1, 2, 3])
    a_filt_list = list(st_copy.get_filtration())
    assert len(a_filt_list) < len(st_filt_list)

    for a_splx in a_filt_list:
        assert a_splx in st_filt_list

    # test double free
    del st
    del st_copy


def test_simplex_tree_deep_copy_constructor():
    st = SimplexTree()
    st.insert([1, 2, 3], 0.0)
    # compute persistence only on the original
    st.compute_persistence()

    st_copy = SimplexTree(st)
    assert st_copy == st
    st_filt_list = list(st.get_filtration())

    # check persistence is not copied
    assert st.__is_persistence_defined() == True
    assert st_copy.__is_persistence_defined() == False

    # remove something in the copy and check the copy is included in the original
    st_copy.remove_maximal_simplex([1, 2, 3])
    a_filt_list = list(st_copy.get_filtration())
    assert len(a_filt_list) < len(st_filt_list)

    for a_splx in a_filt_list:
        assert a_splx in st_filt_list

    # test double free
    del st
    del st_copy


def test_simplex_tree_constructor_exception():
    with pytest.raises(TypeError):
        st = SimplexTree(other="Construction from a string shall raise an exception")


def test_create_from_array():
    a = np.array([[1, 4, 13, 6], [4, 3, 11, 5], [13, 11, 10, 12], [6, 5, 12, 2]])
    st = SimplexTree.create_from_array(a, max_filtration=5)
    assert list(st.get_filtration()) == [([0], 1.0), ([3], 2.0), ([1], 3.0), ([0, 1], 4.0), ([1, 3], 5.0)]


def test_insert_edges_from_coo_matrix():
    try:
        from scipy.sparse import coo_matrix
        from scipy.spatial import cKDTree
    except ImportError:
        print("Skipping, no SciPy")
        return

    st = SimplexTree()
    st.insert([1, 2, 7], 7)
    row = np.array([2, 5, 3])
    col = np.array([1, 4, 6])
    dat = np.array([1, 2, 3])
    edges = coo_matrix((dat, (row, col)))
    st.insert_edges_from_coo_matrix(edges)
    assert list(st.get_filtration()) == [
        ([1], 1.0),
        ([2], 1.0),
        ([1, 2], 1.0),
        ([4], 2.0),
        ([5], 2.0),
        ([4, 5], 2.0),
        ([3], 3.0),
        ([6], 3.0),
        ([3, 6], 3.0),
        ([7], 7.0),
        ([1, 7], 7.0),
        ([2, 7], 7.0),
        ([1, 2, 7], 7.0),
    ]

    pts = np.random.rand(100, 2)
    tree = cKDTree(pts)
    edges = tree.sparse_distance_matrix(tree, max_distance=0.15, output_type="coo_matrix")
    st = SimplexTree()
    st.insert_edges_from_coo_matrix(edges)
    assert 100 < st.num_simplices() < 1000


def test_insert_batch():
    st = SimplexTree()
    # vertices
    st.insert_batch(np.array([[6, 1, 5]]), np.array([-5.0, 2.0, -3.0]))
    # triangles
    st.insert_batch(np.array([[2, 10], [5, 0], [6, 11]]), np.array([4.0, 0.0]))
    # edges
    st.insert_batch(np.array([[1, 5], [2, 5]]), np.array([1.0, 3.0]))

    assert list(st.get_filtration()) == [
        ([6], -5.0),
        ([5], -3.0),
        ([0], 0.0),
        ([10], 0.0),
        ([0, 10], 0.0),
        ([11], 0.0),
        ([0, 11], 0.0),
        ([10, 11], 0.0),
        ([0, 10, 11], 0.0),
        ([1], 1.0),
        ([2], 1.0),
        ([1, 2], 1.0),
        ([2, 5], 4.0),
        ([2, 6], 4.0),
        ([5, 6], 4.0),
        ([2, 5, 6], 4.0),
    ]


def test_expansion_with_blocker():
    st = SimplexTree()
    st.insert([0, 1], 0)
    st.insert([0, 2], 1)
    st.insert([0, 3], 2)
    st.insert([1, 2], 3)
    st.insert([1, 3], 4)
    st.insert([2, 3], 5)
    st.insert([2, 4], 6)
    st.insert([3, 6], 7)
    st.insert([4, 5], 8)
    st.insert([4, 6], 9)
    st.insert([5, 6], 10)
    st.insert([6], 10)

    def blocker(simplex):
        try:
            # Block all simplices that contain vertex 6
            simplex.index(6)
            print(simplex, " is blocked")
            return True
        except ValueError:
            print(simplex, " is accepted")
            st.assign_filtration(simplex, st.filtration(simplex) + 1.0)
            return False

    st.expansion_with_blocker(2, blocker)
    assert st.num_simplices() == 22
    assert st.dimension() == 2
    assert st.find([4, 5, 6]) == False
    assert st.filtration([0, 1, 2]) == 4.0
    assert st.filtration([0, 1, 3]) == 5.0
    assert st.filtration([0, 2, 3]) == 6.0
    assert st.filtration([1, 2, 3]) == 6.0

    st.expansion_with_blocker(3, blocker)
    assert st.num_simplices() == 23
    assert st.dimension() == 3
    assert st.find([4, 5, 6]) == False
    assert st.filtration([0, 1, 2]) == 4.0
    assert st.filtration([0, 1, 3]) == 5.0
    assert st.filtration([0, 2, 3]) == 6.0
    assert st.filtration([1, 2, 3]) == 6.0
    assert st.filtration([0, 1, 2, 3]) == 7.0<|MERGE_RESOLUTION|>--- conflicted
+++ resolved
@@ -11,7 +11,6 @@
 from gudhi import SimplexTree
 import numpy as np
 import pytest
-import numpy as np
 
 __author__ = "Vincent Rouvreau"
 __copyright__ = "Copyright (C) 2016 Inria"
@@ -321,8 +320,11 @@
         ([0, 3, 6], 2.0),
     ]
 
-<<<<<<< HEAD
     dgms = st.extended_persistence(min_persistence=-1.0)
+    assert len(dgms) == 4
+    # Sort by (death-birth) descending - we are only interested in those with the longest life span
+    for idx in range(4):
+        dgms[idx] = sorted(dgms[idx], key=lambda x: (-abs(x[1][0] - x[1][1])))
 
     assert dgms[0][0][1][0] == pytest.approx(2.0)
     assert dgms[0][0][1][1] == pytest.approx(3.0)
@@ -332,13 +334,6 @@
     assert dgms[2][0][1][1] == pytest.approx(6.0)
     assert dgms[3][0][1][0] == pytest.approx(6.0)
     assert dgms[3][0][1][1] == pytest.approx(1.0)
-=======
-    dgms = st.extended_persistence(min_persistence=-1.)
-    assert len(dgms) == 4
-    # Sort by (death-birth) descending - we are only interested in those with the longest life span
-    for idx in range(4):
-        dgms[idx] = sorted(dgms[idx], key=lambda x:(-abs(x[1][0]-x[1][1])))
->>>>>>> 524718d6
 
 
 def test_simplices_iterator():
@@ -366,24 +361,11 @@
 
     assert st.num_simplices() == 10
 
-<<<<<<< HEAD
-    if __GUDHI_USE_EIGEN3:
-        st.collapse_edges()
-        assert st.num_simplices() == 9
-        assert st.find([1, 3]) == False
-        for simplex in st.get_skeleton(0):
-            assert simplex[1] == 1.0
-    else:
-        # If no Eigen3, collapse_edges throws an exception
-        with pytest.raises(RuntimeError):
-            st.collapse_edges()
-=======
     st.collapse_edges()
     assert st.num_simplices() == 9
-    assert st.find([0, 2]) == False # [1, 3] would be fine as well
+    assert st.find([0, 2]) == False  # [1, 3] would be fine as well
     for simplex in st.get_skeleton(0):
-        assert simplex[1] == 1.
->>>>>>> 524718d6
+        assert simplex[1] == 1.0
 
 
 def test_reset_filtration():

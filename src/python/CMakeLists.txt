project(Cython)

function( add_GUDHI_PYTHON_lib THE_LIB )
  if(EXISTS ${THE_LIB})
    get_filename_component(THE_LIB_FILE_NAME ${THE_LIB} NAME_WE)
    if(WIN32)
      message("++ ${THE_LIB} => THE_LIB_FILE_NAME = ${THE_LIB_FILE_NAME}")
      set(GUDHI_PYTHON_LIBRARIES "${GUDHI_PYTHON_LIBRARIES}'${THE_LIB_FILE_NAME}', " PARENT_SCOPE)
    else(WIN32)
      STRING(REGEX REPLACE "lib" "" UNIX_LIB_FILE_NAME ${THE_LIB_FILE_NAME})
      message("++ ${THE_LIB} => UNIX_LIB_FILE_NAME = ${UNIX_LIB_FILE_NAME}")
      set(GUDHI_PYTHON_LIBRARIES "${GUDHI_PYTHON_LIBRARIES}'${UNIX_LIB_FILE_NAME}', " PARENT_SCOPE)
    endif(WIN32)
  endif(EXISTS ${THE_LIB})
endfunction( add_GUDHI_PYTHON_lib )

# THE_TEST is the python test file name (without .py extension) containing tests functions
function( add_gudhi_py_test THE_TEST )
  if(PYTEST_FOUND)
    # use ${PYTHON_EXECUTABLE} -B, otherwise a __pycache__ directory is created in sources by python
    # use py.test no cache provider, otherwise a .cache file is created in sources by py.test
    add_test(NAME ${THE_TEST}_py_test
             WORKING_DIRECTORY ${CMAKE_CURRENT_BINARY_DIR}
             COMMAND ${PYTHON_EXECUTABLE} -B -m pytest -p no:cacheprovider ${CMAKE_CURRENT_SOURCE_DIR}/test/${THE_TEST}.py)
  endif()
endfunction( add_gudhi_py_test )

# Set gudhi.__debug_info__
# WARNING : to be done before setup.py.in configure_file
function( add_gudhi_debug_info DEBUG_INFO )
  set(GUDHI_PYTHON_DEBUG_INFO "${GUDHI_PYTHON_DEBUG_INFO}    \"${DEBUG_INFO}\\n\" \\\n" PARENT_SCOPE)
endfunction( add_gudhi_debug_info )

if(PYTHONINTERP_FOUND)
  if(PYBIND11_FOUND)
    add_gudhi_debug_info("Pybind11 version ${PYBIND11_VERSION}")
    set(GUDHI_PYTHON_MODULES "${GUDHI_PYTHON_MODULES}'bottleneck', ")
    set(GUDHI_PYTHON_MODULES_EXTRA "${GUDHI_PYTHON_MODULES_EXTRA}'hera', ")
    set(GUDHI_PYTHON_MODULES_EXTRA "${GUDHI_PYTHON_MODULES_EXTRA}'clustering', ")
  endif()
  if(CYTHON_FOUND)
    set(GUDHI_PYTHON_MODULES "${GUDHI_PYTHON_MODULES}'off_reader', ")
    set(GUDHI_PYTHON_MODULES "${GUDHI_PYTHON_MODULES}'simplex_tree', ")
    set(GUDHI_PYTHON_MODULES "${GUDHI_PYTHON_MODULES}'rips_complex', ")
    set(GUDHI_PYTHON_MODULES "${GUDHI_PYTHON_MODULES}'cubical_complex', ")
    set(GUDHI_PYTHON_MODULES "${GUDHI_PYTHON_MODULES}'periodic_cubical_complex', ")
    set(GUDHI_PYTHON_MODULES "${GUDHI_PYTHON_MODULES}'persistence_graphical_tools', ")
    set(GUDHI_PYTHON_MODULES "${GUDHI_PYTHON_MODULES}'reader_utils', ")
    set(GUDHI_PYTHON_MODULES "${GUDHI_PYTHON_MODULES}'witness_complex', ")
    set(GUDHI_PYTHON_MODULES "${GUDHI_PYTHON_MODULES}'strong_witness_complex', ")
    set(GUDHI_PYTHON_MODULES "${GUDHI_PYTHON_MODULES}'nerve_gic', ")
    set(GUDHI_PYTHON_MODULES "${GUDHI_PYTHON_MODULES}'subsampling', ")
    set(GUDHI_PYTHON_MODULES "${GUDHI_PYTHON_MODULES}'tangential_complex', ")
    set(GUDHI_PYTHON_MODULES "${GUDHI_PYTHON_MODULES}'alpha_complex', ")
    set(GUDHI_PYTHON_MODULES "${GUDHI_PYTHON_MODULES}'euclidean_witness_complex', ")
    set(GUDHI_PYTHON_MODULES "${GUDHI_PYTHON_MODULES}'euclidean_strong_witness_complex', ")
    # Modules that should not be auto-imported in __init__.py
    set(GUDHI_PYTHON_MODULES_EXTRA "${GUDHI_PYTHON_MODULES_EXTRA}'representations', ")
    set(GUDHI_PYTHON_MODULES_EXTRA "${GUDHI_PYTHON_MODULES_EXTRA}'wasserstein', ")
    set(GUDHI_PYTHON_MODULES_EXTRA "${GUDHI_PYTHON_MODULES_EXTRA}'point_cloud', ")
    set(GUDHI_PYTHON_MODULES_EXTRA "${GUDHI_PYTHON_MODULES_EXTRA}'weighted_rips_complex', ")
    set(GUDHI_PYTHON_MODULES_EXTRA "${GUDHI_PYTHON_MODULES_EXTRA}'dtm_rips_complex', ")

    add_gudhi_debug_info("Python version ${PYTHON_VERSION_STRING}")
    add_gudhi_debug_info("Cython version ${CYTHON_VERSION}")
    if(PYTEST_FOUND)
      add_gudhi_debug_info("Pytest version ${PYTEST_VERSION}")
    endif()
    if(MATPLOTLIB_FOUND)
      add_gudhi_debug_info("Matplotlib version ${MATPLOTLIB_VERSION}")
    endif()
    if(NUMPY_FOUND)
      add_gudhi_debug_info("Numpy version ${NUMPY_VERSION}")
    endif()
    if(SCIPY_FOUND)
      add_gudhi_debug_info("Scipy version ${SCIPY_VERSION}")
    endif()
    if(SKLEARN_FOUND)
      add_gudhi_debug_info("Scikit-learn version ${SKLEARN_VERSION}")
    endif()
    if(OT_FOUND)
      add_gudhi_debug_info("POT version ${OT_VERSION}")
    endif()
    if(HNSWLIB_FOUND)
      # Does not have a version number...
      add_gudhi_debug_info("HNSWlib found")
    endif()
    if(TORCH_FOUND)
      add_gudhi_debug_info("PyTorch version ${TORCH_VERSION}")
    endif()
    if(PYKEOPS_FOUND)
      add_gudhi_debug_info("PyKeOps version ${PYKEOPS_VERSION}")
    endif()
    if(EAGERPY_FOUND)
      add_gudhi_debug_info("EagerPy version ${EAGERPY_VERSION}")
    endif()

    set(GUDHI_PYTHON_EXTRA_COMPILE_ARGS "${GUDHI_PYTHON_EXTRA_COMPILE_ARGS}'-DBOOST_RESULT_OF_USE_DECLTYPE', ")
    set(GUDHI_PYTHON_EXTRA_COMPILE_ARGS "${GUDHI_PYTHON_EXTRA_COMPILE_ARGS}'-DBOOST_ALL_NO_LIB', ")
    set(GUDHI_PYTHON_EXTRA_COMPILE_ARGS "${GUDHI_PYTHON_EXTRA_COMPILE_ARGS}'-DBOOST_SYSTEM_NO_DEPRECATED', ")

    # Gudhi and CGAL compilation option
    if(MSVC)
      set(GUDHI_PYTHON_EXTRA_COMPILE_ARGS "${GUDHI_PYTHON_EXTRA_COMPILE_ARGS}'/fp:strict', ")
    else(MSVC)
      set(GUDHI_PYTHON_EXTRA_COMPILE_ARGS "${GUDHI_PYTHON_EXTRA_COMPILE_ARGS}'-std=c++14', ")
    endif(MSVC)
    if(CMAKE_COMPILER_IS_GNUCXX)
      set(GUDHI_PYTHON_EXTRA_COMPILE_ARGS "${GUDHI_PYTHON_EXTRA_COMPILE_ARGS}'-frounding-math', ")
      set(GUDHI_PYBIND11_EXTRA_COMPILE_ARGS "${GUDHI_PYBIND11_EXTRA_COMPILE_ARGS}'-fvisibility=hidden', ")
    endif(CMAKE_COMPILER_IS_GNUCXX)
    if (CMAKE_CXX_COMPILER_ID MATCHES Intel)
      set(GUDHI_PYTHON_EXTRA_COMPILE_ARGS "${GUDHI_PYTHON_EXTRA_COMPILE_ARGS}'-fp-model strict', ")
    endif(CMAKE_CXX_COMPILER_ID MATCHES Intel)
    if (DEBUG_TRACES)
      # For programs to be more verbose
      set(GUDHI_PYTHON_EXTRA_COMPILE_ARGS "${GUDHI_PYTHON_EXTRA_COMPILE_ARGS}'-DDEBUG_TRACES', ")
    endif()

    if (EIGEN3_FOUND)
      add_gudhi_debug_info("Eigen3 version ${EIGEN3_VERSION}")
      # No problem, even if no CGAL found
      set(GUDHI_PYTHON_EXTRA_COMPILE_ARGS "${GUDHI_PYTHON_EXTRA_COMPILE_ARGS}'-DCGAL_EIGEN3_ENABLED', ")
    endif (EIGEN3_FOUND)

    set(GUDHI_CYTHON_MODULES "${GUDHI_CYTHON_MODULES}'off_reader', ")
    set(GUDHI_CYTHON_MODULES "${GUDHI_CYTHON_MODULES}'simplex_tree', ")
    set(GUDHI_CYTHON_MODULES "${GUDHI_CYTHON_MODULES}'rips_complex', ")
    set(GUDHI_CYTHON_MODULES "${GUDHI_CYTHON_MODULES}'cubical_complex', ")
    set(GUDHI_CYTHON_MODULES "${GUDHI_CYTHON_MODULES}'periodic_cubical_complex', ")
    set(GUDHI_CYTHON_MODULES "${GUDHI_CYTHON_MODULES}'reader_utils', ")
    set(GUDHI_CYTHON_MODULES "${GUDHI_CYTHON_MODULES}'witness_complex', ")
    set(GUDHI_CYTHON_MODULES "${GUDHI_CYTHON_MODULES}'strong_witness_complex', ")
<<<<<<< HEAD
    set(GUDHI_PYBIND11_MODULES "${GUDHI_PYBIND11_MODULES}'hera', ")
    set(GUDHI_PYBIND11_MODULES "${GUDHI_PYBIND11_MODULES}'clustering/_tomato', ")
=======
    set(GUDHI_PYBIND11_MODULES "${GUDHI_PYBIND11_MODULES}'hera/wasserstein', ")
    set(GUDHI_PYBIND11_MODULES "${GUDHI_PYBIND11_MODULES}'hera/bottleneck', ")
>>>>>>> 58f7cd2d
    if (NOT CGAL_VERSION VERSION_LESS 4.11.0)
      set(GUDHI_PYBIND11_MODULES "${GUDHI_PYBIND11_MODULES}'bottleneck', ")
      set(GUDHI_CYTHON_MODULES "${GUDHI_CYTHON_MODULES}'nerve_gic', ")
    endif ()
    if (NOT CGAL_WITH_EIGEN3_VERSION VERSION_LESS 4.11.0)
      set(GUDHI_CYTHON_MODULES "${GUDHI_CYTHON_MODULES}'alpha_complex', ")
      set(GUDHI_CYTHON_MODULES "${GUDHI_CYTHON_MODULES}'subsampling', ")
      set(GUDHI_CYTHON_MODULES "${GUDHI_CYTHON_MODULES}'tangential_complex', ")
      set(GUDHI_CYTHON_MODULES "${GUDHI_CYTHON_MODULES}'euclidean_witness_complex', ")
      set(GUDHI_CYTHON_MODULES "${GUDHI_CYTHON_MODULES}'euclidean_strong_witness_complex', ")
    endif ()

    if(CGAL_FOUND)
      # Add CGAL compilation args
      if(CGAL_HEADER_ONLY)
        add_gudhi_debug_info("CGAL header only version ${CGAL_VERSION}")
        set(GUDHI_PYTHON_EXTRA_COMPILE_ARGS "${GUDHI_PYTHON_EXTRA_COMPILE_ARGS}'-DCGAL_HEADER_ONLY', ")
      else(CGAL_HEADER_ONLY)
        add_gudhi_debug_info("CGAL version ${CGAL_VERSION}")
        add_GUDHI_PYTHON_lib("${CGAL_LIBRARY}")
        set(GUDHI_PYTHON_LIBRARY_DIRS "${GUDHI_PYTHON_LIBRARY_DIRS}'${CGAL_LIBRARIES_DIR}', ")
        message("** Add CGAL ${CGAL_LIBRARIES_DIR}")
        # If CGAL is not header only, CGAL library may link with boost system,
        if(CMAKE_BUILD_TYPE MATCHES Debug)
          add_GUDHI_PYTHON_lib("${Boost_SYSTEM_LIBRARY_DEBUG}")
        else()
          add_GUDHI_PYTHON_lib("${Boost_SYSTEM_LIBRARY_RELEASE}")
        endif()
        set(GUDHI_PYTHON_LIBRARY_DIRS "${GUDHI_PYTHON_LIBRARY_DIRS}'${Boost_LIBRARY_DIRS}', ")
        message("** Add Boost ${Boost_LIBRARY_DIRS}")
      endif(CGAL_HEADER_ONLY)
      # GMP and GMPXX are not required, but if present, CGAL will link with them.
      if(GMP_FOUND)
        add_gudhi_debug_info("GMP_LIBRARIES = ${GMP_LIBRARIES}")
        set(GUDHI_PYTHON_EXTRA_COMPILE_ARGS "${GUDHI_PYTHON_EXTRA_COMPILE_ARGS}'-DCGAL_USE_GMP', ")
        add_GUDHI_PYTHON_lib("${GMP_LIBRARIES}")
        set(GUDHI_PYTHON_LIBRARY_DIRS "${GUDHI_PYTHON_LIBRARY_DIRS}'${GMP_LIBRARIES_DIR}', ")
        message("** Add gmp ${GMP_LIBRARIES_DIR}")
        if(GMPXX_FOUND)
          add_gudhi_debug_info("GMPXX_LIBRARIES = ${GMPXX_LIBRARIES}")
          set(GUDHI_PYTHON_EXTRA_COMPILE_ARGS "${GUDHI_PYTHON_EXTRA_COMPILE_ARGS}'-DCGAL_USE_GMPXX', ")
          add_GUDHI_PYTHON_lib("${GMPXX_LIBRARIES}")
          set(GUDHI_PYTHON_LIBRARY_DIRS "${GUDHI_PYTHON_LIBRARY_DIRS}'${GMPXX_LIBRARIES_DIR}', ")
          message("** Add gmpxx ${GMPXX_LIBRARIES_DIR}")
        endif(GMPXX_FOUND)
      endif(GMP_FOUND)
      if(MPFR_FOUND)
        add_gudhi_debug_info("MPFR_LIBRARIES = ${MPFR_LIBRARIES}")
        set(GUDHI_PYTHON_EXTRA_COMPILE_ARGS "${GUDHI_PYTHON_EXTRA_COMPILE_ARGS}'-DCGAL_USE_MPFR', ")
        add_GUDHI_PYTHON_lib("${MPFR_LIBRARIES}")
        # In case CGAL is not header only, all MPFR variables are set except MPFR_LIBRARIES_DIR - Just set it
        if(NOT MPFR_LIBRARIES_DIR)
          get_filename_component(MPFR_LIBRARIES_DIR ${MPFR_LIBRARIES} PATH)
        endif(NOT MPFR_LIBRARIES_DIR)
        set(GUDHI_PYTHON_LIBRARY_DIRS "${GUDHI_PYTHON_LIBRARY_DIRS}'${MPFR_LIBRARIES_DIR}', ")
        message("** Add mpfr ${MPFR_LIBRARIES}")
      endif(MPFR_FOUND)
    endif(CGAL_FOUND)

    # Specific for Mac
    if (${CMAKE_SYSTEM_NAME} MATCHES "Darwin")
        set(GUDHI_PYTHON_EXTRA_COMPILE_ARGS "${GUDHI_PYTHON_EXTRA_COMPILE_ARGS}'-mmacosx-version-min=10.12', ")
        set(GUDHI_PYTHON_EXTRA_LINK_ARGS "${GUDHI_PYTHON_EXTRA_LINK_ARGS}'-mmacosx-version-min=10.12', ")
    endif(${CMAKE_SYSTEM_NAME} MATCHES "Darwin")

    # Loop on INCLUDE_DIRECTORIES PROPERTY
    get_property(GUDHI_INCLUDE_DIRECTORIES DIRECTORY ${CMAKE_CURRENT_SOURCE_DIR} PROPERTY INCLUDE_DIRECTORIES)
    foreach(GUDHI_INCLUDE_DIRECTORY ${GUDHI_INCLUDE_DIRECTORIES})
      set(GUDHI_PYTHON_INCLUDE_DIRS "${GUDHI_PYTHON_INCLUDE_DIRS}'${GUDHI_INCLUDE_DIRECTORY}', ")
    endforeach()
    set(GUDHI_PYTHON_INCLUDE_DIRS "${GUDHI_PYTHON_INCLUDE_DIRS}'${CMAKE_SOURCE_DIR}/${GUDHI_PYTHON_PATH}/include', ")

    if (TBB_FOUND AND WITH_GUDHI_USE_TBB)
      add_gudhi_debug_info("TBB version ${TBB_INTERFACE_VERSION} found and used")
      set(GUDHI_PYTHON_EXTRA_COMPILE_ARGS "${GUDHI_PYTHON_EXTRA_COMPILE_ARGS}'-DGUDHI_USE_TBB', ")
      if(CMAKE_BUILD_TYPE MATCHES Debug)
        add_GUDHI_PYTHON_lib("${TBB_DEBUG_LIBRARY}")
        add_GUDHI_PYTHON_lib("${TBB_MALLOC_DEBUG_LIBRARY}")
      else()
        add_GUDHI_PYTHON_lib("${TBB_RELEASE_LIBRARY}")
        add_GUDHI_PYTHON_lib("${TBB_MALLOC_RELEASE_LIBRARY}")
      endif()
      set(GUDHI_PYTHON_LIBRARY_DIRS "${GUDHI_PYTHON_LIBRARY_DIRS}'${TBB_LIBRARY_DIRS}', ")
      message("** Add tbb ${TBB_LIBRARY_DIRS}")
      set(GUDHI_PYTHON_INCLUDE_DIRS "${GUDHI_PYTHON_INCLUDE_DIRS}'${TBB_INCLUDE_DIRS}', ")
    endif()

    if(UNIX AND WITH_GUDHI_PYTHON_RUNTIME_LIBRARY_DIRS)
      set( GUDHI_PYTHON_RUNTIME_LIBRARY_DIRS "${GUDHI_PYTHON_LIBRARY_DIRS}")
    endif(UNIX AND WITH_GUDHI_PYTHON_RUNTIME_LIBRARY_DIRS)

    # Generate setup.py file to cythonize Gudhi - This file must be named setup.py by convention
    configure_file(setup.py.in "${CMAKE_CURRENT_BINARY_DIR}/setup.py" @ONLY)

    # Generate gudhi/__init__.py
    file(MAKE_DIRECTORY "${CMAKE_CURRENT_BINARY_DIR}/gudhi")
    configure_file("gudhi/__init__.py.in" "${CMAKE_CURRENT_BINARY_DIR}/gudhi/__init__.py" @ONLY)

    # Other .py files
    file(COPY "gudhi/persistence_graphical_tools.py" DESTINATION "${CMAKE_CURRENT_BINARY_DIR}/gudhi")
    file(COPY "gudhi/representations" DESTINATION "${CMAKE_CURRENT_BINARY_DIR}/gudhi/")
    file(COPY "gudhi/wasserstein" DESTINATION "${CMAKE_CURRENT_BINARY_DIR}/gudhi")
    file(COPY "gudhi/point_cloud" DESTINATION "${CMAKE_CURRENT_BINARY_DIR}/gudhi")
    file(COPY "gudhi/clustering" DESTINATION "${CMAKE_CURRENT_BINARY_DIR}/gudhi" FILES_MATCHING PATTERN "*.py")
    file(COPY "gudhi/weighted_rips_complex.py" DESTINATION "${CMAKE_CURRENT_BINARY_DIR}/gudhi")
    file(COPY "gudhi/dtm_rips_complex.py" DESTINATION "${CMAKE_CURRENT_BINARY_DIR}/gudhi")
    file(COPY "gudhi/hera/__init__.py" DESTINATION "${CMAKE_CURRENT_BINARY_DIR}/gudhi/hera")

    add_custom_command(
        OUTPUT gudhi.so
        WORKING_DIRECTORY ${CMAKE_CURRENT_BINARY_DIR}
        COMMAND ${PYTHON_EXECUTABLE} "${CMAKE_CURRENT_BINARY_DIR}/setup.py" "build_ext" "--inplace")

    add_custom_target(python ALL DEPENDS gudhi.so
                      COMMENT "Do not forget to add ${CMAKE_CURRENT_BINARY_DIR}/ to your PYTHONPATH before using examples or tests")

    install(CODE "execute_process(COMMAND ${PYTHON_EXECUTABLE} ${CMAKE_CURRENT_BINARY_DIR}/setup.py install)")

  # Documentation generation is available through sphinx - requires all modules
  # Make it first as sphinx test is by far the longest test which is nice when testing in parallel
  if(SPHINX_PATH)
    if(MATPLOTLIB_FOUND)
      if(NUMPY_FOUND)
        if(SCIPY_FOUND)
          if(SKLEARN_FOUND)
            if(OT_FOUND)
              if(PYBIND11_FOUND)
                if(NOT CGAL_WITH_EIGEN3_VERSION VERSION_LESS 4.11.0)
                  set (GUDHI_SPHINX_MESSAGE "Generating API documentation with Sphinx in ${CMAKE_CURRENT_BINARY_DIR}/sphinx/")
                  # User warning - Sphinx is a static pages generator, and configured to work fine with user_version
                  # Images and biblio warnings because not found on developper version
                  if (GUDHI_PYTHON_PATH STREQUAL "src/python")
                    set (GUDHI_SPHINX_MESSAGE "${GUDHI_SPHINX_MESSAGE} \n WARNING : Sphinx is configured for user version, you run it on developper version. Images and biblio will miss")
                  endif()
                  # sphinx target requires gudhi.so, because conf.py reads gudhi version from it
                  add_custom_target(sphinx
                      WORKING_DIRECTORY ${CMAKE_CURRENT_SOURCE_DIR}/doc
                      COMMAND ${CMAKE_COMMAND} -E env "PYTHONPATH=${CMAKE_CURRENT_BINARY_DIR}"
                      ${SPHINX_PATH} -b html ${CMAKE_CURRENT_SOURCE_DIR}/doc ${CMAKE_CURRENT_BINARY_DIR}/sphinx
                      DEPENDS "${CMAKE_CURRENT_BINARY_DIR}/gudhi.so"
                      COMMENT "${GUDHI_SPHINX_MESSAGE}" VERBATIM)

                  add_test(NAME sphinx_py_test
                           WORKING_DIRECTORY ${CMAKE_CURRENT_BINARY_DIR}
                           COMMAND ${CMAKE_COMMAND} -E env "PYTHONPATH=${CMAKE_CURRENT_BINARY_DIR}"
                           ${SPHINX_PATH} -b doctest ${CMAKE_CURRENT_SOURCE_DIR}/doc ${CMAKE_CURRENT_BINARY_DIR}/doctest)

                  # Set missing or not modules
                  set(GUDHI_MODULES ${GUDHI_MODULES} "python-documentation" CACHE INTERNAL "GUDHI_MODULES")
                else(NOT CGAL_WITH_EIGEN3_VERSION VERSION_LESS 4.11.0)
                  message("++ Python documentation module will not be compiled because it requires a Eigen3 and CGAL version >= 4.11.0")
                  set(GUDHI_MISSING_MODULES ${GUDHI_MISSING_MODULES} "python-documentation" CACHE INTERNAL "GUDHI_MISSING_MODULES")
                endif(NOT CGAL_WITH_EIGEN3_VERSION VERSION_LESS 4.11.0)
              else(PYBIND11_FOUND)
                message("++ Python documentation module will not be compiled because pybind11 was not found")
                set(GUDHI_MISSING_MODULES ${GUDHI_MISSING_MODULES} "python-documentation" CACHE INTERNAL "GUDHI_MISSING_MODULES")
              endif(PYBIND11_FOUND)
            else(OT_FOUND)
              message("++ Python documentation module will not be compiled because POT was not found")
              set(GUDHI_MISSING_MODULES ${GUDHI_MISSING_MODULES} "python-documentation" CACHE INTERNAL "GUDHI_MISSING_MODULES")
            endif(OT_FOUND)
          else(SKLEARN_FOUND)
            message("++ Python documentation module will not be compiled because scikit-learn was not found")
            set(GUDHI_MISSING_MODULES ${GUDHI_MISSING_MODULES} "python-documentation" CACHE INTERNAL "GUDHI_MISSING_MODULES")
          endif(SKLEARN_FOUND)
        else(SCIPY_FOUND)
          message("++ Python documentation module will not be compiled because scipy was not found")
          set(GUDHI_MISSING_MODULES ${GUDHI_MISSING_MODULES} "python-documentation" CACHE INTERNAL "GUDHI_MISSING_MODULES")
        endif(SCIPY_FOUND)
      else(NUMPY_FOUND)
        message("++ Python documentation module will not be compiled because numpy was not found")
        set(GUDHI_MISSING_MODULES ${GUDHI_MISSING_MODULES} "python-documentation" CACHE INTERNAL "GUDHI_MISSING_MODULES")
      endif(NUMPY_FOUND)
    else(MATPLOTLIB_FOUND)
      message("++ Python documentation module will not be compiled because matplotlib was not found")
      set(GUDHI_MISSING_MODULES ${GUDHI_MISSING_MODULES} "python-documentation" CACHE INTERNAL "GUDHI_MISSING_MODULES")
    endif(MATPLOTLIB_FOUND)
  else(SPHINX_PATH)
    message("++ Python documentation module will not be compiled because sphinx and sphinxcontrib-bibtex were not found")
    set(GUDHI_MISSING_MODULES ${GUDHI_MISSING_MODULES} "python-documentation" CACHE INTERNAL "GUDHI_MISSING_MODULES")
  endif(SPHINX_PATH)


    # Test examples
    if (NOT CGAL_WITH_EIGEN3_VERSION VERSION_LESS 4.11.0)
      # Bottleneck and Alpha
      add_test(NAME alpha_rips_persistence_bottleneck_distance_py_test
               WORKING_DIRECTORY ${CMAKE_CURRENT_BINARY_DIR}
               COMMAND ${CMAKE_COMMAND} -E env "PYTHONPATH=${CMAKE_CURRENT_BINARY_DIR}"
               ${PYTHON_EXECUTABLE} "${CMAKE_CURRENT_SOURCE_DIR}/example/alpha_rips_persistence_bottleneck_distance.py"
               -f ${CMAKE_SOURCE_DIR}/data/points/tore3D_300.off -t 0.15 -d 3)
      if(MATPLOTLIB_FOUND AND NUMPY_FOUND)
        # Tangential
        add_test(NAME tangential_complex_plain_homology_from_off_file_example_py_test
                 WORKING_DIRECTORY ${CMAKE_CURRENT_BINARY_DIR}
                 COMMAND ${CMAKE_COMMAND} -E env "PYTHONPATH=${CMAKE_CURRENT_BINARY_DIR}"
                 ${PYTHON_EXECUTABLE} "${CMAKE_CURRENT_SOURCE_DIR}/example/tangential_complex_plain_homology_from_off_file_example.py"
                 --no-diagram -i 2 -f ${CMAKE_SOURCE_DIR}/data/points/tore3D_300.off)

        add_gudhi_py_test(test_tangential_complex)

        # Witness complex AND Subsampling
        add_test(NAME euclidean_strong_witness_complex_diagram_persistence_from_off_file_example_py_test
                 WORKING_DIRECTORY ${CMAKE_CURRENT_BINARY_DIR}
                 COMMAND ${CMAKE_COMMAND} -E env "PYTHONPATH=${CMAKE_CURRENT_BINARY_DIR}"
                 ${PYTHON_EXECUTABLE} "${CMAKE_CURRENT_SOURCE_DIR}/example/euclidean_strong_witness_complex_diagram_persistence_from_off_file_example.py"
                 --no-diagram -f ${CMAKE_SOURCE_DIR}/data/points/tore3D_300.off -a 1.0 -n 20 -d 2)

        add_test(NAME euclidean_witness_complex_diagram_persistence_from_off_file_example_py_test
                 WORKING_DIRECTORY ${CMAKE_CURRENT_BINARY_DIR}
                 COMMAND ${CMAKE_COMMAND} -E env "PYTHONPATH=${CMAKE_CURRENT_BINARY_DIR}"
                 ${PYTHON_EXECUTABLE} "${CMAKE_CURRENT_SOURCE_DIR}/example/euclidean_witness_complex_diagram_persistence_from_off_file_example.py"
                 --no-diagram -f ${CMAKE_SOURCE_DIR}/data/points/tore3D_300.off -a 1.0 -n 20 -d 2)
      endif()

      # Subsampling
      add_gudhi_py_test(test_subsampling)

    endif (NOT CGAL_WITH_EIGEN3_VERSION VERSION_LESS 4.11.0)
    if (NOT CGAL_VERSION VERSION_LESS 4.11.0)
      # Bottleneck
      add_test(NAME bottleneck_basic_example_py_test
               WORKING_DIRECTORY ${CMAKE_CURRENT_BINARY_DIR}
               COMMAND ${CMAKE_COMMAND} -E env "PYTHONPATH=${CMAKE_CURRENT_BINARY_DIR}"
               ${PYTHON_EXECUTABLE} "${CMAKE_CURRENT_SOURCE_DIR}/example/bottleneck_basic_example.py")

      if (PYBIND11_FOUND)
        add_gudhi_py_test(test_bottleneck_distance)
      endif()

      # Cover complex
      file(COPY ${CMAKE_SOURCE_DIR}/data/points/human.off DESTINATION ${CMAKE_CURRENT_BINARY_DIR}/)
      file(COPY ${CMAKE_SOURCE_DIR}/data/points/COIL_database/lucky_cat.off DESTINATION ${CMAKE_CURRENT_BINARY_DIR}/)
      file(COPY ${CMAKE_SOURCE_DIR}/data/points/COIL_database/lucky_cat_PCA1 DESTINATION ${CMAKE_CURRENT_BINARY_DIR}/)
      add_test(NAME cover_complex_nerve_example_py_test
               WORKING_DIRECTORY ${CMAKE_CURRENT_BINARY_DIR}
               COMMAND ${CMAKE_COMMAND} -E env "PYTHONPATH=${CMAKE_CURRENT_BINARY_DIR}"
               ${PYTHON_EXECUTABLE} "${CMAKE_CURRENT_SOURCE_DIR}/example/nerve_of_a_covering.py"
               -f human.off -c 2 -r 10 -g 0.3)

      add_test(NAME cover_complex_coordinate_gic_example_py_test
               WORKING_DIRECTORY ${CMAKE_CURRENT_BINARY_DIR}
               COMMAND ${CMAKE_COMMAND} -E env "PYTHONPATH=${CMAKE_CURRENT_BINARY_DIR}"
               ${PYTHON_EXECUTABLE} "${CMAKE_CURRENT_SOURCE_DIR}/example/coordinate_graph_induced_complex.py"
               -f human.off -c 0 -v)

      add_test(NAME cover_complex_functional_gic_example_py_test
               WORKING_DIRECTORY ${CMAKE_CURRENT_BINARY_DIR}
               COMMAND ${CMAKE_COMMAND} -E env "PYTHONPATH=${CMAKE_CURRENT_BINARY_DIR}"
               ${PYTHON_EXECUTABLE} "${CMAKE_CURRENT_SOURCE_DIR}/example/functional_graph_induced_complex.py"
               -o lucky_cat.off
               -f lucky_cat_PCA1 -v)

      add_test(NAME cover_complex_voronoi_gic_example_py_test
               WORKING_DIRECTORY ${CMAKE_CURRENT_BINARY_DIR}
               COMMAND ${CMAKE_COMMAND} -E env "PYTHONPATH=${CMAKE_CURRENT_BINARY_DIR}"
               ${PYTHON_EXECUTABLE} "${CMAKE_CURRENT_SOURCE_DIR}/example/voronoi_graph_induced_complex.py"
               -f human.off -n 700 -v)

      add_gudhi_py_test(test_cover_complex)
    endif (NOT CGAL_VERSION VERSION_LESS 4.11.0)

    if (NOT CGAL_WITH_EIGEN3_VERSION VERSION_LESS 4.11.0)
      # Alpha
      add_test(NAME alpha_complex_from_points_example_py_test
               WORKING_DIRECTORY ${CMAKE_CURRENT_BINARY_DIR}
               COMMAND ${CMAKE_COMMAND} -E env "PYTHONPATH=${CMAKE_CURRENT_BINARY_DIR}"
               ${PYTHON_EXECUTABLE} "${CMAKE_CURRENT_SOURCE_DIR}/example/alpha_complex_from_points_example.py")
      if(MATPLOTLIB_FOUND AND NUMPY_FOUND)
        add_test(NAME alpha_complex_diagram_persistence_from_off_file_example_py_test
               WORKING_DIRECTORY ${CMAKE_CURRENT_BINARY_DIR}
               COMMAND ${CMAKE_COMMAND} -E env "PYTHONPATH=${CMAKE_CURRENT_BINARY_DIR}"
               ${PYTHON_EXECUTABLE} "${CMAKE_CURRENT_SOURCE_DIR}/example/alpha_complex_diagram_persistence_from_off_file_example.py"
               --no-diagram -f ${CMAKE_SOURCE_DIR}/data/points/tore3D_300.off -a 0.6)
      endif()
      add_gudhi_py_test(test_alpha_complex)
    endif (NOT CGAL_WITH_EIGEN3_VERSION VERSION_LESS 4.11.0)

    if (NOT CGAL_WITH_EIGEN3_VERSION VERSION_LESS 4.11.0)
      # Euclidean witness
      add_gudhi_py_test(test_euclidean_witness_complex)

    endif (NOT CGAL_WITH_EIGEN3_VERSION VERSION_LESS 4.11.0)

    # Cubical
    add_test(NAME periodic_cubical_complex_barcode_persistence_from_perseus_file_example_py_test
             WORKING_DIRECTORY ${CMAKE_CURRENT_BINARY_DIR}
             COMMAND ${CMAKE_COMMAND} -E env "PYTHONPATH=${CMAKE_CURRENT_BINARY_DIR}"
             ${PYTHON_EXECUTABLE} "${CMAKE_CURRENT_SOURCE_DIR}/example/periodic_cubical_complex_barcode_persistence_from_perseus_file_example.py"
             --no-barcode -f ${CMAKE_SOURCE_DIR}/data/bitmap/CubicalTwoSphere.txt)

    if(NUMPY_FOUND)
      add_test(NAME random_cubical_complex_persistence_example_py_test
               WORKING_DIRECTORY ${CMAKE_CURRENT_BINARY_DIR}
               COMMAND ${CMAKE_COMMAND} -E env "PYTHONPATH=${CMAKE_CURRENT_BINARY_DIR}"
               ${PYTHON_EXECUTABLE} "${CMAKE_CURRENT_SOURCE_DIR}/example/random_cubical_complex_persistence_example.py"
               10 10 10)
    endif()

    add_gudhi_py_test(test_cubical_complex)

    # Rips
    if(MATPLOTLIB_FOUND AND NUMPY_FOUND)
      add_test(NAME rips_complex_diagram_persistence_from_distance_matrix_file_example_py_test
               WORKING_DIRECTORY ${CMAKE_CURRENT_BINARY_DIR}
               COMMAND ${CMAKE_COMMAND} -E env "PYTHONPATH=${CMAKE_CURRENT_BINARY_DIR}"
               ${PYTHON_EXECUTABLE} "${CMAKE_CURRENT_SOURCE_DIR}/example/rips_complex_diagram_persistence_from_distance_matrix_file_example.py"
               --no-diagram -f ${CMAKE_SOURCE_DIR}/data/distance_matrix/lower_triangular_distance_matrix.csv -e 12.0 -d 3)

      add_test(NAME rips_complex_diagram_persistence_from_off_file_example_py_test
               WORKING_DIRECTORY ${CMAKE_CURRENT_BINARY_DIR}
               COMMAND ${CMAKE_COMMAND} -E env "PYTHONPATH=${CMAKE_CURRENT_BINARY_DIR}"
               ${PYTHON_EXECUTABLE} ${CMAKE_CURRENT_SOURCE_DIR}/example/rips_complex_diagram_persistence_from_off_file_example.py
               --no-diagram -f ${CMAKE_SOURCE_DIR}/data/points/tore3D_300.off  -e 0.25 -d 3)
    endif()

    add_test(NAME rips_complex_from_points_example_py_test
             WORKING_DIRECTORY ${CMAKE_CURRENT_BINARY_DIR}
             COMMAND ${CMAKE_COMMAND} -E env "PYTHONPATH=${CMAKE_CURRENT_BINARY_DIR}"
             ${PYTHON_EXECUTABLE} ${CMAKE_CURRENT_SOURCE_DIR}/example/rips_complex_from_points_example.py)

    add_gudhi_py_test(test_rips_complex)

    # Simplex tree
    add_test(NAME simplex_tree_example_py_test
             WORKING_DIRECTORY ${CMAKE_CURRENT_BINARY_DIR}
             COMMAND ${CMAKE_COMMAND} -E env "PYTHONPATH=${CMAKE_CURRENT_BINARY_DIR}"
             ${PYTHON_EXECUTABLE} ${CMAKE_CURRENT_SOURCE_DIR}/example/simplex_tree_example.py)

    add_gudhi_py_test(test_simplex_tree)
    add_gudhi_py_test(test_simplex_generators)

    # Witness
    add_test(NAME witness_complex_from_nearest_landmark_table_py_test
             WORKING_DIRECTORY ${CMAKE_CURRENT_BINARY_DIR}
             COMMAND ${CMAKE_COMMAND} -E env "PYTHONPATH=${CMAKE_CURRENT_BINARY_DIR}"
             ${PYTHON_EXECUTABLE} ${CMAKE_CURRENT_SOURCE_DIR}/example/witness_complex_from_nearest_landmark_table.py)

    add_gudhi_py_test(test_witness_complex)

    # Reader utils
    add_gudhi_py_test(test_reader_utils)

    # Wasserstein
    if(OT_FOUND AND PYBIND11_FOUND)
      if(TORCH_FOUND AND EAGERPY_FOUND)
        add_gudhi_py_test(test_wasserstein_distance)
      endif()
      add_gudhi_py_test(test_wasserstein_barycenter)
    endif()

    # Representations
    if(SKLEARN_FOUND AND MATPLOTLIB_FOUND)
      add_gudhi_py_test(test_representations)
    endif()

    # Time Delay
    add_gudhi_py_test(test_time_delay)

    # DTM
    if(SCIPY_FOUND AND SKLEARN_FOUND AND TORCH_FOUND AND HNSWLIB_FOUND AND PYKEOPS_FOUND AND EAGERPY_FOUND)
      add_gudhi_py_test(test_knn)
      add_gudhi_py_test(test_dtm)
    endif()

    # Tomato
    if(SCIPY_FOUND AND SKLEARN_FOUND AND PYBIND11_FOUND)
      add_gudhi_py_test(test_tomato)
    endif()

    # Weighted Rips
    if(SCIPY_FOUND)
      add_gudhi_py_test(test_weighted_rips_complex)
    endif()

    # DTM Rips
    if(SCIPY_FOUND)
      add_gudhi_py_test(test_dtm_rips_complex)
    endif()


    # Set missing or not modules
    set(GUDHI_MODULES ${GUDHI_MODULES} "python" CACHE INTERNAL "GUDHI_MODULES")
  else(CYTHON_FOUND)
    message("++ Python module will not be compiled because cython was not found")
    set(GUDHI_MISSING_MODULES ${GUDHI_MISSING_MODULES} "python" CACHE INTERNAL "GUDHI_MISSING_MODULES")
  endif(CYTHON_FOUND)
else(PYTHONINTERP_FOUND)
  message("++ Python module will not be compiled because no Python interpreter was found")
  set(GUDHI_MISSING_MODULES ${GUDHI_MISSING_MODULES} "python" CACHE INTERNAL "GUDHI_MISSING_MODULES")
endif(PYTHONINTERP_FOUND)<|MERGE_RESOLUTION|>--- conflicted
+++ resolved
@@ -131,13 +131,9 @@
     set(GUDHI_CYTHON_MODULES "${GUDHI_CYTHON_MODULES}'reader_utils', ")
     set(GUDHI_CYTHON_MODULES "${GUDHI_CYTHON_MODULES}'witness_complex', ")
     set(GUDHI_CYTHON_MODULES "${GUDHI_CYTHON_MODULES}'strong_witness_complex', ")
-<<<<<<< HEAD
-    set(GUDHI_PYBIND11_MODULES "${GUDHI_PYBIND11_MODULES}'hera', ")
     set(GUDHI_PYBIND11_MODULES "${GUDHI_PYBIND11_MODULES}'clustering/_tomato', ")
-=======
     set(GUDHI_PYBIND11_MODULES "${GUDHI_PYBIND11_MODULES}'hera/wasserstein', ")
     set(GUDHI_PYBIND11_MODULES "${GUDHI_PYBIND11_MODULES}'hera/bottleneck', ")
->>>>>>> 58f7cd2d
     if (NOT CGAL_VERSION VERSION_LESS 4.11.0)
       set(GUDHI_PYBIND11_MODULES "${GUDHI_PYBIND11_MODULES}'bottleneck', ")
       set(GUDHI_CYTHON_MODULES "${GUDHI_CYTHON_MODULES}'nerve_gic', ")

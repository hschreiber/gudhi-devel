--- conflicted
+++ resolved
@@ -399,12 +399,8 @@
     # Wasserstein
     if(OT_FOUND AND PYBIND11_FOUND)
       add_gudhi_py_test(test_wasserstein_distance)
-<<<<<<< HEAD
       add_gudhi_py_test(test_wasserstein_barycenter)
-    endif(OT_FOUND)
-=======
-    endif()
->>>>>>> bed30b19
+    endif()
 
     # Representations
     if(SKLEARN_FOUND AND MATPLOTLIB_FOUND)

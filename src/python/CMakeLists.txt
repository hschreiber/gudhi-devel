--- conflicted
+++ resolved
@@ -404,7 +404,6 @@
 # Some files for pip package
 # configure_file("pyproject.toml" "${CMAKE_CURRENT_BINARY_DIR}/pyproject.toml" COPYONLY)
 
-<<<<<<< HEAD
 # # Symbolic links to cython sources to be built. "MAKE_DIRECTORY gudhi" must be done before
 # add_gudhi_symbolic_links("gudhi/*.pxd")
 # add_gudhi_symbolic_links("gudhi/*.pyx")
@@ -417,8 +416,6 @@
 # add_custom_target(python ALL DEPENDS gudhi.so
 #                   COMMENT "Do not forget to add ${CMAKE_CURRENT_BINARY_DIR}/ to your PYTHONPATH before using examples or tests")
 
-=======
->>>>>>> d14eefd2
 # Detect the installed nanobind package and import it into CMake
 execute_process(
   COMMAND "${Python_EXECUTABLE}" -m nanobind --cmake_dir
